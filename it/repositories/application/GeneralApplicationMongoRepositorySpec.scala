--- conflicted
+++ resolved
@@ -26,6 +26,7 @@
 import reactivemongo.json.ImplicitBSONHandlers
 import services.GBTimeZoneService
 import testkit.MongoRepositorySpec
+import config.MicroserviceAppConfig._
 
 class GeneralApplicationMongoRepositorySpec extends MongoRepositorySpec with UUIDFactory {
 
@@ -33,11 +34,7 @@
 
   val collectionName = "application"
 
-<<<<<<< HEAD
   def repository = new GeneralApplicationMongoRepository(GBTimeZoneService, cubiksGatewayConfig, GeneralApplicationRepoBSONToModelHelper)
-=======
-  def repository = new GeneralApplicationMongoRepository(GBTimeZoneService)
->>>>>>> 5a5a65bc
 
   "General Application repository" should {
     "Get overall report for an application with all fields" in {
