/*
 * Copyright 2016 HM Revenue & Customs
 *
 * Licensed under the Apache License, Version 2.0 (the "License");
 * you may not use this file except in compliance with the License.
 * You may obtain a copy of the License at
 *
 *     http://www.apache.org/licenses/LICENSE-2.0
 *
 * Unless required by applicable law or agreed to in writing, software
 * distributed under the License is distributed on an "AS IS" BASIS,
 * WITHOUT WARRANTIES OR CONDITIONS OF ANY KIND, either express or implied.
 * See the License for the specific language governing permissions and
 * limitations under the License.
 */

package repositories.application

import factories.UUIDFactory
<<<<<<< HEAD
import model.ProgressStatuses.ProgressStatus
import model._
=======
>>>>>>> ede4eebf
import model.ApplicationStatus._
import model.SchemeType.SchemeType
import model._
import model.report.CandidateProgressReportItem
import org.joda.time.LocalDate
import reactivemongo.bson.{ BSONArray, BSONDocument }
import reactivemongo.json.ImplicitBSONHandlers
import services.GBTimeZoneService
import config.MicroserviceAppConfig._
import testkit.MongoRepositorySpec
import model.command.ProgressResponse
import model.persisted.{ ApplicationForDiversityReport, CivilServiceExperienceDetailsForDiversityReport }

class GeneralApplicationMongoRepositorySpec extends MongoRepositorySpec with UUIDFactory {

  import ImplicitBSONHandlers._

  val collectionName = "application"

  def repository = new GeneralApplicationMongoRepository(GBTimeZoneService, cubiksGatewayConfig, GeneralApplicationRepoBSONToModelHelper)

  "General Application repository" should {
    "Get overall report for an application with all fields" in {
      val userId = generateUUID()
      val appId = generateUUID()
      createApplicationWithAllFields(userId, appId, "FastStream-2016")

      val result = repository.candidateProgressReport("FastStream-2016").futureValue

      result must not be empty
<<<<<<< HEAD
      result.head must be(CandidateProgressReport(appId, Some("submitted"),
=======
      result.head must be(CandidateProgressReportItem(appId, Some("registered"),
>>>>>>> ede4eebf
        List(SchemeType.DiplomaticService, SchemeType.GovernmentOperationalResearchService), Some("Yes"),
        Some("No"), Some("No"), Some("No"), Some("Yes"), Some("No"), Some("Yes"), Some("No"), Some("Yes"), Some("1234567"))
      )
    }

    "Get overall report for the minimum application" in {
      val userId = generateUUID()
      val appId = generateUUID()
      createMinimumApplication(userId, appId, "FastStream-2016")

      val result = repository.candidateProgressReport("FastStream-2016").futureValue

      result must not be empty
      result.head must be(CandidateProgressReportItem(appId, Some("registered"),
        List.empty[SchemeType], None, None, None, None, None, None, None, None, None, None)
      )
    }

    "Get diversity report for the minimum application" in {
      val userId = generateUUID()
      val appId = generateUUID()
      createMinimumApplication(userId, appId, "FastStream-2016")

      val result = repository.diversityReport("FastStream-2016").futureValue

      result must not be empty
      result.head must be(ApplicationForDiversityReport(appId, userId, Some("registered"), List.empty, None, None, None, None, None))
    }

    "Get diversity report for an application with all fields" in {
      val userId1 = generateUUID()
      val userId2 = generateUUID()
      val userId3 = generateUUID()
      val appId1 = generateUUID()
      val appId2 = generateUUID()
      val appId3 = generateUUID()
      createApplicationWithAllFields(userId1, appId1, "FastStream-2016", guaranteedInterview = true, needsSupportForOnlineAssessment = true)
      createApplicationWithAllFields(userId2, appId2, "FastStream-2016", hasDisability = "No")
      createApplicationWithAllFields(userId3, appId3, "FastStream-2016", needsSupportAtVenue = true)

      val result = repository.diversityReport("FastStream-2016").futureValue

      result must have size (3)
      result must contain
      ApplicationForDiversityReport(appId1, userId1, Some("registered"),
        List(SchemeType.DiplomaticService, SchemeType.GovernmentOperationalResearchService),
        Some("Yes"), Some(true), Some("Yes"), Some("No"), Some(CivilServiceExperienceDetailsForDiversityReport(Some("Yes"),
          Some("No"), Some("Yes"), Some("No"), Some("Yes"), Some("1234567"))))
      result must contain
      ApplicationForDiversityReport(
          appId2, userId2, Some("registered"),
          List(SchemeType.DiplomaticService, SchemeType.GovernmentOperationalResearchService),
          Some("Yes"), Some(false), Some("No"), Some("No"), Some(CivilServiceExperienceDetailsForDiversityReport(Some("Yes"),
            Some("No"), Some("Yes"), Some("No"), Some("Yes"), Some("1234567")))) //,
      result must contain
      ApplicationForDiversityReport(
          appId3, userId3, Some("registered"),
          List(SchemeType.DiplomaticService, SchemeType.GovernmentOperationalResearchService),
          Some("Yes"), Some(false), Some("No"), Some("Yes"), Some(CivilServiceExperienceDetailsForDiversityReport(Some("Yes"),
            Some("No"), Some("Yes"), Some("No"), Some("Yes"), Some("1234567"))))
    }

    "Find user by id" in {
      val userId = "fastPassUser"
      val appId = "fastPassApp"
      val frameworkId = "FastStream-2016"
      createApplicationWithAllFields(userId, appId, frameworkId)

      val applicationResponse = repository.findByUserId(userId, frameworkId).futureValue

      applicationResponse.userId mustBe userId
      applicationResponse.applicationId mustBe appId
      applicationResponse.civilServiceExperienceDetails.get mustBe
        CivilServiceExperienceDetails(applicable = true, Some(CivilServiceExperienceType.CivilServant),
        Some(List(InternshipType.SDIPCurrentYear, InternshipType.EDIP)), fastPassReceived = Some(true),
        certificateNumber = Some("1234567"))
    }

    "Find application status" in {
      val userId = "fastPassUser"
      val appId = "fastPassApp"
      val frameworkId = "FastStream-2016"
      createApplicationWithAllFields(userId, appId, frameworkId, appStatus = SUBMITTED)

      val applicationStatusDetails = repository.findStatus(appId).futureValue

      applicationStatusDetails.status mustBe SUBMITTED.toString
      applicationStatusDetails.statusDate.get mustBe LocalDate.now().toDateTimeAtStartOfDay

    }
  }

  "Find by criteria" should {
    "find by first name" in {
      createApplicationWithAllFields("userId", "appId123", "FastStream-2016")

      val applicationResponse = repository.findByCriteria(
        Some(testCandidate("firstName")), None, None
      ).futureValue

      applicationResponse.size mustBe 1
      applicationResponse.head.applicationId mustBe Some("appId123")
    }

    "find by preferred name" in {
      createApplicationWithAllFields("userId", "appId123", "FastStream-2016")

      val applicationResponse = repository.findByCriteria(
        Some(testCandidate("preferredName")), None, None
      ).futureValue

      applicationResponse.size mustBe 1
      applicationResponse.head.applicationId mustBe Some("appId123")
    }

    "find by first/preferred name with special regex character" in {
      createApplicationWithAllFields(userId = "userId", appId = "appId123", frameworkId = "FastStream-2016",
        firstName = Some("Char+lie.+x123"))

      val applicationResponse = repository.findByCriteria(
        Some("Char+lie.+x123"), None, None
      ).futureValue

      applicationResponse.size mustBe 1
      applicationResponse.head.applicationId mustBe Some("appId123")
    }

    "find by lastname" in {
      createApplicationWithAllFields("userId", "appId123", "FastStream-2016")

      val applicationResponse = repository.findByCriteria(
        None, Some(testCandidate("lastName")), None
      ).futureValue

      applicationResponse.size mustBe 1
      applicationResponse.head.applicationId mustBe Some("appId123")
    }

    "find by lastname with special regex character" in {
      createApplicationWithAllFields(userId = "userId", appId = "appId123", frameworkId = "FastStream-2016",
        lastName = Some("Barr+y.+x123"))

      val applicationResponse = repository.findByCriteria(
        None, Some("Barr+y.+x123"), None
      ).futureValue

      applicationResponse.size mustBe 1
      applicationResponse.head.applicationId mustBe Some("appId123")
    }

    "find date of birth" in {
      createApplicationWithAllFields("userId", "appId123", "FastStream-2016")

      val dobParts = testCandidate("dateOfBirth").split("-").map(_.toInt)
      val (dobYear, dobMonth, dobDay) = (dobParts.head, dobParts(1), dobParts(2))

      val applicationResponse = repository.findByCriteria(
        None, None, Some(new LocalDate(
          dobYear,
          dobMonth,
          dobDay
        ))
      ).futureValue

      applicationResponse.size mustBe 1
      applicationResponse.head.applicationId mustBe Some("appId123")
    }

    "Return an empty candidate list when there are no results" in {
      createApplicationWithAllFields("userId", "appId123", "FastStream-2016")

      val applicationResponse = repository.findByCriteria(
        Some("UnknownFirstName"), None, None
      ).futureValue

      applicationResponse.size mustBe 0
    }

    "filter by provided user Ids" in {
      createApplicationWithAllFields("userId", "appId123", "FastStream-2016")
      val matchResponse = repository.findByCriteria(
        None, None, None, List("userId")
      ).futureValue

      matchResponse.size mustBe 1

      val noMatchResponse = repository.findByCriteria(
        None, None, None, List("unknownUser")
      ).futureValue

      noMatchResponse.size mustBe 0
    }
  }

  "non-submitted status" should {
    val emptyProgressResponse = ProgressResponse("1")

    "be true for non submitted progress" in {
      repository.isNonSubmittedStatus(emptyProgressResponse.copy(submitted = false, withdrawn = false)) must be(true)
    }

    "be false for withdrawn progress" in {
      repository.isNonSubmittedStatus(emptyProgressResponse.copy(submitted = true, withdrawn = true)) must be(false)
      repository.isNonSubmittedStatus(emptyProgressResponse.copy(submitted = false, withdrawn = true)) must be(false)
    }

    "be false for submitted but not withdrawn progress" in {
      repository.isNonSubmittedStatus(emptyProgressResponse.copy(submitted = true, withdrawn = false)) must be(false)
    }
  }

  val testCandidate = Map(
    "firstName" -> "George",
    "lastName" -> "Jetson",
    "preferredName" -> "Georgy",
    "dateOfBirth" -> "1986-05-01"
  )

  // scalastyle:off parameter.number
  def createApplicationWithAllFields(userId: String, appId: String, frameworkId: String,
    appStatus: ApplicationStatus = IN_PROGRESS, hasDisability: String = "Yes", needsSupportForOnlineAssessment: Boolean = false,
    needsSupportAtVenue: Boolean = false, guaranteedInterview: Boolean = false, lastName: Option[String] = None,
    firstName: Option[String] = None, preferredName: Option[String] = None, additionalProgressStatuses: List[(ProgressStatus, Boolean)] = Nil
  ) = {
    import repositories.BSONLocalDateHandler
    repository.collection.insert(BSONDocument(
      "applicationId" -> appId,
      "applicationStatus" -> appStatus,
      "userId" -> userId,
      "frameworkId" -> frameworkId,
      "scheme-preferences" -> BSONDocument(
        "schemes" -> BSONArray(SchemeType.DiplomaticService, SchemeType.GovernmentOperationalResearchService)
      ),
      "personal-details" -> BSONDocument(
        "firstName" -> firstName.getOrElse(s"${testCandidate("firstName")}"),
        "lastName" -> lastName.getOrElse(s"${testCandidate("lastName")}"),
        "preferredName" -> preferredName.getOrElse(s"${testCandidate("preferredName")}"),
        "dateOfBirth" -> s"${testCandidate("dateOfBirth")}"
      ),
      "civil-service-experience-details" -> BSONDocument(
        "applicable" -> true,
        "fastPassReceived" -> true,
        "certificateNumber" -> "1234567",
        "civilServiceExperienceType" -> CivilServiceExperienceType.CivilServant,
        "internshipTypes" -> BSONArray(InternshipType.SDIPCurrentYear, InternshipType.EDIP)
      ),
      "assistance-details" -> BSONDocument(
        "hasDisability" -> "Yes",
        "needsSupportForOnlineAssessment" -> needsSupportForOnlineAssessment,
        "needsSupportAtVenue" -> needsSupportAtVenue,
        "guaranteedInterview" -> guaranteedInterview
      ),
      "issue" -> "this candidate has changed the email",
      "progress-status" -> progressStatus(additionalProgressStatuses),
      "progress-status-dates" -> BSONDocument(
        "submitted" -> LocalDate.now()
      )
    )).futureValue
  }
  // scalastyle:on
  def progressStatus(args: List[(ProgressStatus, Boolean)] = List.empty): BSONDocument = {
    val baseDoc = BSONDocument(
      "personal-details" -> true,
      "in_progress" -> true,
      "scheme-preferences" -> true,
      "partner-graduate-programmes" -> true,
      "assistance-details" -> true,
      "questionnaire" -> BSONDocument(
        "start_questionnaire" -> true,
        "diversity_questionnaire" -> true,
        "education_questionnaire" -> true,
        "occupation_questionnaire" -> true
      ),
      "preview" -> true,
      "submitted" -> true
    )

    args.foldLeft(baseDoc)((acc, v) => acc.++(v._1.toString -> v._2))
  }

  def createMinimumApplication(userId: String, appId: String, frameworkId: String) = {
    repository.collection.insert(BSONDocument(
      "applicationId" -> appId,
      "userId" -> userId,
      "frameworkId" -> frameworkId
    )).futureValue
  }
}<|MERGE_RESOLUTION|>--- conflicted
+++ resolved
@@ -17,14 +17,10 @@
 package repositories.application
 
 import factories.UUIDFactory
-<<<<<<< HEAD
 import model.ProgressStatuses.ProgressStatus
 import model._
-=======
->>>>>>> ede4eebf
 import model.ApplicationStatus._
 import model.SchemeType.SchemeType
-import model._
 import model.report.CandidateProgressReportItem
 import org.joda.time.LocalDate
 import reactivemongo.bson.{ BSONArray, BSONDocument }
@@ -52,11 +48,7 @@
       val result = repository.candidateProgressReport("FastStream-2016").futureValue
 
       result must not be empty
-<<<<<<< HEAD
-      result.head must be(CandidateProgressReport(appId, Some("submitted"),
-=======
       result.head must be(CandidateProgressReportItem(appId, Some("registered"),
->>>>>>> ede4eebf
         List(SchemeType.DiplomaticService, SchemeType.GovernmentOperationalResearchService), Some("Yes"),
         Some("No"), Some("No"), Some("No"), Some("Yes"), Some("No"), Some("Yes"), Some("No"), Some("Yes"), Some("1234567"))
       )
