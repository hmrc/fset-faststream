package repositories

import model.persisted.EventExamples
import model.persisted.eventschedules.{ EventType, VenueType }
import testkit.MongoRepositorySpec

class EventsRepositorySpec extends MongoRepositorySpec {

  override val collectionName: String = CollectionNames.ASSESSMENT_EVENTS
  lazy val repository = repositories.eventsRepository
  val events = EventExamples.EventsNew

  "Assessment Events" should {
    "create indexes for the repository" in {
      val indexes = indexesWithFields(repository)
      indexes must contain theSameElementsAs
        Seq(List("eventType", "date", "location", "venue"), List("_id"))
    }

    "save and fetch events" in {
      repository.save(events).futureValue
<<<<<<< HEAD
      val result = repository.fetchEvents(Some(EventType.FSAC), Some(VenueType.LONDON_FSAC), None, None).futureValue
=======
      val result = repository.fetchEvents(Some(EventType.FSAC), Some(VenueType.LONDON_FSAC)).futureValue
>>>>>>> df3ee438
      result.size mustBe 2
    }

    "filter FSAC in LONDON_FSAC events" in {
      repository.save(events).futureValue
<<<<<<< HEAD
      val result = repository.fetchEvents(Some(EventType.FSAC), Some(VenueType.LONDON_FSAC), None, None).futureValue
=======
      val result = repository.fetchEvents(Some(EventType.FSAC), Some(VenueType.LONDON_FSAC)).futureValue
>>>>>>> df3ee438
      result.size mustBe 2
      result.contains(events.head) mustBe true
      result.contains(events.tail.head) mustBe true
    }

    "filter SKYPE_INTERVIEW in NEWCASTLE_LONGBENTON " in {
      repository.save(events).futureValue
<<<<<<< HEAD
      val result = repository.fetchEvents(Some(EventType.SKYPE_INTERVIEW), Some(VenueType.NEWCASTLE_LONGBENTON), None, None).futureValue
=======
      val result = repository.fetchEvents(Some(EventType.SKYPE_INTERVIEW), Some(VenueType.NEWCASTLE_LONGBENTON)).futureValue

      result.size mustBe 1
      result.head.venue mustBe VenueType.NEWCASTLE_LONGBENTON.toString
    }

    "filter by skills" in {
      repository.save(events).futureValue
      val result = repository.fetchEvents(None, None, None, Some(List("QAC"))).futureValue

      result.size mustBe 1
      result.head.venue mustBe VenueType.LONDON_FSAC.toString

    }

    "filter by skills and Location" in {
      repository.save(events).futureValue
      val result = repository.fetchEvents(None, None, Some("Newcastle"), Some(List("ASSESSOR"))).futureValue
>>>>>>> df3ee438

      result.size mustBe 1
      result.head.venue mustBe VenueType.NEWCASTLE_LONGBENTON.toString

    }


    "filter and return empty list" in {
      repository.save(events).futureValue
<<<<<<< HEAD
      val result = repository.fetchEvents(Some(EventType.FSAC), Some(VenueType.NEWCASTLE_FSAC), None, None).futureValue
=======
      val result = repository.fetchEvents(Some(EventType.FSAC), Some(VenueType.NEWCASTLE_FSAC)).futureValue
>>>>>>> df3ee438

      result.size mustBe 0
    }
  }
}<|MERGE_RESOLUTION|>--- conflicted
+++ resolved
@@ -19,21 +19,13 @@
 
     "save and fetch events" in {
       repository.save(events).futureValue
-<<<<<<< HEAD
       val result = repository.fetchEvents(Some(EventType.FSAC), Some(VenueType.LONDON_FSAC), None, None).futureValue
-=======
-      val result = repository.fetchEvents(Some(EventType.FSAC), Some(VenueType.LONDON_FSAC)).futureValue
->>>>>>> df3ee438
       result.size mustBe 2
     }
 
     "filter FSAC in LONDON_FSAC events" in {
       repository.save(events).futureValue
-<<<<<<< HEAD
       val result = repository.fetchEvents(Some(EventType.FSAC), Some(VenueType.LONDON_FSAC), None, None).futureValue
-=======
-      val result = repository.fetchEvents(Some(EventType.FSAC), Some(VenueType.LONDON_FSAC)).futureValue
->>>>>>> df3ee438
       result.size mustBe 2
       result.contains(events.head) mustBe true
       result.contains(events.tail.head) mustBe true
@@ -41,10 +33,7 @@
 
     "filter SKYPE_INTERVIEW in NEWCASTLE_LONGBENTON " in {
       repository.save(events).futureValue
-<<<<<<< HEAD
       val result = repository.fetchEvents(Some(EventType.SKYPE_INTERVIEW), Some(VenueType.NEWCASTLE_LONGBENTON), None, None).futureValue
-=======
-      val result = repository.fetchEvents(Some(EventType.SKYPE_INTERVIEW), Some(VenueType.NEWCASTLE_LONGBENTON)).futureValue
 
       result.size mustBe 1
       result.head.venue mustBe VenueType.NEWCASTLE_LONGBENTON.toString
@@ -62,7 +51,6 @@
     "filter by skills and Location" in {
       repository.save(events).futureValue
       val result = repository.fetchEvents(None, None, Some("Newcastle"), Some(List("ASSESSOR"))).futureValue
->>>>>>> df3ee438
 
       result.size mustBe 1
       result.head.venue mustBe VenueType.NEWCASTLE_LONGBENTON.toString
@@ -72,11 +60,7 @@
 
     "filter and return empty list" in {
       repository.save(events).futureValue
-<<<<<<< HEAD
       val result = repository.fetchEvents(Some(EventType.FSAC), Some(VenueType.NEWCASTLE_FSAC), None, None).futureValue
-=======
-      val result = repository.fetchEvents(Some(EventType.FSAC), Some(VenueType.NEWCASTLE_FSAC)).futureValue
->>>>>>> df3ee438
 
       result.size mustBe 0
     }
