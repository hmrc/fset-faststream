--- conflicted
+++ resolved
@@ -8,34 +8,6 @@
 
   override val collectionName: String = CollectionNames.ASSESSMENT_EVENTS
   lazy val repository = repositories.eventsRepository
-<<<<<<< HEAD
-  val events = EventExamples.EventsNew
-=======
-  val events = List(
-    Event(id = UUIDFactory.generateUUID(), eventType = EventType.FSAC, location = "London",
-      venue = VenueType.LONDON_FSAC, date = LocalDate.now(), capacity = 67, minViableAttendees = 60,
-      attendeeSafetyMargin = 10, startTime = LocalTime.now(), endTime = LocalTime.now().plusHours(3), skillRequirements = Map()),
-
-    Event(id = UUIDFactory.generateUUID(), eventType = EventType.FSAC, location = "London",
-      venue = VenueType.LONDON_FSAC, date = LocalDate.now(), capacity = 67, minViableAttendees = 60,
-      attendeeSafetyMargin = 10, startTime = LocalTime.now().plusMinutes(30), endTime = LocalTime.now().plusHours(3),
-      skillRequirements = Map()),
-
-    Event(id = UUIDFactory.generateUUID(), eventType = EventType.TELEPHONE_INTERVIEW, location = "London",
-      venue = VenueType.LONDON_FSAC, date = LocalDate.now(), capacity = 67, minViableAttendees = 60,
-      attendeeSafetyMargin = 10, startTime = LocalTime.now().plusMinutes(30), endTime = LocalTime.now().plusHours(3),
-      skillRequirements = Map()),
-
-    Event(id = UUIDFactory.generateUUID(), eventType = EventType.SKYPE_INTERVIEW, location = "Newcastle",
-      venue = VenueType.NEWCASTLE_LONGBENTON, date = LocalDate.now(), capacity = 67, minViableAttendees = 60,
-      attendeeSafetyMargin = 10, startTime = LocalTime.now(), endTime = LocalTime.now().plusHours(3), skillRequirements = Map()),
-
-    Event(id = UUIDFactory.generateUUID(), eventType = EventType.FSAC, location = "Newcastle",
-      venue = VenueType.NEWCASTLE_LONGBENTON, date = LocalDate.now(), capacity = 67, minViableAttendees = 60,
-      attendeeSafetyMargin = 10, startTime = LocalTime.now(), endTime = LocalTime.now().plusHours(3), skillRequirements = Map())
-
-  )
->>>>>>> 5277072c
 
   "Events" should {
     "create indexes for the repository" in {
@@ -45,51 +17,48 @@
     }
 
     "save and fetch events" in {
-      repository.save(events).futureValue
+      repository.save(EventExamples.EventsNew).futureValue
       val result = repository.fetchEvents(Some(EventType.FSAC), Some(VenueType.LONDON_FSAC), None, None).futureValue
       result.size mustBe 2
     }
 
     "filter FSAC in LONDON_FSAC events" in {
-      repository.save(events).futureValue
+      repository.save(EventExamples.EventsNew).futureValue
       val result = repository.fetchEvents(Some(EventType.FSAC), Some(VenueType.LONDON_FSAC), None, None).futureValue
       result.size mustBe 2
-      result.contains(events.head) mustBe true
-      result.contains(events.tail.head) mustBe true
+      result.contains(EventExamples.EventsNew.head) mustBe true
+      result.contains(EventExamples.EventsNew.tail.head) mustBe true
     }
 
     "filter SKYPE_INTERVIEW in NEWCASTLE_LONGBENTON " in {
-      repository.save(events).futureValue
+      repository.save(EventExamples.EventsNew).futureValue
       val result = repository.fetchEvents(Some(EventType.SKYPE_INTERVIEW), Some(VenueType.NEWCASTLE_LONGBENTON), None, None).futureValue
 
       result.size mustBe 1
-      result.head.venue mustBe VenueType.NEWCASTLE_LONGBENTON.toString
+      result.head.venue mustBe VenueType.NEWCASTLE_LONGBENTON
     }
 
     "filter by skills" in {
-      repository.save(events).futureValue
+      repository.save(EventExamples.EventsNew).futureValue
       val result = repository.fetchEvents(None, None, None, Some(List("QAC"))).futureValue
 
       result.size mustBe 1
-      result.head.venue mustBe VenueType.LONDON_FSAC.toString
+      result.head.venue mustBe VenueType.LONDON_FSAC
 
     }
 
     "filter by skills and Location" in {
-      repository.save(events).futureValue
+      repository.save(EventExamples.EventsNew).futureValue
       val result = repository.fetchEvents(None, None, Some("Newcastle"), Some(List("ASSESSOR"))).futureValue
 
       result.size mustBe 1
-<<<<<<< HEAD
-      result.head.venue mustBe VenueType.NEWCASTLE_LONGBENTON.toString
 
-=======
       result.head.venue mustBe VenueType.NEWCASTLE_LONGBENTON
     }
 
     "filter ALL_EVENTS in LONDON_FSAC" in {
-      repository.save(events).futureValue
-      val result = repository.fetchEvents(EventType.ALL_EVENTS, VenueType.LONDON_FSAC).futureValue
+      repository.save(EventExamples.EventsNew).futureValue
+      val result = repository.fetchEvents(Some(EventType.ALL_EVENTS), Some(VenueType.LONDON_FSAC), None, None).futureValue
       result.size mustBe 3
       result.exists(_.eventType == EventType.TELEPHONE_INTERVIEW) mustBe true
       result.forall(_.venue == VenueType.LONDON_FSAC)
@@ -97,15 +66,14 @@
     }
 
     "filter FSAC in ALL_VENUES"  in {
-      repository.save(events).futureValue
-      val result = repository.fetchEvents(EventType.FSAC, VenueType.ALL_VENUES).futureValue
+      repository.save(EventExamples.EventsNew).futureValue
+      val result = repository.fetchEvents(Some(EventType.FSAC), Some(VenueType.ALL_VENUES), None, None).futureValue
       result.size mustBe 3
->>>>>>> 5277072c
     }
 
 
     "filter and return empty list" in {
-      repository.save(events).futureValue
+      repository.save(EventExamples.EventsNew).futureValue
       val result = repository.fetchEvents(Some(EventType.FSAC), Some(VenueType.NEWCASTLE_FSAC), None, None).futureValue
 
       result.size mustBe 0
