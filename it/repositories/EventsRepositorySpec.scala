--- conflicted
+++ resolved
@@ -8,33 +8,6 @@
 
   override val collectionName: String = CollectionNames.ASSESSMENT_EVENTS
   lazy val repository = repositories.eventsRepository
-<<<<<<< HEAD
-  val events = List(
-    Event(id = UUIDFactory.generateUUID(), description = "PDFS FSB", eventType = EventType.FSAC, location = "London",
-      venue = VenueType.LONDON_FSAC, date = LocalDate.now(), capacity = 67, minViableAttendees = 60,
-      attendeeSafetyMargin = 10, startTime = LocalTime.now(), endTime = LocalTime.now().plusHours(3), skillRequirements = Map()),
-
-    Event(id = UUIDFactory.generateUUID(), description = "GCFS FSB", eventType = EventType.FSAC, location = "London",
-      venue = VenueType.LONDON_FSAC, date = LocalDate.now(), capacity = 67, minViableAttendees = 60,
-      attendeeSafetyMargin = 10, startTime = LocalTime.now().plusMinutes(30), endTime = LocalTime.now().plusHours(3),
-      skillRequirements = Map()),
-
-    Event(id = UUIDFactory.generateUUID(), description = "ORAC", eventType = EventType.TELEPHONE_INTERVIEW, location = "London",
-      venue = VenueType.LONDON_FSAC, date = LocalDate.now(), capacity = 67, minViableAttendees = 60,
-      attendeeSafetyMargin = 10, startTime = LocalTime.now().plusMinutes(30), endTime = LocalTime.now().plusHours(3),
-      skillRequirements = Map()),
-
-    Event(id = UUIDFactory.generateUUID(), description = "GCFS FSB", eventType = EventType.SKYPE_INTERVIEW, location = "Newcastle",
-      venue = VenueType.NEWCASTLE_LONGBENTON, date = LocalDate.now(), capacity = 67, minViableAttendees = 60,
-      attendeeSafetyMargin = 10, startTime = LocalTime.now(), endTime = LocalTime.now().plusHours(3), skillRequirements = Map()),
-
-    Event(id = UUIDFactory.generateUUID(), description = "PDFS FSB", eventType = EventType.FSAC, location = "Newcastle",
-      venue = VenueType.NEWCASTLE_LONGBENTON, date = LocalDate.now(), capacity = 67, minViableAttendees = 60,
-      attendeeSafetyMargin = 10, startTime = LocalTime.now(), endTime = LocalTime.now().plusHours(3), skillRequirements = Map())
-
-  )
-=======
->>>>>>> 1ea7d293
 
   "Events" should {
     "create indexes for the repository" in {
