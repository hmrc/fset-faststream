--- conflicted
+++ resolved
@@ -60,7 +60,6 @@
     }
   }
 
-<<<<<<< HEAD
   "find all" should {
     "return empty list for empty contact details" in {
       repository.findAll.futureValue mustBe empty
@@ -81,7 +80,9 @@
 
       val result = repository.findAll.futureValue
       result.size mustBe 10
-=======
+    }
+  }
+
   "find all PostCode" should {
     "return an empty map if no record is present" in {
       val result = repository.findAllPostcodes.futureValue
@@ -104,7 +105,6 @@
       } yield res).futureValue
 
       result.get(UserId) mustBe Some("A1 B23")
->>>>>>> db562d47
     }
   }
 
