--- conflicted
+++ resolved
@@ -19,25 +19,22 @@
 import java.util.UUID
 
 import factories.DateTimeFactory
-<<<<<<< HEAD
+import model.Exceptions.CannotFindTestByCubiksId
+import model.OnlineTestCommands.{ Phase1Test, Phase1TestProfile }
+import model.PersistedObjects.ApplicationIdWithUserIdAndStatus
+import model.persisted.Phase1TestProfileWithAppId
+import org.joda.time.{ DateTime, DateTimeZone }
+import reactivemongo.bson.{ BSONArray, BSONDocument }
 import model.ApplicationStatus
 import model.OnlineTestCommands.{ Phase1Test, Phase1TestProfile }
 import model.PersistedObjects.ExpiringOnlineTest
 import model.ProgressStatuses.{ PHASE1_TESTS_COMPLETED, PHASE1_TESTS_EXPIRED }
 import org.joda.time.{ DateTime, LocalDate }
-=======
-import model.Exceptions.CannotFindTestByCubiksId
-import model.OnlineTestCommands.{ Phase1Test, Phase1TestProfile }
-import model.PersistedObjects.ApplicationIdWithUserIdAndStatus
-import model.persisted.Phase1TestProfileWithAppId
-import org.joda.time.{ DateTime, DateTimeZone }
->>>>>>> d68fe3a9
 import reactivemongo.bson.{ BSONArray, BSONDocument }
 import reactivemongo.json.ImplicitBSONHandlers
 import repositories.application.{ GeneralApplicationMongoRepository, OnlineTestMongoRepository }
 import services.GBTimeZoneService
 import testkit.MongoRepositorySpec
-
 
 class OnlineTestRepositorySpec extends MongoRepositorySpec {
   import ImplicitBSONHandlers._
@@ -84,20 +81,11 @@
       result mustBe a[CannotFindTestByCubiksId]
     }
 
-<<<<<<< HEAD
-      onlineTestRepo.getPhase1TestProfile("appId").futureValue must be(None)
-
-      onlineTestRepo.getPhase1TestProfile("appId").futureValue.foreach { result =>
-        result.expirationDate.toDate must be (new DateTime("2016-03-15T13:04:29.643Z").toDate)
-        result.tests.head.testUrl mustBe phase1Test.testUrl
-      }
-=======
     "return an online tet for the specific token" in {
       insertApplication("appId")
       onlineTestRepo.insertOrUpdatePhase1TestGroup("appId", TestProfile).futureValue
       val result = onlineTestRepo.getPhase1TestProfileByToken(Token).futureValue
       result mustBe TestProfile
->>>>>>> d68fe3a9
     }
   }
 
