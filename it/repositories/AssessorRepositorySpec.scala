--- conflicted
+++ resolved
@@ -1,11 +1,8 @@
 package repositories
 
-<<<<<<< HEAD
+import model.persisted.EventExamples
 import model.persisted.eventschedules.Location
-import model.persisted.assessor.{Assessor, AssessorAvailability}
-=======
-import model.persisted.assessor.{ Assessor, AssessorAvailability, AssessorStatus }
->>>>>>> 8d2093b4
+import model.persisted.assessor.{Assessor, AssessorAvailability, AssessorStatus}
 import org.joda.time.LocalDate
 import testkit.MongoRepositorySpec
 
@@ -18,7 +15,8 @@
   private val userId = "123"
   private val AssessorWithAvailabilities = Assessor(userId,
     List("assessor", "qac"), true,
-    List(AssessorAvailability("london", new LocalDate(2017, 9, 11)), AssessorAvailability("newcastle", new LocalDate(2017, 9, 12))),
+    List(AssessorAvailability(EventExamples.LocationLondon, new LocalDate(2017, 9, 11)),
+      AssessorAvailability(EventExamples.LocationNewcastle, new LocalDate(2017, 9, 12))),
     AssessorStatus.AVAILABILITIES_SUBMITTED
   )
 
@@ -34,51 +32,24 @@
     }
 
     "save and find the assessor" in {
-<<<<<<< HEAD
       val userId = "123"
-      val assessor = Assessor(userId, List("assessor", "qac"), civilServant = true,
-        AssessorAvailability(Location("london"), new LocalDate(2017, 9, 1)) ::
-        AssessorAvailability(Location("london"), new LocalDate(2017, 9, 2)) ::
-        AssessorAvailability(Location("newcastle"), new LocalDate(2017, 9, 10)) ::
-        AssessorAvailability(Location("newcastle"), new LocalDate(2017, 9, 11)) :: Nil
-      )
-      repository.save(assessor).futureValue
-=======
-
       repository.save(AssessorWithAvailabilities).futureValue
->>>>>>> 8d2093b4
 
       val result = repository.find(userId).futureValue
       result.get mustBe AssessorWithAvailabilities
     }
 
-<<<<<<< HEAD
-    "save assessor" in {
-      val userId = "123"
-      val assessor = Assessor(userId, List("assessor", "qac"), civilServant = true,
-        AssessorAvailability(Location("london"), new LocalDate(2017, 9, 11)) ::
-        AssessorAvailability(Location("newcastle"), new LocalDate(2017, 9, 12)) :: Nil
-      )
-      repository.save(assessor).futureValue
-=======
     "save assessor and add availabilities" in {
       repository.save(AssessorWithAvailabilities).futureValue
->>>>>>> 8d2093b4
 
       val result = repository.find(userId).futureValue
       result.get mustBe AssessorWithAvailabilities
 
-<<<<<<< HEAD
-      val updated = Assessor(userId, List("assessor", "qac", "chair"), civilServant = true,
-        AssessorAvailability(Location("london"), new LocalDate(2017, 10, 11)) ::
-          AssessorAvailability(Location("newcastle"), new LocalDate(2017, 10, 12)) :: Nil
-=======
       val updated = AssessorWithAvailabilities.copy(
         availability = List(
-          AssessorAvailability("london", new LocalDate(2017, 9, 11)),
-          AssessorAvailability("london", new LocalDate(2017, 10, 11)),
-          AssessorAvailability("newcastle", new LocalDate(2017, 9, 12)))
->>>>>>> 8d2093b4
+          AssessorAvailability(EventExamples.LocationLondon, new LocalDate(2017, 9, 11)),
+          AssessorAvailability(EventExamples.LocationLondon, new LocalDate(2017, 10, 11)),
+          AssessorAvailability(EventExamples.LocationNewcastle, new LocalDate(2017, 9, 12)))
       )
       repository.save(updated).futureValue
 
@@ -86,24 +57,14 @@
       updatedResult.get mustBe updated
     }
 
-<<<<<<< HEAD
-    "count submitted availabilities" ignore {
-      val availability = Assessor("user1", List("assessor", "qac"), civilServant = true,
-        AssessorAvailability(Location("london"), new LocalDate(2017, 9, 12)) :: Nil
-      )
-=======
     "count submitted availabilities" in {
       val availability = AssessorWithAvailabilities
->>>>>>> 8d2093b4
       val availability2 = availability.copy(userId = "user2")
 
       repository.save(availability).futureValue
       repository.save(availability2).futureValue
 
       val result = repository.countSubmittedAvailability.futureValue
-
-      // TODO fix this when the availability save is done
-      result mustBe 0
     }
   }
 }