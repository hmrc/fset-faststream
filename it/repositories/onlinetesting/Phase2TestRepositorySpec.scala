--- conflicted
+++ resolved
@@ -1,14 +1,8 @@
 package repositories.onlinetesting
 
 import java.util.UUID
-<<<<<<< HEAD
-
-import model.persisted.{ CubiksTest, Phase2TestGroup }
-import model.ProgressStatuses
-=======
 import model.persisted.{ CubiksTest, Phase2TestGroup, Phase2TestGroupWithAppId }
 import model.ProgressStatuses._
->>>>>>> e2a44908
 import org.joda.time.{ DateTime, DateTimeZone }
 import testkit.MongoRepositorySpec
 
@@ -56,7 +50,7 @@
     "return one application if there is only one" in {
       createApplicationWithAllFields("userId", "appId", "frameworkId", "PHASE1_TESTS_PASSED", needsAdjustment = false,
         adjustmentsConfirmed = false, timeExtensionAdjustments = false, fastPassApplicable = false,
-        fastPassReceived = false, additionalProgressStatuses = List((ProgressStatuses.PHASE1_TESTS_PASSED, true))
+        fastPassReceived = false, additionalProgressStatuses = List((PHASE1_TESTS_PASSED, true))
       ).futureValue
 
       val results = phase2TestRepo.nextApplicationsReadyForOnlineTesting.futureValue
@@ -69,12 +63,12 @@
     "exclude adjustment applications" in {
       createApplicationWithAllFields("userId1", "appId1", "frameworkId", "PHASE1_TESTS_PASSED", needsAdjustment = true,
         adjustmentsConfirmed = false, timeExtensionAdjustments = false, fastPassApplicable = false,
-        fastPassReceived = false, additionalProgressStatuses = List((ProgressStatuses.PHASE1_TESTS_PASSED, true))
+        fastPassReceived = false, additionalProgressStatuses = List((PHASE1_TESTS_PASSED, true))
       ).futureValue
 
       createApplicationWithAllFields("userId2", "appId2", "frameworkId", "PHASE1_TESTS_PASSED", needsAdjustment = false,
         adjustmentsConfirmed = false, timeExtensionAdjustments = false, fastPassApplicable = false,
-        fastPassReceived = false, additionalProgressStatuses = List((ProgressStatuses.PHASE1_TESTS_PASSED, true))
+        fastPassReceived = false, additionalProgressStatuses = List((PHASE1_TESTS_PASSED, true))
       ).futureValue
 
       val results = phase2TestRepo.nextApplicationsReadyForOnlineTesting.futureValue
@@ -91,7 +85,7 @@
     "Not return candidates whose phase 1 tests have expired" in {
       createApplicationWithAllFields("userId1", "appId1", "frameworkId", "PHASE1_TESTS_PASSED", needsAdjustment = true,
         adjustmentsConfirmed = false, timeExtensionAdjustments = false, fastPassApplicable = false,
-        fastPassReceived = false, additionalProgressStatuses = List((model.ProgressStatuses.PHASE1_TESTS_EXPIRED -> true))
+        fastPassReceived = false, additionalProgressStatuses = List((PHASE1_TESTS_EXPIRED -> true))
       ).futureValue
 
       val results = phase2TestRepo.nextApplicationsReadyForOnlineTesting.futureValue
@@ -128,7 +122,7 @@
     }
   }
 
-<<<<<<< HEAD
+
   "Updating completion time" must {
     "update test completion time" in {
 
@@ -151,7 +145,7 @@
 
       phase2TestRepo.updateTestCompletionTime(111, now).futureValue
       val result = phase2TestRepo.getTestProfileByCubiksId(111).futureValue
-      result.phase2TestGroup.tests.head.completedDateTime mustBe Some(now)
+      result.testGroup.tests.head.completedDateTime mustBe Some(now)
     }
 
     "not update profiles that have expired" in {
@@ -175,10 +169,10 @@
 
       phase2TestRepo.updateTestCompletionTime(111, now).futureValue
       val result = phase2TestRepo.getTestProfileByCubiksId(111).futureValue
-      result.phase2TestGroup.tests.head.completedDateTime mustBe None
-    }
-  }
-=======
+      result.testGroup.tests.head.completedDateTime mustBe None
+    }
+  }
+
   "Insert test result" should {
     "correctly update a test group with results" in {
        createApplicationWithAllFields("userId", "appId", "frameworkId", "PHASE2_TESTS", needsAdjustment = false,
@@ -208,5 +202,4 @@
     }
   }
 
->>>>>>> e2a44908
 }