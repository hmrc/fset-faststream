package repositories.onlinetesting

import config.CubiksGatewayConfig
import factories.DateTimeFactory
import model.ApplicationStatus.ApplicationStatus
import model.persisted.{ CubiksTest, Phase1TestProfile }
import model.EvaluationResults.Green
import model.SchemeType._
import model.persisted.{ ApplicationPhase1ReadyForEvaluation, _ }
import model.{ ApplicationStatus, SchemeType, SelectedSchemes }
import org.joda.time.{ DateTime, DateTimeZone }
import org.scalatest.mock.MockitoSugar
import reactivemongo.bson.BSONDocument
import reactivemongo.json.ImplicitBSONHandlers
import repositories.application.GeneralApplicationMongoRepository
import repositories.assistancedetails.AssistanceDetailsMongoRepository
import repositories.{ CommonRepository, schemepreferences }
import services.GBTimeZoneService
import testkit.MongoRepositorySpec

class Phase1EvaluationMongoRepositorySpec extends MongoRepositorySpec with CommonRepository with MockitoSugar {

  import ImplicitBSONHandlers._
  import Phase1EvaluationMongoRepositorySpec._

  val collectionName: String = "application"

  def phase1EvaluationRepo = new Phase1EvaluationMongoRepository

  def applicationRepository = new GeneralApplicationMongoRepository(GBTimeZoneService)

  def schemePreferencesRepository = new schemepreferences.SchemePreferencesMongoRepository

  def assistanceDetailsRepository = new AssistanceDetailsMongoRepository

  def phase1TestRepository = new Phase1TestMongoRepository(DateTimeFactory)


  "next Application Ready For Evaluation" should {
    "return nothing if there is no PHASE1_TESTS and PHASE2_TESTS applications" in {
      insertApplication("appId", ApplicationStatus.SUBMITTED)
      val result = phase1EvaluationRepo.nextApplicationReadyForPhase1ResultEvaluation("version1").futureValue
      result mustBe None
    }

    "return nothing if application does not have online exercise results" in {
      insertApplication("app1", ApplicationStatus.PHASE1_TESTS, Some(phase1Tests))
      val result = phase1EvaluationRepo.nextApplicationReadyForPhase1ResultEvaluation("version1").futureValue
      result mustBe None
    }

    "return application in PHASE1_TESTS with results" in {
      insertApplication("app1", ApplicationStatus.PHASE1_TESTS, Some(testsWithResult))

      val result = phase1EvaluationRepo.nextApplicationReadyForPhase1ResultEvaluation("version1").futureValue

      result mustBe Some(ApplicationPhase1ReadyForEvaluation(
        "app1",
        ApplicationStatus.PHASE1_TESTS,
        isGis = false,
        Phase1TestProfile(now, testsWithResult),
        selectedSchemes(List(Commercial))))
    }

    "return GIS application in PHASE1_TESTS with results" in {
      insertApplication("app1", ApplicationStatus.PHASE1_TESTS, Some(testsWithResult), isGis = true)

      val result = phase1EvaluationRepo.nextApplicationReadyForPhase1ResultEvaluation("version1").futureValue

      result mustBe Some(ApplicationPhase1ReadyForEvaluation(
        "app1",
        ApplicationStatus.PHASE1_TESTS,
        isGis = true,
        Phase1TestProfile(now, testsWithResult),
        selectedSchemes(List(Commercial))))
    }
  }

  "save passmark evaluation" should {
    val resultToSave = List(SchemeEvaluationResult(SchemeType.DigitalAndTechnology, Green.toString))

    "save result and update the status" in {
      insertApplication("app1", ApplicationStatus.PHASE1_TESTS, Some(testsWithResult))
      val evaluation = PassmarkEvaluation("version1", resultToSave)

      phase1EvaluationRepo.savePassmarkEvaluation("app1", evaluation, Some(ApplicationStatus.PHASE1_TESTS_PASSED)).futureValue

      val resultWithAppStatus = getOnePhase1Profile("app1")
      resultWithAppStatus mustBe defined
      val (appStatus, result) = resultWithAppStatus.get
      appStatus mustBe ApplicationStatus.PHASE1_TESTS_PASSED
      result.evaluation mustBe Some(PassmarkEvaluation("version1", List(
        SchemeEvaluationResult(SchemeType.DigitalAndTechnology, Green.toString)
      )))
    }

    "return nothing when candidate has been already evaluated" in {
      insertApplication("app1", ApplicationStatus.PHASE1_TESTS, Some(testsWithResult))
      val evaluation = PassmarkEvaluation("version1", resultToSave)
      phase1EvaluationRepo.savePassmarkEvaluation("app1", evaluation, Some(ApplicationStatus.PHASE1_TESTS)).futureValue
      getOnePhase1Profile("app1") mustBe defined

      val result = phase1EvaluationRepo.nextApplicationReadyForPhase1ResultEvaluation("version1").futureValue
      result mustBe None
    }

    "return the candidate in PHASE1_TESTS if the passmark has changed" in {
      insertApplication("app1", ApplicationStatus.PHASE1_TESTS, Some(testsWithResult))
      val evaluation = PassmarkEvaluation("version1", resultToSave)
      phase1EvaluationRepo.savePassmarkEvaluation("app1", evaluation, Some(ApplicationStatus.PHASE1_TESTS)).futureValue
      getOnePhase1Profile("app1") mustBe defined

      val result = phase1EvaluationRepo.nextApplicationReadyForPhase1ResultEvaluation("version2").futureValue
      result mustBe defined
    }

    "return the candidate to re-evaluation in PHASE1_TESTS_PASSED if the passmark has changed" in {
      insertApplication("app1", ApplicationStatus.PHASE1_TESTS, Some(testsWithResult))
      val evaluation = PassmarkEvaluation("version1", resultToSave)
      phase1EvaluationRepo.savePassmarkEvaluation("app1", evaluation, Some(ApplicationStatus.PHASE1_TESTS_PASSED)).futureValue
      getOnePhase1Profile("app1") mustBe defined

      val result = phase1EvaluationRepo.nextApplicationReadyForPhase1ResultEvaluation("version2").futureValue
      result mustBe defined
    }

    "return the candidate to re-evaluation in PHASE2_TESTS if the passmark has changed" in {
      insertApplication("app1", ApplicationStatus.PHASE1_TESTS, Some(testsWithResult))
      val evaluation = PassmarkEvaluation("version1", resultToSave)
      phase1EvaluationRepo.savePassmarkEvaluation("app1", evaluation, Some(ApplicationStatus.PHASE2_TESTS)).futureValue
      getOnePhase1Profile("app1") mustBe defined

      val result = phase1EvaluationRepo.nextApplicationReadyForPhase1ResultEvaluation("version2").futureValue
      result mustBe defined
    }

    "do not change application status when it is not required" in {
      insertApplication("app1", ApplicationStatus.PHASE2_TESTS, Some(testsWithResult))
      val evaluation = PassmarkEvaluation("version1", resultToSave)
      phase1EvaluationRepo.savePassmarkEvaluation("app1", evaluation, newApplicationStatus = None).futureValue

      val result = phase1EvaluationRepo.nextApplicationReadyForPhase1ResultEvaluation("version2").futureValue
      result mustBe defined
      result.get.applicationStatus mustBe ApplicationStatus.PHASE2_TESTS
    }
  }

  private def getOnePhase1Profile(appId: String) = {
    phase1EvaluationRepo.collection.find(BSONDocument("applicationId" -> appId)).one[BSONDocument].map(_.map { doc =>
      val applicationStatus = doc.getAs[ApplicationStatus]("applicationStatus").get
      val bsonPhase1 = doc.getAs[BSONDocument]("testGroups").flatMap(_.getAs[BSONDocument]("PHASE1"))
      val phase1 = bsonPhase1.map(Phase1TestProfile.bsonHandler.read).get
      (applicationStatus, phase1)
    }).futureValue
  }
}

object Phase1EvaluationMongoRepositorySpec {
  val now = DateTime.now().withZone(DateTimeZone.UTC)
  val phase1Tests = List(
<<<<<<< HEAD
    Phase1Test(16196, usedForResults = true, 100, "cubiks", "token1", "http://localhost", now, 2000),
    Phase1Test(16194, usedForResults = true, 101, "cubiks", "token2", "http://localhost", now, 2001)
=======
    CubiksTest(1, usedForResults = true, 100, "cubiks", "token1", "http://localhost", now, 2000),
    CubiksTest(2, usedForResults = true, 101, "cubiks", "token2", "http://localhost", now, 2001)
>>>>>>> 1b48c158
  )
  val selectedSchemes = SelectedSchemes(List(Commercial, DigitalAndTechnology), orderAgreed = true, eligible = true)
  val testsWithResult = phase1TestsWithResults(TestResult("Ready", "norm", Some(20.5), None, None, None))

  def phase1TestsWithResults(testResult: TestResult) = {
    phase1Tests.map(t => t.copy(testResult = Some(testResult)))
  }
}<|MERGE_RESOLUTION|>--- conflicted
+++ resolved
@@ -35,44 +35,63 @@
 
   def phase1TestRepository = new Phase1TestMongoRepository(DateTimeFactory)
 
-
   "next Application Ready For Evaluation" should {
     "return nothing if there is no PHASE1_TESTS and PHASE2_TESTS applications" in {
       insertApplication("appId", ApplicationStatus.SUBMITTED)
-      val result = phase1EvaluationRepo.nextApplicationReadyForPhase1ResultEvaluation("version1").futureValue
-      result mustBe None
+      val result = phase1EvaluationRepo.nextApplicationsReadyForEvaluation("version1", batchSize = 1).futureValue
+      result mustBe empty
     }
 
     "return nothing if application does not have online exercise results" in {
       insertApplication("app1", ApplicationStatus.PHASE1_TESTS, Some(phase1Tests))
-      val result = phase1EvaluationRepo.nextApplicationReadyForPhase1ResultEvaluation("version1").futureValue
-      result mustBe None
+      val result = phase1EvaluationRepo.nextApplicationsReadyForEvaluation("version1", batchSize = 1).futureValue
+      result mustBe empty
     }
 
     "return application in PHASE1_TESTS with results" in {
       insertApplication("app1", ApplicationStatus.PHASE1_TESTS, Some(testsWithResult))
 
-      val result = phase1EvaluationRepo.nextApplicationReadyForPhase1ResultEvaluation("version1").futureValue
+      val result = phase1EvaluationRepo.nextApplicationsReadyForEvaluation("version1", batchSize = 1).futureValue
 
-      result mustBe Some(ApplicationPhase1ReadyForEvaluation(
+      result must not be empty
+      result.head mustBe ApplicationPhase1ReadyForEvaluation(
         "app1",
         ApplicationStatus.PHASE1_TESTS,
         isGis = false,
         Phase1TestProfile(now, testsWithResult),
-        selectedSchemes(List(Commercial))))
+        selectedSchemes(List(Commercial)))
     }
 
     "return GIS application in PHASE1_TESTS with results" in {
       insertApplication("app1", ApplicationStatus.PHASE1_TESTS, Some(testsWithResult), isGis = true)
 
-      val result = phase1EvaluationRepo.nextApplicationReadyForPhase1ResultEvaluation("version1").futureValue
+      val result = phase1EvaluationRepo.nextApplicationsReadyForEvaluation("version1", batchSize = 1).futureValue
 
-      result mustBe Some(ApplicationPhase1ReadyForEvaluation(
+      result must not be empty
+      result.head mustBe ApplicationPhase1ReadyForEvaluation(
         "app1",
         ApplicationStatus.PHASE1_TESTS,
         isGis = true,
         Phase1TestProfile(now, testsWithResult),
-        selectedSchemes(List(Commercial))))
+        selectedSchemes(List(Commercial)))
+    }
+
+    "limit number of next applications to the batch size limit" in {
+      val batchSizeLimit = 5
+      1 to 6 foreach { id =>
+        insertApplication(s"app$id", ApplicationStatus.PHASE1_TESTS, Some(testsWithResult), isGis = false)
+      }
+      val result = phase1EvaluationRepo.nextApplicationsReadyForEvaluation("version1", batchSizeLimit).futureValue
+      result.size mustBe batchSizeLimit
+    }
+
+    "return less number of applications than batch size limit" in {
+      val batchSizeLimit = 5
+      1 to 2 foreach { id =>
+        insertApplication(s"app$id", ApplicationStatus.PHASE1_TESTS, Some(testsWithResult), isGis = false)
+      }
+      val result = phase1EvaluationRepo.nextApplicationsReadyForEvaluation("version1", batchSizeLimit).futureValue
+      result.size mustBe 2
     }
   }
 
@@ -100,8 +119,8 @@
       phase1EvaluationRepo.savePassmarkEvaluation("app1", evaluation, Some(ApplicationStatus.PHASE1_TESTS)).futureValue
       getOnePhase1Profile("app1") mustBe defined
 
-      val result = phase1EvaluationRepo.nextApplicationReadyForPhase1ResultEvaluation("version1").futureValue
-      result mustBe None
+      val result = phase1EvaluationRepo.nextApplicationsReadyForEvaluation("version1", batchSize = 1).futureValue
+      result mustBe empty
     }
 
     "return the candidate in PHASE1_TESTS if the passmark has changed" in {
@@ -110,8 +129,8 @@
       phase1EvaluationRepo.savePassmarkEvaluation("app1", evaluation, Some(ApplicationStatus.PHASE1_TESTS)).futureValue
       getOnePhase1Profile("app1") mustBe defined
 
-      val result = phase1EvaluationRepo.nextApplicationReadyForPhase1ResultEvaluation("version2").futureValue
-      result mustBe defined
+      val result = phase1EvaluationRepo.nextApplicationsReadyForEvaluation("version2", batchSize = 1).futureValue
+      result must not be empty
     }
 
     "return the candidate to re-evaluation in PHASE1_TESTS_PASSED if the passmark has changed" in {
@@ -120,8 +139,8 @@
       phase1EvaluationRepo.savePassmarkEvaluation("app1", evaluation, Some(ApplicationStatus.PHASE1_TESTS_PASSED)).futureValue
       getOnePhase1Profile("app1") mustBe defined
 
-      val result = phase1EvaluationRepo.nextApplicationReadyForPhase1ResultEvaluation("version2").futureValue
-      result mustBe defined
+      val result = phase1EvaluationRepo.nextApplicationsReadyForEvaluation("version2", batchSize = 1).futureValue
+      result must not be empty
     }
 
     "return the candidate to re-evaluation in PHASE2_TESTS if the passmark has changed" in {
@@ -130,8 +149,8 @@
       phase1EvaluationRepo.savePassmarkEvaluation("app1", evaluation, Some(ApplicationStatus.PHASE2_TESTS)).futureValue
       getOnePhase1Profile("app1") mustBe defined
 
-      val result = phase1EvaluationRepo.nextApplicationReadyForPhase1ResultEvaluation("version2").futureValue
-      result mustBe defined
+      val result = phase1EvaluationRepo.nextApplicationsReadyForEvaluation("version2", batchSize = 1).futureValue
+      result must not be empty
     }
 
     "do not change application status when it is not required" in {
@@ -139,9 +158,9 @@
       val evaluation = PassmarkEvaluation("version1", resultToSave)
       phase1EvaluationRepo.savePassmarkEvaluation("app1", evaluation, newApplicationStatus = None).futureValue
 
-      val result = phase1EvaluationRepo.nextApplicationReadyForPhase1ResultEvaluation("version2").futureValue
-      result mustBe defined
-      result.get.applicationStatus mustBe ApplicationStatus.PHASE2_TESTS
+      val result = phase1EvaluationRepo.nextApplicationsReadyForEvaluation("version2", batchSize = 1).futureValue
+      result must not be empty
+      result.head.applicationStatus mustBe ApplicationStatus.PHASE2_TESTS
     }
   }
 
@@ -158,13 +177,8 @@
 object Phase1EvaluationMongoRepositorySpec {
   val now = DateTime.now().withZone(DateTimeZone.UTC)
   val phase1Tests = List(
-<<<<<<< HEAD
-    Phase1Test(16196, usedForResults = true, 100, "cubiks", "token1", "http://localhost", now, 2000),
-    Phase1Test(16194, usedForResults = true, 101, "cubiks", "token2", "http://localhost", now, 2001)
-=======
-    CubiksTest(1, usedForResults = true, 100, "cubiks", "token1", "http://localhost", now, 2000),
-    CubiksTest(2, usedForResults = true, 101, "cubiks", "token2", "http://localhost", now, 2001)
->>>>>>> 1b48c158
+    CubiksTest(16196, usedForResults = true, 100, "cubiks", "token1", "http://localhost", now, 2000),
+    CubiksTest(16194, usedForResults = true, 101, "cubiks", "token2", "http://localhost", now, 2001)
   )
   val selectedSchemes = SelectedSchemes(List(Commercial, DigitalAndTechnology), orderAgreed = true, eligible = true)
   val testsWithResult = phase1TestsWithResults(TestResult("Ready", "norm", Some(20.5), None, None, None))
