package repositories.onlinetesting

import java.util.UUID

<<<<<<< HEAD
import model.ProgressStatuses.{ PHASE3_TESTS_SECOND_REMINDER, PHASE3_TESTS_COMPLETED, PHASE3_TESTS_EXPIRED }
import model.{ ApplicationStatus, Phase3SecondReminder, Phase3FirstReminder }
import model.persisted.phase3tests.{ LaunchpadTest, Phase3TestGroup }
import org.joda.time.{ DateTime, DateTimeZone }
import reactivemongo.bson.BSONDocument
=======
import connectors.launchpadgateway.exchangeobjects.in.{ SetupProcessCallbackRequest, ViewPracticeQuestionCallbackRequest }
import model.persisted.phase3tests.{ LaunchpadTest, LaunchpadTestCallbacks, Phase3TestGroup }
import org.joda.time.{ DateTime, DateTimeZone, LocalDate }
>>>>>>> 50975048
import testkit.MongoRepositorySpec

class Phase3TestRepositorySpec extends ApplicationDataFixture with MongoRepositorySpec {

  val Now =  DateTime.now(DateTimeZone.UTC)
  val DatePlus7Days = Now.plusDays(7)
  val Token = newToken
  def newToken = UUID.randomUUID.toString

  val phase3Test = LaunchpadTest(
    interviewId = 123,
    usedForResults = true,
    token = Token,
    testUrl = "test.com",
    invitationDate = Now,
    candidateId = "CND_123456",
    customCandidateId = "FSCND_123",
    startedDateTime = None,
    completedDateTime = None,
    callbacks = LaunchpadTestCallbacks()
  )

  val callbackToAppend = SetupProcessCallbackRequest(
    DateTime.now(),
    UUID.randomUUID().toString,
    "FSCND-1234",
    12345,
    None,
    "FSINV-456",
    LocalDate.parse("2016-11-09")
  )

  val TestGroup = Phase3TestGroup(expirationDate = DatePlus7Days, tests = List(phase3Test))
  def multiTestGroup(interviewOffset: Int = 0): Phase3TestGroup = TestGroup.copy(
    tests = List(
      phase3Test.copy(
        interviewId = interviewOffset + 123,
        token = newToken
      ),
      phase3Test.copy(
        usedForResults = false,
        interviewId = interviewOffset + 456,
        token = newToken
      ),
      phase3Test.copy(
        usedForResults = false,
        interviewId = interviewOffset + 789,
        token = newToken
      )
    )
  )

  "Get online test" should {
    "return None if there is no test for the specific user id" in {
      val result = phase3TestRepo.getTestGroup("userId").futureValue
      result mustBe None
    }

    "return an online test for the specific user id" in {
      insertApplication("appId", "userId")
      phase3TestRepo.insertOrUpdateTestGroup("appId", TestGroup).futureValue
      val result = phase3TestRepo.getTestGroup("appId").futureValue
      result mustBe Some(TestGroup)
    }
  }

  "Append callbacks" should {
    "create a one callback array when the key is not set" in new CallbackFixture {
      insertApplication("appId", "userId")
      phase3TestRepo.insertOrUpdateTestGroup("appId", TestGroup).futureValue

      val token = TestGroup.tests.head.token

      phase3TestRepo.appendCallback(token, SetupProcessCallbackRequest.key, callbackToAppend).futureValue

      val testWithCallback = phase3TestRepo.getTestGroup("appId").futureValue.get

      val test = testWithCallback.tests.find(t => t.token == token).get

      test.callbacks.setupProcess.length mustBe 1
      inside (test.callbacks.setupProcess.head) { case SetupProcessCallbackRequest(received, candidateId, customCandidateId,
      interviewId, customInterviewId, customInviteId, deadline) =>
        received.getMillis mustBe callbackToAppend.received.getMillis
        candidateId mustBe callbackToAppend.candidateId
        customCandidateId mustBe callbackToAppend.customCandidateId
        interviewId mustBe callbackToAppend.interviewId
        customInterviewId mustBe callbackToAppend.customInterviewId
        customInviteId mustBe callbackToAppend.customInviteId
        deadline mustBe callbackToAppend.deadline
      }
    }

    "Append a callback when at least one is already set" in new CallbackFixture {
      insertApplication("appId", "userId")
      phase3TestRepo.insertOrUpdateTestGroup("appId", TestGroup).futureValue

      val token = TestGroup.tests.head.token

      phase3TestRepo.appendCallback(token, SetupProcessCallbackRequest.key, callbackToAppend).futureValue
      phase3TestRepo.appendCallback(token, SetupProcessCallbackRequest.key, callbackToAppend).futureValue
      phase3TestRepo.appendCallback(token, ViewPracticeQuestionCallbackRequest.key, callbackToAppend).futureValue

      val testWithCallback = phase3TestRepo.getTestGroup("appId").futureValue.get

      val test = testWithCallback.tests.find(t => t.token == token).get
      assertCallbacks(test, 2, 1)

    }

    "Append callbacks to multiple tests in the same application" in new CallbackFixture {
      insertApplication("appId", "userId")
      val testGroup = multiTestGroup()
      phase3TestRepo.insertOrUpdateTestGroup("appId", testGroup).futureValue

      val token1 = testGroup.tests(0).token
      val token2 = testGroup.tests(1).token
      val token3 = testGroup.tests(2).token

      phase3TestRepo.appendCallback(token1, SetupProcessCallbackRequest.key, callbackToAppend).futureValue
      phase3TestRepo.appendCallback(token1, SetupProcessCallbackRequest.key, callbackToAppend).futureValue
      phase3TestRepo.appendCallback(token2, SetupProcessCallbackRequest.key, callbackToAppend).futureValue
      phase3TestRepo.appendCallback(token3, ViewPracticeQuestionCallbackRequest.key, callbackToAppend).futureValue

      val testWithCallback = phase3TestRepo.getTestGroup("appId").futureValue.get

      val test1 = testWithCallback.tests.find(t => t.token == token1).get
      assertCallbacks(test1, 2, 0)

      val test2 = testWithCallback.tests.find(t => t.token == token2).get
      assertCallbacks(test2, 1, 0)

      val test3 = testWithCallback.tests.find(t => t.token == token3).get
      assertCallbacks(test3, 0, 1)
    }

    "Append callbacks to multiple tests in multiple applications" in new CallbackFixture {
      insertApplication("appId", "userId")
      insertApplication("appId2", "userId2")
      insertApplication("appId3", "userId3")
      val testGroup1 = multiTestGroup(1)
      val testGroup2 = multiTestGroup(2)
      val testGroup3 = multiTestGroup(3)
      phase3TestRepo.insertOrUpdateTestGroup("appId", testGroup1).futureValue
      phase3TestRepo.insertOrUpdateTestGroup("appId2", testGroup2).futureValue
      phase3TestRepo.insertOrUpdateTestGroup("appId3", testGroup3).futureValue

      val token1 = testGroup1.tests.head.token
      val token2 = testGroup2.tests.head.token
      val token3 = testGroup3.tests.head.token

      phase3TestRepo.appendCallback(token1, SetupProcessCallbackRequest.key, callbackToAppend).futureValue
      phase3TestRepo.appendCallback(token1, SetupProcessCallbackRequest.key, callbackToAppend).futureValue
      phase3TestRepo.appendCallback(token2, SetupProcessCallbackRequest.key, callbackToAppend).futureValue
      phase3TestRepo.appendCallback(token3, ViewPracticeQuestionCallbackRequest.key, callbackToAppend).futureValue

      val testWithCallback1 = phase3TestRepo.getTestGroup("appId").futureValue.get
      val testWithCallback2 = phase3TestRepo.getTestGroup("appId2").futureValue.get
      val testWithCallback3 = phase3TestRepo.getTestGroup("appId3").futureValue.get

      val test1 = testWithCallback1.tests.find(t => t.token == token1).get
      assertCallbacks(test1, 2, 0)

      val test2 = testWithCallback2.tests.find(t => t.token == token2).get
      assertCallbacks(test2, 1, 0)

      val test3 = testWithCallback3.tests.find(t => t.token == token3).get
      assertCallbacks(test3, 0, 1)
    }
  }

  "Next application ready for online testing" should {
    "return one application if there is only one" in {
      createApplicationWithAllFields("userId", "appId", "frameworkId", "PHASE2_TESTS_PASSED", needsSupportForOnlineAssessment = false,
        adjustmentsConfirmed = false, timeExtensionAdjustments = false, fastPassApplicable = false,
        fastPassReceived = false, additionalProgressStatuses = List((model.ProgressStatuses.PHASE2_TESTS_PASSED, true))
      ).futureValue

      val result = phase3TestRepo.nextApplicationsReadyForOnlineTesting.futureValue

      result.size mustBe 1
      result.head.applicationId mustBe "appId"
      result.head.userId mustBe "userId"
    }
  }

  "Insert a phase 3 test" should {
    "correctly insert a test" in {
      createApplicationWithAllFields("userId", "appId", "frameworkId", "PHASE2_TESTS_PASSED", needsSupportForOnlineAssessment = false,
        adjustmentsConfirmed = false, timeExtensionAdjustments = false, fastPassApplicable = false,
        fastPassReceived = false
      ).futureValue

      phase3TestRepo.insertOrUpdateTestGroup("appId", TestGroup).futureValue

      val result = phase3TestRepo.getTestGroup("appId").futureValue
      result.isDefined mustBe true
      result.get.expirationDate mustBe TestGroup.expirationDate
      result.get.tests mustBe TestGroup.tests
    }
  }

<<<<<<< HEAD
  "nextTestForReminder" should {
    "return one result" when {
      "there is an application in PHASE3_TESTS and is about to expire in the next 72 hours" in {
        val date = DateTime.now().plusHours(Phase3FirstReminder.hoursBeforeReminder - 1).plusMinutes(55)
        val testGroup = Phase3TestGroup(expirationDate = date, tests = List(phase3Test))
        createApplicationWithAllFields(UserId, AppId, "frameworkId", "SUBMITTED").futureValue
        phase3TestRepo.insertOrUpdateTestGroup(AppId, testGroup).futureValue
        val notification = phase3TestRepo.nextTestForReminder(Phase3FirstReminder).futureValue
        notification.isDefined mustBe true
        notification.get.applicationId mustBe AppId
        notification.get.userId mustBe UserId
        notification.get.preferredName mustBe "Georgy"
        notification.get.expiryDate.getMillis mustBe date.getMillis
        // Because we are far away from the 24h reminder's window
        phase3TestRepo.nextTestForReminder(Phase3SecondReminder).futureValue mustBe None
      }

      "there is an application in PHASE3_TESTS and is about to expire in the next 24 hours" in {
        val date = DateTime.now().plusHours(Phase3SecondReminder.hoursBeforeReminder - 1).plusMinutes(55)
        val testGroup = Phase3TestGroup(expirationDate = date, tests = List(phase3Test))
        createApplicationWithAllFields(UserId, AppId, "frameworkId", "SUBMITTED").futureValue
        phase3TestRepo.insertOrUpdateTestGroup(AppId, testGroup).futureValue
        val notification = phase3TestRepo.nextTestForReminder(Phase3SecondReminder).futureValue
        notification.isDefined mustBe true
        notification.get.applicationId mustBe AppId
        notification.get.userId mustBe UserId
        notification.get.preferredName mustBe "Georgy"
        notification.get.expiryDate.getMillis mustBe date.getMillis
      }
    }

    "return no results" when {
      val date = DateTime.now().plusHours(22)
      val testProfile = Phase3TestGroup(expirationDate = date, tests = List(phase3Test))
      "there are no applications in PHASE3_TESTS" in {
        createApplicationWithAllFields(UserId, AppId, "frameworkId", "SUBMITTED").futureValue
        phase3TestRepo.insertOrUpdateTestGroup(AppId, testProfile).futureValue
        updateApplication(BSONDocument("applicationStatus" -> ApplicationStatus.IN_PROGRESS), AppId).futureValue
        phase3TestRepo.nextTestForReminder(Phase3FirstReminder).futureValue mustBe None
      }

      "the expiration date is in 26h but we send the second reminder only after 24h" in {
        createApplicationWithAllFields(UserId, AppId, "frameworkId", "SUBMITTED").futureValue
        phase3TestRepo.insertOrUpdateTestGroup(
          AppId,
          Phase3TestGroup(expirationDate = new DateTime().plusHours(30), tests = List(phase3Test))).futureValue
        phase3TestRepo.nextTestForReminder(Phase3SecondReminder).futureValue mustBe None
      }

      "the test is expired" in {
        import repositories.BSONDateTimeHandler
        createApplicationWithAllFields(UserId, AppId, "frameworkId", "SUBMITTED").futureValue
        phase3TestRepo.insertOrUpdateTestGroup(AppId, testProfile).futureValue
        updateApplication(BSONDocument("$set" -> BSONDocument(
          "applicationStatus" -> PHASE3_TESTS_EXPIRED.applicationStatus,
          s"progress-status.$PHASE3_TESTS_EXPIRED" -> true,
          s"progress-status-timestamp.$PHASE3_TESTS_EXPIRED" -> DateTime.now()
        )), AppId).futureValue
        phase3TestRepo.nextTestForReminder(Phase3SecondReminder).futureValue mustBe None
      }

      "the test is completed" in {
        import repositories.BSONDateTimeHandler
        createApplicationWithAllFields(UserId, AppId, "frameworkId", "SUBMITTED").futureValue
        phase3TestRepo.insertOrUpdateTestGroup(AppId, testProfile).futureValue
        updateApplication(BSONDocument("$set" -> BSONDocument(
          "applicationStatus" -> PHASE3_TESTS_COMPLETED.applicationStatus,
          s"progress-status.$PHASE3_TESTS_COMPLETED" -> true,
          s"progress-status-timestamp.$PHASE3_TESTS_COMPLETED" -> DateTime.now()
        )), AppId).futureValue
        phase3TestRepo.nextTestForReminder(Phase3SecondReminder).futureValue mustBe None
      }

      "we already sent a second reminder" in {
        createApplicationWithAllFields(UserId, AppId, "frameworkId", "SUBMITTED").futureValue
        phase3TestRepo.insertOrUpdateTestGroup(AppId, testProfile).futureValue
        updateApplication(BSONDocument("$set" -> BSONDocument(
          s"progress-status.$PHASE3_TESTS_SECOND_REMINDER" -> true
        )), AppId).futureValue
        phase3TestRepo.nextTestForReminder(Phase3SecondReminder).futureValue mustBe None
      }
=======
  trait CallbackFixture {
    def assertCallbacks(test: LaunchpadTest, setupProcesses: Int = 0, viewPracticeQuestions: Int = 0,
                        finalCallbacks: Int = 0, finished: Int = 0, viewBrandedVideo: Int = 0, questions: Int = 0) = {
      test.callbacks.setupProcess.length mustBe setupProcesses
      test.callbacks.viewPracticeQuestion.length mustBe viewPracticeQuestions
      test.callbacks.finalCallback.length mustBe finalCallbacks
      test.callbacks.finished.length mustBe finished
      test.callbacks.viewBrandedVideo.length mustBe viewBrandedVideo
      test.callbacks.question.length mustBe questions
>>>>>>> 50975048
    }
  }
}<|MERGE_RESOLUTION|>--- conflicted
+++ resolved
@@ -2,17 +2,12 @@
 
 import java.util.UUID
 
-<<<<<<< HEAD
-import model.ProgressStatuses.{ PHASE3_TESTS_SECOND_REMINDER, PHASE3_TESTS_COMPLETED, PHASE3_TESTS_EXPIRED }
-import model.{ ApplicationStatus, Phase3SecondReminder, Phase3FirstReminder }
-import model.persisted.phase3tests.{ LaunchpadTest, Phase3TestGroup }
-import org.joda.time.{ DateTime, DateTimeZone }
+import connectors.launchpadgateway.exchangeobjects.in.{ SetupProcessCallbackRequest, ViewPracticeQuestionCallbackRequest }
+import model.ProgressStatuses.{ PHASE3_TESTS_COMPLETED, PHASE3_TESTS_EXPIRED, PHASE3_TESTS_SECOND_REMINDER }
+import model.persisted.phase3tests.{ LaunchpadTest, LaunchpadTestCallbacks, Phase3TestGroup }
+import model.{ ApplicationStatus, Phase3FirstReminder, Phase3SecondReminder }
+import org.joda.time.{ DateTime, DateTimeZone, LocalDate }
 import reactivemongo.bson.BSONDocument
-=======
-import connectors.launchpadgateway.exchangeobjects.in.{ SetupProcessCallbackRequest, ViewPracticeQuestionCallbackRequest }
-import model.persisted.phase3tests.{ LaunchpadTest, LaunchpadTestCallbacks, Phase3TestGroup }
-import org.joda.time.{ DateTime, DateTimeZone, LocalDate }
->>>>>>> 50975048
 import testkit.MongoRepositorySpec
 
 class Phase3TestRepositorySpec extends ApplicationDataFixture with MongoRepositorySpec {
@@ -119,7 +114,6 @@
 
       val test = testWithCallback.tests.find(t => t.token == token).get
       assertCallbacks(test, 2, 1)
-
     }
 
     "Append callbacks to multiple tests in the same application" in new CallbackFixture {
@@ -214,7 +208,6 @@
     }
   }
 
-<<<<<<< HEAD
   "nextTestForReminder" should {
     "return one result" when {
       "there is an application in PHASE3_TESTS and is about to expire in the next 72 hours" in {
@@ -296,7 +289,9 @@
         )), AppId).futureValue
         phase3TestRepo.nextTestForReminder(Phase3SecondReminder).futureValue mustBe None
       }
-=======
+    }
+  }
+
   trait CallbackFixture {
     def assertCallbacks(test: LaunchpadTest, setupProcesses: Int = 0, viewPracticeQuestions: Int = 0,
                         finalCallbacks: Int = 0, finished: Int = 0, viewBrandedVideo: Int = 0, questions: Int = 0) = {
@@ -306,7 +301,6 @@
       test.callbacks.finished.length mustBe finished
       test.callbacks.viewBrandedVideo.length mustBe viewBrandedVideo
       test.callbacks.question.length mustBe questions
->>>>>>> 50975048
     }
   }
 }