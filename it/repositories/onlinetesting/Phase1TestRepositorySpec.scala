--- conflicted
+++ resolved
@@ -208,13 +208,8 @@
 
       onlineTestApplications.length mustBe 1
 
-<<<<<<< HEAD
-      inside (onlineTestApplications.head) { case OnlineTestApplication(applicationId, applicationStatus, userId,
-        guaranteedInterview, needsAdjustments, preferredName, lastName, timeAdjustments) =>
-=======
       inside (onlineTestApplications(0)) { case OnlineTestApplication(applicationId, applicationStatus, userId,
         guaranteedInterview, needsAdjustments, preferredName, lastName, etrayAdjustments, videoInterviewAdjustments) =>
->>>>>>> d6c9f689
 
         applicationId mustBe "appId"
         applicationStatus mustBe "SUBMITTED"
