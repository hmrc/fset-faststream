/*
 * Copyright 2016 HM Revenue & Customs
 *
 * Licensed under the Apache License, Version 2.0 (the "License");
 * you may not use this file except in compliance with the License.
 * You may obtain a copy of the License at
 *
 *     http://www.apache.org/licenses/LICENSE-2.0
 *
 * Unless required by applicable law or agreed to in writing, software
 * distributed under the License is distributed on an "AS IS" BASIS,
 * WITHOUT WARRANTIES OR CONDITIONS OF ANY KIND, either express or implied.
 * See the License for the specific language governing permissions and
 * limitations under the License.
 */

package repositories.onlinetesting

import java.util.UUID

import model.Exceptions.CannotFindTestByCubiksId
<<<<<<< HEAD
import model.OnlineTestCommands.OnlineTestApplication
import model.persisted.{ CubiksTest, Phase1TestProfile }
import model.persisted.ExpiringOnlineTest
import model.ProgressStatuses.{ PHASE1_TESTS_COMPLETED, PHASE1_TESTS_EXPIRED, PHASE1_TESTS_STARTED, _ }
import model.persisted.Phase1TestProfileWithAppId
import model.{ ApplicationStatus, ProgressStatuses, ReminderNotice, persisted }
import org.joda.time.{ DateTime, DateTimeZone }
import reactivemongo.bson.BSONDocument
=======
import model.OnlineTestCommands.{OnlineTestApplication, Phase1Test, Phase1TestProfile}
import model.persisted.ExpiringOnlineTest
import model.ProgressStatuses.{PHASE1_TESTS_COMPLETED, PHASE1_TESTS_EXPIRED, PHASE1_TESTS_STARTED, ProgressStatus, _}
import model.persisted.Phase1TestWithUserIds
import model.{ ApplicationStatus, ProgressStatuses, ReminderNotice, persisted }
import org.joda.time.{ DateTime, DateTimeZone }
import reactivemongo.api.commands.WriteResult
import reactivemongo.bson.{BSONArray, BSONDocument}
import reactivemongo.json.ImplicitBSONHandlers
import repositories.application.GeneralApplicationMongoRepository
import services.GBTimeZoneService
import config.MicroserviceAppConfig._
>>>>>>> 814aa61d
import testkit.MongoRepositorySpec

class Phase1TestRepositorySpec extends ApplicationDataFixture with MongoRepositorySpec {
  import TextFixture._

<<<<<<< HEAD
=======
  override val collectionName = "application"

  def helperRepo = new GeneralApplicationMongoRepository(GBTimeZoneService, cubiksGatewayConfig)
  def phase1TestRepo = new Phase1TestMongoRepository(DateTimeFactory)

>>>>>>> 814aa61d
  val Token = UUID.randomUUID.toString
  val Now =  DateTime.now(DateTimeZone.UTC)
  val DatePlus7Days = Now.plusDays(7)
  val CubiksUserId = 999

  val phase1Test = CubiksTest(
    scheduleId = 123,
    usedForResults = true,
    cubiksUserId = CubiksUserId,
    token = Token,
    testUrl = "test.com",
    invitationDate = Now,
    participantScheduleId = 456
  )

  val TestProfile = Phase1TestProfile(expirationDate = DatePlus7Days, tests = List(phase1Test))
  val testProfileWithAppId = Phase1TestWithUserIds(
    "appId",
    "userId",
    TestProfile.copy(tests = List(
      phase1Test.copy(usedForResults = true, resultsReadyToDownload = true),
      phase1Test.copy(usedForResults = true, resultsReadyToDownload = true))
    )
  )

  "Get online test" should {
    "return None if there is no test for the specific user id" in {
      val result = phase1TestRepo.getTestGroup("userId").futureValue
      result mustBe None
    }

    "return an online test for the specific user id" in {
      insertApplication("appId")
      phase1TestRepo.insertOrUpdateTestGroup("appId", TestProfile).futureValue
      val result = phase1TestRepo.getTestGroup("appId").futureValue
      result mustBe Some(TestProfile)
    }
  }

  "Get online test by token" should {
    "return None if there is no test with the token" in {
      val result = phase1TestRepo.getTestProfileByToken("token").failed.futureValue
      result mustBe a[CannotFindTestByCubiksId]
    }

    "return an online tet for the specific token" in {
      insertApplication("appId")
      phase1TestRepo.insertOrUpdateTestGroup("appId", TestProfile).futureValue
      val result = phase1TestRepo.getTestProfileByToken(Token).futureValue
      result mustBe TestProfile
    }
  }

  "Get online test by cubiksId" should {
    "return None if there is no test with the cubiksId" in {
      val result = phase1TestRepo.getTestProfileByCubiksId(CubiksUserId).failed.futureValue
      result mustBe a[CannotFindTestByCubiksId]
    }

    "return an online tet for the specific cubiks id" in {
<<<<<<< HEAD
      insertApplication("appId")
      phase1TestRepo.insertOrUpdateTestGroup("appId", TestProfile).futureValue
      val result = phase1TestRepo.getTestProfileByCubiksId(CubiksUserId).futureValue
      result mustBe Phase1TestProfileWithAppId("appId", TestProfile)
=======
      createApplicationWithAllFields("userId", "appId", "frameworkId", "SUBMITTED", needsAdjustment = false,
        adjustmentsConfirmed = false, timeExtensionAdjustments = false, fastPassApplicable = true,
        fastPassReceived = true
      ).futureValue
      phase1TestRepo.insertOrUpdatePhase1TestGroup("appId", TestProfile).futureValue
      val result = phase1TestRepo.getPhase1TestProfileByCubiksId(CubiksUserId).futureValue
      result mustBe Phase1TestWithUserIds("appId", "userId", TestProfile)
>>>>>>> 814aa61d
    }

  }

  "Next application ready for online testing" should {
    "return no application if there is only one and it is a fast pass candidate" in{
      createApplicationWithAllFields("appId", "userId", "frameworkId", "SUBMITTED", needsAdjustment = false,
        adjustmentsConfirmed = false, timeExtensionAdjustments = false, fastPassApplicable = true,
        fastPassReceived = true
      ).futureValue

      val result = phase1TestRepo.nextApplicationsReadyForOnlineTesting.futureValue

      result must be (Nil)
    }

    "return one application if there is only one and it is not a fast pass candidate" in{
      createApplicationWithAllFields("userId", "appId", "frameworkId", "SUBMITTED", needsAdjustment = false,
        adjustmentsConfirmed = false, timeExtensionAdjustments = false, fastPassApplicable = false,
        fastPassReceived = false
      ).futureValue

      val results = phase1TestRepo.nextApplicationsReadyForOnlineTesting.futureValue

      results.length mustBe 1
      results(0).applicationId mustBe "appId"
      results(0).userId mustBe "userId"
    }
  }

  "Next phase1 test group with report ready" should {
    "not return a test group if the progress status is not appropriately set" in {
       createApplicationWithAllFields("userId", "appId", "frameworkId", "PHASE1_TESTS",
        fastPassReceived = false, additionalProgressStatuses = List((PHASE1_TESTS_RESULTS_READY, false))
      ).futureValue

      val result = phase1TestRepo.nextTestGroupWithReportReady.futureValue

      result.isDefined mustBe false
    }

    "return a test group if the progress status is set to PHASE1_TEST_RESULTS_READY" in {
      createApplicationWithAllFields("userId", "appId", "frameworkId", "PHASE1_TESTS", needsAdjustment = false,
        adjustmentsConfirmed = false, timeExtensionAdjustments = false, fastPassApplicable = false,
        fastPassReceived = false, additionalProgressStatuses = List((PHASE1_TESTS_RESULTS_READY, true)),
        phase1TestProfile = Some(testProfileWithAppId.phase1TestProfile)
      ).futureValue

      val phase1TestResultsReady = phase1TestRepo.nextTestGroupWithReportReady.futureValue
      phase1TestResultsReady.isDefined mustBe true
      phase1TestResultsReady.get mustBe testProfileWithAppId
    }

    "correctly update a test group with results" in {
       createApplicationWithAllFields("userId", "appId", "frameworkId", "PHASE1_TESTS", needsAdjustment = false,
        adjustmentsConfirmed = false, timeExtensionAdjustments = false, fastPassApplicable = false,
        fastPassReceived = false, additionalProgressStatuses = List((PHASE1_TESTS_RESULTS_READY, true)),
        phase1TestProfile = Some(testProfileWithAppId.phase1TestProfile)
      ).futureValue


      val testResult = persisted.TestResult(status = "completed", norm = "some norm",
          tScore = Some(55.33d), percentile = Some(34.876d), raw = Some(65.32d), sten = Some(12.1d))

      phase1TestRepo.insertPhase1TestResult("appId", testProfileWithAppId.phase1TestProfile.tests.head,
        testResult
      ).futureValue

      val phase1TestProfile = phase1TestRepo.getTestGroup("appId").futureValue
      phase1TestProfile.isDefined mustBe true
      phase1TestProfile.foreach { profile =>
        profile.tests.head.testResult.isDefined mustBe true
        profile.tests.head.testResult.get mustBe testResult
      }

      val status = helperRepo.findProgress("appId").futureValue
      status.phase1TestsResultsReceived mustBe false

    }
  }

  "The OnlineTestApplication case model" should {
    "be correctly read from mongo" in {
       createApplicationWithAllFields("userId", "appId", "frameworkId", "SUBMITTED", needsAdjustment = false,
        adjustmentsConfirmed = false, timeExtensionAdjustments = false, fastPassApplicable = false, isGis = true
      ).futureValue

      val onlineTestApplications = phase1TestRepo.nextApplicationsReadyForOnlineTesting.futureValue

      onlineTestApplications.length mustBe 1

      inside (onlineTestApplications(0)) { case OnlineTestApplication(applicationId, applicationStatus, userId,
        guaranteedInterview, needsAdjustments, preferredName, timeAdjustments) =>

        applicationId mustBe "appId"
        applicationStatus mustBe "SUBMITTED"
        userId mustBe "userId"
        guaranteedInterview mustBe true
        needsAdjustments mustBe false
        preferredName mustBe testCandidate("preferredName")
        timeAdjustments mustBe None
      }
    }
  }

  "nextExpiringApplication" should {
    val date = new DateTime("2015-03-08T13:04:29.643Z")
    val testProfile = Phase1TestProfile(expirationDate = date, tests = List(phase1Test))
    "return one result" when {
      "there is an application in PHASE1_TESTS and should be expired" in {
        createApplicationWithAllFields(UserId, AppId, "frameworkId", "SUBMITTED").futureValue
        phase1TestRepo.insertOrUpdateTestGroup(AppId, testProfile).futureValue
        phase1TestRepo.nextExpiringApplication.futureValue must be (Some(ExpiringOnlineTest(AppId,UserId,"Georgy")))
      }
    }
    "return no results" when {
      "there are no application in PHASE1_TESTS" in {
        createApplicationWithAllFields(UserId, AppId, "frameworkId", "SUBMITTED").futureValue
        phase1TestRepo.insertOrUpdateTestGroup(AppId, testProfile).futureValue
        updateApplication(BSONDocument("applicationStatus" -> ApplicationStatus.IN_PROGRESS), AppId).futureValue
        phase1TestRepo.nextExpiringApplication.futureValue must be(None)
      }

      "the date is not expired yet" in {
        createApplicationWithAllFields(UserId, AppId, "frameworkId", "SUBMITTED").futureValue
        phase1TestRepo.insertOrUpdateTestGroup(
          AppId,
          Phase1TestProfile(expirationDate = new DateTime().plusHours(2), tests = List(phase1Test))).futureValue
        phase1TestRepo.nextExpiringApplication.futureValue must be(None)
      }

      "the test is already expired" in {
        import repositories.BSONDateTimeHandler
        createApplicationWithAllFields(UserId, AppId, "frameworkId", "SUBMITTED").futureValue
        phase1TestRepo.insertOrUpdateTestGroup(AppId, testProfile).futureValue
        updateApplication(BSONDocument("$set" -> BSONDocument(
          "applicationStatus" -> PHASE1_TESTS_EXPIRED.applicationStatus,
          s"progress-status.$PHASE1_TESTS_EXPIRED" -> true,
          s"progress-status-timestamp.$PHASE1_TESTS_EXPIRED" -> DateTime.now()
        )), AppId).futureValue
        phase1TestRepo.nextExpiringApplication.futureValue must be(None)
      }

      "the test is completed" in {
        import repositories.BSONDateTimeHandler
        createApplicationWithAllFields(UserId, AppId, "frameworkId", "SUBMITTED").futureValue
        phase1TestRepo.insertOrUpdateTestGroup(AppId, testProfile).futureValue
        updateApplication(BSONDocument("$set" -> BSONDocument(
          "applicationStatus" -> PHASE1_TESTS_COMPLETED.applicationStatus,
          s"progress-status.$PHASE1_TESTS_COMPLETED" -> true,
          s"progress-status-timestamp.$PHASE1_TESTS_COMPLETED" -> DateTime.now()
        )), AppId).futureValue
        phase1TestRepo.nextExpiringApplication.futureValue must be(None)
      }
    }
  }

  "nextTestForReminder" should {
    "return one result" when {
      "there is an application in PHASE1_TESTS and is about to expiry in the next 72 hours" in {
        val date = DateTime.now().plusHours(FirstReminder.hoursBeforeReminder - 1).plusMinutes(55)
        val testProfile = Phase1TestProfile(expirationDate = date, tests = List(phase1Test))
        createApplicationWithAllFields(UserId, AppId, "frameworkId", "SUBMITTED").futureValue
        phase1TestRepo.insertOrUpdateTestGroup(AppId, testProfile).futureValue
        val notification = phase1TestRepo.nextTestForReminder(FirstReminder).futureValue
        notification.isDefined must be(true)
        notification.get.applicationId must be(AppId)
        notification.get.userId must be(UserId)
        notification.get.preferredName must be("Georgy")
        notification.get.expiryDate.getMillis must be(date.getMillis)
        // Because we are far away from the 24h reminder's window
        phase1TestRepo.nextTestForReminder(SecondReminder).futureValue must be(None)
      }

      "there is an application in PHASE1_TESTS and is about to expiry in the next 24 hours" in {
        val date = DateTime.now().plusHours(SecondReminder.hoursBeforeReminder - 1).plusMinutes(55)
        val testProfile = Phase1TestProfile(expirationDate = date, tests = List(phase1Test))
        createApplicationWithAllFields(UserId, AppId, "frameworkId", "SUBMITTED").futureValue
        phase1TestRepo.insertOrUpdateTestGroup(AppId, testProfile).futureValue
        val notification = phase1TestRepo.nextTestForReminder(SecondReminder).futureValue
        notification.isDefined must be(true)
        notification.get.applicationId must be(AppId)
        notification.get.userId must be(UserId)
        notification.get.preferredName must be("Georgy")
        notification.get.expiryDate.getMillis must be(date.getMillis)
      }
    }

    "return no results" when {
      val date = DateTime.now().plusHours(22)
      val testProfile = Phase1TestProfile(expirationDate = date, tests = List(phase1Test))
      "there are no application in PHASE1_TESTS" in {
        createApplicationWithAllFields(UserId, AppId, "frameworkId", "SUBMITTED").futureValue
        phase1TestRepo.insertOrUpdateTestGroup(AppId, testProfile).futureValue
        updateApplication(BSONDocument("applicationStatus" -> ApplicationStatus.IN_PROGRESS), AppId).futureValue
        phase1TestRepo.nextTestForReminder(FirstReminder).futureValue must be(None)
      }

      "the expiration date is in 26h but we send the second reminder only after 24h" in {
        createApplicationWithAllFields(UserId, AppId, "frameworkId", "SUBMITTED").futureValue
        phase1TestRepo.insertOrUpdateTestGroup(
          AppId,
          Phase1TestProfile(expirationDate = new DateTime().plusHours(30), tests = List(phase1Test))).futureValue
        phase1TestRepo.nextTestForReminder(SecondReminder).futureValue must be(None)
      }

      "the test is expired" in {
        import repositories.BSONDateTimeHandler
        createApplicationWithAllFields(UserId, AppId, "frameworkId", "SUBMITTED").futureValue
        phase1TestRepo.insertOrUpdateTestGroup(AppId, testProfile).futureValue
        updateApplication(BSONDocument("$set" -> BSONDocument(
          "applicationStatus" -> PHASE1_TESTS_EXPIRED.applicationStatus,
          s"progress-status.$PHASE1_TESTS_EXPIRED" -> true,
          s"progress-status-timestamp.$PHASE1_TESTS_EXPIRED" -> DateTime.now()
        )), AppId).futureValue
        phase1TestRepo.nextTestForReminder(SecondReminder).futureValue must be(None)
      }

      "the test is completed" in {
        import repositories.BSONDateTimeHandler
        createApplicationWithAllFields(UserId, AppId, "frameworkId", "SUBMITTED").futureValue
        phase1TestRepo.insertOrUpdateTestGroup(AppId, testProfile).futureValue
        updateApplication(BSONDocument("$set" -> BSONDocument(
          "applicationStatus" -> PHASE1_TESTS_COMPLETED.applicationStatus,
          s"progress-status.$PHASE1_TESTS_COMPLETED" -> true,
          s"progress-status-timestamp.$PHASE1_TESTS_COMPLETED" -> DateTime.now()
        )), AppId).futureValue
        phase1TestRepo.nextTestForReminder(SecondReminder).futureValue must be(None)
      }

      "we already sent a second reminder" in {
        createApplicationWithAllFields(UserId, AppId, "frameworkId", "SUBMITTED").futureValue
        phase1TestRepo.insertOrUpdateTestGroup(AppId, testProfile).futureValue
        updateApplication(BSONDocument("$set" -> BSONDocument(
          s"progress-status.$PHASE1_TESTS_SECOND_REMINDER" -> true
        )), AppId).futureValue
        phase1TestRepo.nextTestForReminder(SecondReminder).futureValue must be(None)
      }
    }
  }

  "Progress status" should {
    "update progress status to PHASE1_TESTS_STARTED" in {
      createApplicationWithAllFields("userId", "appId", appStatus = ApplicationStatus.PHASE1_TESTS).futureValue
      phase1TestRepo.updateProgressStatus("appId", PHASE1_TESTS_STARTED).futureValue

      val app = helperRepo.findByUserId("userId", "frameworkId").futureValue
      app.progressResponse.phase1TestsStarted mustBe true

      val appStatusDetails = helperRepo.findStatus(app.applicationId).futureValue
      appStatusDetails.status mustBe ApplicationStatus.PHASE1_TESTS.toString
    }

    "remove progress statuses" in {
      createApplicationWithAllFields("userId", "appId", appStatus = ApplicationStatus.PHASE1_TESTS,
        additionalProgressStatuses = List(ProgressStatuses.PHASE1_TESTS_INVITED -> true,
          ProgressStatuses.PHASE1_TESTS_COMPLETED -> true)).futureValue
      phase1TestRepo.removeTestProfileProgresses("appId", List(
        ProgressStatuses.PHASE1_TESTS_INVITED,
        ProgressStatuses.PHASE1_TESTS_COMPLETED)
      ).futureValue

      val app = helperRepo.findByUserId("userId", "frameworkId").futureValue
      app.progressResponse.phase1TestsInvited mustBe false
      app.progressResponse.phase1TestsCompleted mustBe false
    }
  }

}

object TextFixture {
  val FirstReminder = ReminderNotice(72, PHASE1_TESTS_FIRST_REMINDER)
  val SecondReminder = ReminderNotice(24, PHASE1_TESTS_SECOND_REMINDER)
}<|MERGE_RESOLUTION|>--- conflicted
+++ resolved
@@ -19,42 +19,19 @@
 import java.util.UUID
 
 import model.Exceptions.CannotFindTestByCubiksId
-<<<<<<< HEAD
 import model.OnlineTestCommands.OnlineTestApplication
 import model.persisted.{ CubiksTest, Phase1TestProfile }
 import model.persisted.ExpiringOnlineTest
 import model.ProgressStatuses.{ PHASE1_TESTS_COMPLETED, PHASE1_TESTS_EXPIRED, PHASE1_TESTS_STARTED, _ }
-import model.persisted.Phase1TestProfileWithAppId
+import model.persisted.Phase1TestWithUserIds
 import model.{ ApplicationStatus, ProgressStatuses, ReminderNotice, persisted }
 import org.joda.time.{ DateTime, DateTimeZone }
 import reactivemongo.bson.BSONDocument
-=======
-import model.OnlineTestCommands.{OnlineTestApplication, Phase1Test, Phase1TestProfile}
-import model.persisted.ExpiringOnlineTest
-import model.ProgressStatuses.{PHASE1_TESTS_COMPLETED, PHASE1_TESTS_EXPIRED, PHASE1_TESTS_STARTED, ProgressStatus, _}
-import model.persisted.Phase1TestWithUserIds
-import model.{ ApplicationStatus, ProgressStatuses, ReminderNotice, persisted }
-import org.joda.time.{ DateTime, DateTimeZone }
-import reactivemongo.api.commands.WriteResult
-import reactivemongo.bson.{BSONArray, BSONDocument}
-import reactivemongo.json.ImplicitBSONHandlers
-import repositories.application.GeneralApplicationMongoRepository
-import services.GBTimeZoneService
-import config.MicroserviceAppConfig._
->>>>>>> 814aa61d
 import testkit.MongoRepositorySpec
 
 class Phase1TestRepositorySpec extends ApplicationDataFixture with MongoRepositorySpec {
   import TextFixture._
 
-<<<<<<< HEAD
-=======
-  override val collectionName = "application"
-
-  def helperRepo = new GeneralApplicationMongoRepository(GBTimeZoneService, cubiksGatewayConfig)
-  def phase1TestRepo = new Phase1TestMongoRepository(DateTimeFactory)
-
->>>>>>> 814aa61d
   val Token = UUID.randomUUID.toString
   val Now =  DateTime.now(DateTimeZone.UTC)
   val DatePlus7Days = Now.plusDays(7)
@@ -87,7 +64,7 @@
     }
 
     "return an online test for the specific user id" in {
-      insertApplication("appId")
+      insertApplication("appId", "userId")
       phase1TestRepo.insertOrUpdateTestGroup("appId", TestProfile).futureValue
       val result = phase1TestRepo.getTestGroup("appId").futureValue
       result mustBe Some(TestProfile)
@@ -101,7 +78,7 @@
     }
 
     "return an online tet for the specific token" in {
-      insertApplication("appId")
+      insertApplication("appId", "userId")
       phase1TestRepo.insertOrUpdateTestGroup("appId", TestProfile).futureValue
       val result = phase1TestRepo.getTestProfileByToken(Token).futureValue
       result mustBe TestProfile
@@ -115,20 +92,10 @@
     }
 
     "return an online tet for the specific cubiks id" in {
-<<<<<<< HEAD
-      insertApplication("appId")
+      insertApplication("appId", "userId")
       phase1TestRepo.insertOrUpdateTestGroup("appId", TestProfile).futureValue
       val result = phase1TestRepo.getTestProfileByCubiksId(CubiksUserId).futureValue
-      result mustBe Phase1TestProfileWithAppId("appId", TestProfile)
-=======
-      createApplicationWithAllFields("userId", "appId", "frameworkId", "SUBMITTED", needsAdjustment = false,
-        adjustmentsConfirmed = false, timeExtensionAdjustments = false, fastPassApplicable = true,
-        fastPassReceived = true
-      ).futureValue
-      phase1TestRepo.insertOrUpdatePhase1TestGroup("appId", TestProfile).futureValue
-      val result = phase1TestRepo.getPhase1TestProfileByCubiksId(CubiksUserId).futureValue
       result mustBe Phase1TestWithUserIds("appId", "userId", TestProfile)
->>>>>>> 814aa61d
     }
 
   }
