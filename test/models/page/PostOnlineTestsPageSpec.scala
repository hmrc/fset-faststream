/*
 * Copyright 2017 HM Revenue & Customs
 *
 * Licensed under the Apache License, Version 2.0 (the "License");
 * you may not use this file except in compliance with the License.
 * You may obtain a copy of the License at
 *
 *     http://www.apache.org/licenses/LICENSE-2.0
 *
 * Unless required by applicable law or agreed to in writing, software
 * distributed under the License is distributed on an "AS IS" BASIS,
 * WITHOUT WARRANTIES OR CONDITIONS OF ANY KIND, either express or implied.
 * See the License for the specific language governing permissions and
 * limitations under the License.
 */

package models.page

import java.util.UUID

import connectors.ReferenceDataExamples._
import connectors.exchange.SchemeEvaluationResult
import connectors.exchange.referencedata.SchemeId
import connectors.exchange.sift.SiftAnswersStatus
import controllers.UnitSpec
import models.ApplicationData.ApplicationStatus
import models._

class PostOnlineTestsPageSpec extends UnitSpec {

  "PostOnlineTestsPage" should {

    def randUUID = UniqueIdentifier(UUID.randomUUID().toString)

    val userDataWithApp = CachedDataWithApp(
      CachedUser(randUUID, "firstname", "lastname", Some("prefName"), "email@email.com", isActive = true, "unlocked"),
      ApplicationData(randUUID, randUUID,
        ApplicationStatus.PHASE3_TESTS_PASSED_NOTIFIED, ApplicationRoute.Faststream, ProgressResponseExamples.siftEntered,
        civilServiceExperienceDetails = None, edipCompleted = None, overriddenSubmissionDeadline = None
      )
    )

    "be correctly built candidates after phase 3" in {
      val phase3Results = SchemeEvaluationResult(SchemeId("Commercial"), SchemeStatus.Red.toString)  ::
        SchemeEvaluationResult(SchemeId("DigitalAndTechnology"), SchemeStatus.Red.toString) ::
        SchemeEvaluationResult(SchemeId("HumanResources"), SchemeStatus.Green.toString) ::
      Nil

<<<<<<< HEAD
      val page = PostOnlineTestsPage.apply(userDataWithApp, phase3Results, Schemes.AllSchemes, None)
=======
      val page = PostOnlineTestsPage.apply(userDataWithApp, phase3Results, Schemes.AllSchemes, None, hasAnalysisExercise = false)
>>>>>>> b82ae709

      page.successfulSchemes mustBe CurrentSchemeStatus(Schemes.HR, SchemeStatus.Green, failedAtStage = None) :: Nil

      page.failedSchemes mustBe  CurrentSchemeStatus(Schemes.Commercial, SchemeStatus.Red, failedAtStage = Some("online tests")) ::
        CurrentSchemeStatus(Schemes.DaT, SchemeStatus.Red, failedAtStage = Some("online tests")) :: Nil

      page.withdrawnSchemes mustBe Nil
      page.hasAssessmentCentreRequirement mustBe true
      page.hasNumericRequirement mustBe false
      page.hasFormRequirement mustBe false
    }

  }

}<|MERGE_RESOLUTION|>--- conflicted
+++ resolved
@@ -46,11 +46,7 @@
         SchemeEvaluationResult(SchemeId("HumanResources"), SchemeStatus.Green.toString) ::
       Nil
 
-<<<<<<< HEAD
-      val page = PostOnlineTestsPage.apply(userDataWithApp, phase3Results, Schemes.AllSchemes, None)
-=======
-      val page = PostOnlineTestsPage.apply(userDataWithApp, phase3Results, Schemes.AllSchemes, None, hasAnalysisExercise = false)
->>>>>>> b82ae709
+      val page = PostOnlineTestsPage.apply(userDataWithApp, phase3Results, Schemes.AllSchemes, None, None, hasAnalysisExercise = false)
 
       page.successfulSchemes mustBe CurrentSchemeStatus(Schemes.HR, SchemeStatus.Green, failedAtStage = None) :: Nil
 
