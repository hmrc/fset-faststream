--- conflicted
+++ resolved
@@ -31,9 +31,5 @@
   val InQuestionnaire = InAssistanceDetails.copy(questionnaire = List("start_questionnaire", "diversity_questionnaire",
     "education_questionnaire", "occupation_questionnaire"))
   val InPreview = InQuestionnaire.copy(preview = true)
-<<<<<<< HEAD
-  val InSubmit = InPreview.copy(submitted = true)
-=======
-  val Submitted = Initial.copy(submitted = true)
->>>>>>> 0d13d0d8
+  val Submitted = InPreview.copy(submitted = true)
 }