/*
 * Copyright 2017 HM Revenue & Customs
 *
 * Licensed under the Apache License, Version 2.0 (the "License");
 * you may not use this file except in compliance with the License.
 * You may obtain a copy of the License at
 *
 *     http://www.apache.org/licenses/LICENSE-2.0
 *
 * Unless required by applicable law or agreed to in writing, software
 * distributed under the License is distributed on an "AS IS" BASIS,
 * WITHOUT WARRANTIES OR CONDITIONS OF ANY KIND, either express or implied.
 * See the License for the specific language governing permissions and
 * limitations under the License.
 */

package services.sift

import factories.{ DateTimeFactory, DateTimeFactoryMock }
import model._
import model.command.ApplicationForSift
import model.persisted.SchemeEvaluationResult
import org.joda.time.{ DateTime, LocalDate }
import repositories.sift.ApplicationSiftRepository
import testkit.ScalaMockUnitSpec
import testkit.ScalaMockImplicits._
import reactivemongo.bson.{ BSONArray, BSONDocument }
import repositories.SchemeRepository
import repositories.application.GeneralApplicationRepository
import repositories.BSONDateTimeHandler

import scala.concurrent.Future

class ApplicationSiftServiceSpec extends ScalaMockUnitSpec {

  trait TestFixture  {
    val appId = "applicationId"
    val mockAppRepo = mock[GeneralApplicationRepository]
    val mockSiftRepo = mock[ApplicationSiftRepository]
    val mockSchemeRepo = new SchemeRepository {
      override lazy val schemes: Seq[Scheme] = Seq(
        Scheme("DigitalAndTechnology", "DaT", "Digital and Technology", civilServantEligible = false, None, Some(SiftRequirement.FORM),
          siftEvaluationRequired = true, fsbType = None, telephoneInterviewType = None, schemeGuide = None
        ),
<<<<<<< HEAD
        Scheme("GovernmentSocialResearchService", "GSR", "GovernmentSocialResearchService", civilServantEligible = false, None, Some(SiftRequirement.FORM),
          siftEvaluationRequired = true, fsbType = None, telephoneInterviewType = None
=======
        Scheme("International", "INT", "International", civilServantEligible = false, None, Some(SiftRequirement.FORM),
          siftEvaluationRequired = true, fsbType = None, telephoneInterviewType = None, schemeGuide = None
>>>>>>> 1dea09b5
        ),
        Scheme("Commercial", "GCS", "Commercial", civilServantEligible = false, None, Some(SiftRequirement.NUMERIC_TEST),
          siftEvaluationRequired = true, fsbType = None, telephoneInterviewType = None, schemeGuide = None
        )
      )

      override def siftableSchemeIds: Seq[SchemeId] = Seq(SchemeId("GovernmentSocialResearchService"), SchemeId("Commercial"))
    }

    val service = new ApplicationSiftService {
      def applicationSiftRepo: ApplicationSiftRepository = mockSiftRepo
      def applicationRepo: GeneralApplicationRepository = mockAppRepo
      def schemeRepo: SchemeRepository = mockSchemeRepo
      def dateTimeFactory = DateTimeFactoryMock
    }


  }

  trait SiftUpdateTest extends TestFixture {
    val progressStatusUpdateBson = BSONDocument(
      s"progress-status.${ProgressStatuses.SIFT_COMPLETED}" -> true,
      s"progress-status-timestamp.${ProgressStatuses.SIFT_COMPLETED}" -> BSONDateTimeHandler.write(DateTimeFactoryMock.nowLocalTimeZone)
    )

    def currentSchemeUpdateBson(schemeResult: SchemeEvaluationResult*) = BSONDocument(
        "currentSchemeStatus" -> schemeResult.map { s =>
          BSONDocument("schemeId" -> s.schemeId.value, "result" -> s.result)
        }
      )

    val schemeSiftResult = SchemeEvaluationResult(SchemeId("GovernmentSocialResearchService"), EvaluationResults.Green.toString)
    val queryBson = BSONDocument("applicationId" -> appId)
    val updateBson = BSONDocument("test" -> "test")
    (mockSiftRepo.getSiftEvaluations _).expects(appId).returningAsync(Nil)
  }


  "An ApplicationSiftService.progressApplicationToSift" must {

    "progress all applications regardless of failures" in new TestFixture {
      val applicationsToProgressToSift = List(
        ApplicationForSift("appId1", ApplicationStatus.PHASE3_TESTS_PASSED_NOTIFIED,
          List(SchemeEvaluationResult(SchemeId("Commercial"), EvaluationResults.Green.toString))),
        ApplicationForSift("appId2", ApplicationStatus.PHASE3_TESTS_PASSED_NOTIFIED,
          List(SchemeEvaluationResult(SchemeId("DigitalAndTechnology"), EvaluationResults.Green.toString))),
        ApplicationForSift("appId3",ApplicationStatus.PHASE3_TESTS_PASSED_NOTIFIED,
            List(SchemeEvaluationResult(SchemeId("Commercial"), EvaluationResults.Green.toString)))
      )

      (mockAppRepo.addProgressStatusAndUpdateAppStatus _).expects("appId1", ProgressStatuses.SIFT_READY).returningAsync
      (mockAppRepo.addProgressStatusAndUpdateAppStatus _).expects("appId2", ProgressStatuses.SIFT_ENTERED)
        .returning(Future.failed(new Exception))
      (mockAppRepo.addProgressStatusAndUpdateAppStatus _).expects("appId3", ProgressStatuses.SIFT_READY).returningAsync

      whenReady(service.progressApplicationToSiftStage(applicationsToProgressToSift)) { results =>

        val failedApplications = Seq(applicationsToProgressToSift(1))
        val passedApplications = Seq(applicationsToProgressToSift.head, applicationsToProgressToSift(2))
        results mustBe SerialUpdateResult(failedApplications, passedApplications)
      }
    }

    "find relevant applications for scheme sifting" in new TestFixture {
      val candidates = Seq(Candidate("userId1", Some("appId1"), Some(""), Some(""), Some(""), Some(""), Some(LocalDate.now), Some(Address("")),
        Some("E1 7UA"), Some("UK"), Some(ApplicationRoute.Faststream), Some("")))

      (mockSiftRepo.findApplicationsReadyForSchemeSift _).expects(*).returningAsync(candidates)

      whenReady(service.findApplicationsReadyForSchemeSift(SchemeId("scheme1"))) { result =>
        result mustBe candidates
      }
    }

    "sift and update progress status for a candidate" in new SiftUpdateTest {
      val expectedUpdateBson = Seq(
        currentSchemeUpdateBson(schemeSiftResult),
        progressStatusUpdateBson
      )

      (mockAppRepo.getCurrentSchemeStatus _).expects(appId).returningAsync(Seq(
        SchemeEvaluationResult(SchemeId("GovernmentSocialResearchService"), EvaluationResults.Green.toString)
      ))
      (mockSiftRepo.siftApplicationForScheme _).expects(appId, schemeSiftResult, expectedUpdateBson).returningAsync
      (mockAppRepo.getApplicationRoute _).expects(appId).returningAsync(ApplicationRoute.Faststream)


      whenReady(service.siftApplicationForScheme("applicationId", schemeSiftResult)) { result => result mustBe unit }
    }

    "sift and update progress status for an SdipFaststream candidate" in new SiftUpdateTest {
      override val schemeSiftResult = SchemeEvaluationResult(SchemeId("GovernmentSocialResearchService"), EvaluationResults.Red.toString)
      val expectedUpdateBson = Seq(
        currentSchemeUpdateBson(schemeSiftResult :: SchemeEvaluationResult(SchemeId("Sdip"), EvaluationResults.Green.toString) :: Nil : _*),
        progressStatusUpdateBson
      )
      (mockAppRepo.getCurrentSchemeStatus _).expects(appId).returningAsync(Seq(
        SchemeEvaluationResult(SchemeId("GovernmentSocialResearchService"), EvaluationResults.Green.toString),
        SchemeEvaluationResult(SchemeId("Sdip"), EvaluationResults.Green.toString)
      ))
      (mockSiftRepo.siftApplicationForScheme _).expects(appId, schemeSiftResult, expectedUpdateBson).returningAsync
      (mockAppRepo.getApplicationRoute _).expects(appId).returningAsync(ApplicationRoute.SdipFaststream)

      whenReady(service.siftApplicationForScheme("applicationId", schemeSiftResult)) { result => result mustBe unit }
    }

    "sift a candidate with remaining schemes to sift" in new SiftUpdateTest {
       val currentStatus = Seq(
        SchemeEvaluationResult(SchemeId("GovernmentSocialResearchService"), EvaluationResults.Green.toString),
        SchemeEvaluationResult(SchemeId("Commercial"), EvaluationResults.Green.toString)
      )
      val expectedUpdateBson = Seq(
        currentSchemeUpdateBson(currentStatus:_*),
        BSONDocument.empty
      )

      (mockAppRepo.getApplicationRoute _).expects(appId).returningAsync(ApplicationRoute.Faststream)
      (mockAppRepo.getCurrentSchemeStatus _).expects(appId).returningAsync(currentStatus)
      (mockSiftRepo.siftApplicationForScheme _).expects("applicationId", schemeSiftResult, expectedUpdateBson).returningAsync

      whenReady(service.siftApplicationForScheme("applicationId", schemeSiftResult)) { result => result mustBe unit }
    }
  }
}<|MERGE_RESOLUTION|>--- conflicted
+++ resolved
@@ -42,13 +42,8 @@
         Scheme("DigitalAndTechnology", "DaT", "Digital and Technology", civilServantEligible = false, None, Some(SiftRequirement.FORM),
           siftEvaluationRequired = true, fsbType = None, telephoneInterviewType = None, schemeGuide = None
         ),
-<<<<<<< HEAD
         Scheme("GovernmentSocialResearchService", "GSR", "GovernmentSocialResearchService", civilServantEligible = false, None, Some(SiftRequirement.FORM),
-          siftEvaluationRequired = true, fsbType = None, telephoneInterviewType = None
-=======
-        Scheme("International", "INT", "International", civilServantEligible = false, None, Some(SiftRequirement.FORM),
           siftEvaluationRequired = true, fsbType = None, telephoneInterviewType = None, schemeGuide = None
->>>>>>> 1dea09b5
         ),
         Scheme("Commercial", "GCS", "Commercial", civilServantEligible = false, None, Some(SiftRequirement.NUMERIC_TEST),
           siftEvaluationRequired = true, fsbType = None, telephoneInterviewType = None, schemeGuide = None
