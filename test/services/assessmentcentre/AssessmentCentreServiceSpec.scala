/*
 * Copyright 2017 HM Revenue & Customs
 *
 * Licensed under the Apache License, Version 2.0 (the "License");
 * you may not use this file except in compliance with the License.
 * You may obtain a copy of the License at
 *
 *     http://www.apache.org/licenses/LICENSE-2.0
 *
 * Unless required by applicable law or agreed to in writing, software
 * distributed under the License is distributed on an "AS IS" BASIS,
 * WITHOUT WARRANTIES OR CONDITIONS OF ANY KIND, either express or implied.
 * See the License for the specific language governing permissions and
 * limitations under the License.
 */

package services.assessmentcentre

import model._
import model.command.ApplicationForFsac
<<<<<<< HEAD
import model.persisted.SchemeEvaluationResult
import repositories.application.GeneralApplicationRepository
import repositories.assessmentcentre.AssessmentCentreRepository
import testkit.ScalaMockUnitSpec
import testkit.ScalaMockImplicits._

import scala.concurrent.Future

class AssessmentCentreServiceSpec extends ScalaMockUnitSpec {
  "An AssessmentCentreService" should {
    val applicationsToProgressToSift = List(
      ApplicationForFsac("appId1", ApplicationStatus.SIFT,
        List(SchemeEvaluationResult(SchemeId("Commercial"), EvaluationResults.Green.toString))),
      ApplicationForFsac("appId2", ApplicationStatus.SIFT,
        List(SchemeEvaluationResult(SchemeId("Commercial"), EvaluationResults.Green.toString))),
      ApplicationForFsac("appId3", ApplicationStatus.SIFT,
        List(SchemeEvaluationResult(SchemeId("Commercial"), EvaluationResults.Green.toString)))
    )
=======
import model.persisted.fsac.{ AnalysisExercise, AssessmentCentreTests }
import model.persisted.{ PassmarkEvaluation, SchemeEvaluationResult }
import org.scalamock.scalatest.MockFactory
import org.scalatest.concurrent.ScalaFutures
import org.scalatestplus.play.{ OneAppPerSuite, PlaySpec }
import play.api.mvc.Results
import repositories.application.GeneralApplicationRepository
import repositories.assessmentcentre.AssessmentCentreRepository
import services.assessmentcentre.AssessmentCentreService.CandidateAlreadyHasAnAnalysisExerciseException
import testkit.{ ExtendedTimeout, FutureHelper }

import scala.concurrent.Future

class AssessmentCentreServiceSpec extends PlaySpec with OneAppPerSuite with Results with ScalaFutures with FutureHelper with MockFactory
  with ExtendedTimeout {
  "progress candidates to assessment centre" must {
    "progress candidates to assessment centre, attempting all despite errors" in new TestFixture {
      progressToAssessmentCentreMocks
      whenReady(service.progressApplicationsToAssessmentCentre(applicationsToProgressToSift)) {
        results =>
          val failedApplications = Seq(applicationsToProgressToSift(1))
          val passedApplications = Seq(applicationsToProgressToSift.head, applicationsToProgressToSift(2))
          results mustBe SerialUpdateResult(failedApplications, passedApplications)
      }
    }
  }

  "getTests" must {
    "call the assessment centre repository" in new TestFixture {
      (mockAssessmentCentreRepo.getTests _).expects("appId1").returning(Future.successful(AssessmentCentreTests()))

      whenReady(service.getTests("appId1")) { results =>
          results mustBe AssessmentCentreTests()
      }
    }
  }

  "updateAnalysisTest" must {
    val assessmentCentreTestsWithTests = AssessmentCentreTests(
      Some(AnalysisExercise(
        "fileId1"
      ))
    )

    "update when submissions are not present" in new TestFixture {
      (mockAssessmentCentreRepo.getTests _).expects("appId1").returning(Future.successful(AssessmentCentreTests()))
      (mockAssessmentCentreRepo.updateTests _).expects("appId1", assessmentCentreTestsWithTests).returning(Future.successful(()))
>>>>>>> 65d20021

      whenReady(service.updateAnalysisTest("appId1", "fileId1")) { results =>
         results mustBe (())
      }
    }

    "do not update when submissions are already present" in new TestFixture {
      (mockAssessmentCentreRepo.getTests _).expects("appId1").returning(Future.successful(
        assessmentCentreTestsWithTests
      ))

      whenReady(service.updateAnalysisTest("appId1", "fileId1").failed) { result =>
        result mustBe a[CandidateAlreadyHasAnAnalysisExerciseException]
      }
    }
  }

  trait TestFixture {
    val mockAppRepo = mock[GeneralApplicationRepository]
    val mockAssessmentCentreRepo = mock[AssessmentCentreRepository]
    val service = new AssessmentCentreService {
      def applicationRepo: GeneralApplicationRepository = mockAppRepo
      def assessmentCentreRepo: AssessmentCentreRepository = mockAssessmentCentreRepo
    }

<<<<<<< HEAD
    (mockAssessmentCentreRepo.progressToAssessmentCentre _)
      .expects(applicationsToProgressToSift.head, ProgressStatuses.ASSESSMENT_CENTRE_AWAITING_ALLOCATION)
      .returningAsync
    (mockAssessmentCentreRepo.progressToAssessmentCentre _)
      .expects(applicationsToProgressToSift(1), ProgressStatuses.ASSESSMENT_CENTRE_AWAITING_ALLOCATION)
      .returning(Future.failed(new Exception))
    (mockAssessmentCentreRepo.progressToAssessmentCentre _)
      .expects(applicationsToProgressToSift(2), ProgressStatuses.ASSESSMENT_CENTRE_AWAITING_ALLOCATION)
      .returningAsync

    "progress candidates to assessment centre, attempting all despite errors" in {
=======
    val applicationsToProgressToSift = List(
      ApplicationForFsac("appId1", PassmarkEvaluation("", Some(""),
        List(SchemeEvaluationResult(SchemeId("Commercial"), EvaluationResults.Green.toString)), "", Some("")), Nil),
      ApplicationForFsac("appId2", PassmarkEvaluation("", Some(""),
        List(SchemeEvaluationResult(SchemeId("Commercial"), EvaluationResults.Green.toString)), "", Some("")), Nil),
      ApplicationForFsac("appId3", PassmarkEvaluation("", Some(""),
        List(SchemeEvaluationResult(SchemeId("Commercial"), EvaluationResults.Green.toString)), "", Some("")), Nil))
>>>>>>> 65d20021

    def progressToAssessmentCentreMocks = {
      (mockAssessmentCentreRepo.progressToAssessmentCentre _)
        .expects(applicationsToProgressToSift.head, ProgressStatuses.ASSESSMENT_CENTRE_AWAITING_ALLOCATION)
        .returning(Future.successful(()))
      (mockAssessmentCentreRepo.progressToAssessmentCentre _)
        .expects(applicationsToProgressToSift(1), ProgressStatuses.ASSESSMENT_CENTRE_AWAITING_ALLOCATION)
        .returning(Future.failed(new Exception))
      (mockAssessmentCentreRepo.progressToAssessmentCentre _)
        .expects(applicationsToProgressToSift(2), ProgressStatuses.ASSESSMENT_CENTRE_AWAITING_ALLOCATION)
        .returning(Future.successful(()))
    }
  }
}<|MERGE_RESOLUTION|>--- conflicted
+++ resolved
@@ -18,26 +18,6 @@
 
 import model._
 import model.command.ApplicationForFsac
-<<<<<<< HEAD
-import model.persisted.SchemeEvaluationResult
-import repositories.application.GeneralApplicationRepository
-import repositories.assessmentcentre.AssessmentCentreRepository
-import testkit.ScalaMockUnitSpec
-import testkit.ScalaMockImplicits._
-
-import scala.concurrent.Future
-
-class AssessmentCentreServiceSpec extends ScalaMockUnitSpec {
-  "An AssessmentCentreService" should {
-    val applicationsToProgressToSift = List(
-      ApplicationForFsac("appId1", ApplicationStatus.SIFT,
-        List(SchemeEvaluationResult(SchemeId("Commercial"), EvaluationResults.Green.toString))),
-      ApplicationForFsac("appId2", ApplicationStatus.SIFT,
-        List(SchemeEvaluationResult(SchemeId("Commercial"), EvaluationResults.Green.toString))),
-      ApplicationForFsac("appId3", ApplicationStatus.SIFT,
-        List(SchemeEvaluationResult(SchemeId("Commercial"), EvaluationResults.Green.toString)))
-    )
-=======
 import model.persisted.fsac.{ AnalysisExercise, AssessmentCentreTests }
 import model.persisted.{ PassmarkEvaluation, SchemeEvaluationResult }
 import org.scalamock.scalatest.MockFactory
@@ -83,9 +63,8 @@
     )
 
     "update when submissions are not present" in new TestFixture {
-      (mockAssessmentCentreRepo.getTests _).expects("appId1").returning(Future.successful(AssessmentCentreTests()))
-      (mockAssessmentCentreRepo.updateTests _).expects("appId1", assessmentCentreTestsWithTests).returning(Future.successful(()))
->>>>>>> 65d20021
+      (mockAssessmentCentreRepo.getTests _).expects("appId1").returningAsync(AssessmentCentreTests())
+      (mockAssessmentCentreRepo.updateTests _).expects("appId1", assessmentCentreTestsWithTests).returningAsync
 
       whenReady(service.updateAnalysisTest("appId1", "fileId1")) { results =>
          results mustBe (())
@@ -93,9 +72,7 @@
     }
 
     "do not update when submissions are already present" in new TestFixture {
-      (mockAssessmentCentreRepo.getTests _).expects("appId1").returning(Future.successful(
-        assessmentCentreTestsWithTests
-      ))
+      (mockAssessmentCentreRepo.getTests _).expects("appId1").returningAsync(assessmentCentreTestsWithTests)
 
       whenReady(service.updateAnalysisTest("appId1", "fileId1").failed) { result =>
         result mustBe a[CandidateAlreadyHasAnAnalysisExerciseException]
@@ -111,19 +88,6 @@
       def assessmentCentreRepo: AssessmentCentreRepository = mockAssessmentCentreRepo
     }
 
-<<<<<<< HEAD
-    (mockAssessmentCentreRepo.progressToAssessmentCentre _)
-      .expects(applicationsToProgressToSift.head, ProgressStatuses.ASSESSMENT_CENTRE_AWAITING_ALLOCATION)
-      .returningAsync
-    (mockAssessmentCentreRepo.progressToAssessmentCentre _)
-      .expects(applicationsToProgressToSift(1), ProgressStatuses.ASSESSMENT_CENTRE_AWAITING_ALLOCATION)
-      .returning(Future.failed(new Exception))
-    (mockAssessmentCentreRepo.progressToAssessmentCentre _)
-      .expects(applicationsToProgressToSift(2), ProgressStatuses.ASSESSMENT_CENTRE_AWAITING_ALLOCATION)
-      .returningAsync
-
-    "progress candidates to assessment centre, attempting all despite errors" in {
-=======
     val applicationsToProgressToSift = List(
       ApplicationForFsac("appId1", PassmarkEvaluation("", Some(""),
         List(SchemeEvaluationResult(SchemeId("Commercial"), EvaluationResults.Green.toString)), "", Some("")), Nil),
@@ -131,7 +95,6 @@
         List(SchemeEvaluationResult(SchemeId("Commercial"), EvaluationResults.Green.toString)), "", Some("")), Nil),
       ApplicationForFsac("appId3", PassmarkEvaluation("", Some(""),
         List(SchemeEvaluationResult(SchemeId("Commercial"), EvaluationResults.Green.toString)), "", Some("")), Nil))
->>>>>>> 65d20021
 
     def progressToAssessmentCentreMocks = {
       (mockAssessmentCentreRepo.progressToAssessmentCentre _)
