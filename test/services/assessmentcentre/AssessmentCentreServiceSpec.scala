--- conflicted
+++ resolved
@@ -20,12 +20,9 @@
 import model._
 import model.assessmentscores.AssessmentScoresAllExercises
 import model.command.ApplicationForFsac
-<<<<<<< HEAD
 import model.exchange.passmarksettings._
 import model.persisted.phase3tests.{ LaunchpadTest, Phase3TestGroup }
-=======
 import model.persisted.fsac.{ AnalysisExercise, AssessmentCentreTests }
->>>>>>> 1370334c
 import model.persisted.{ PassmarkEvaluation, SchemeEvaluationResult }
 import org.joda.time.DateTime
 import org.scalamock.scalatest.MockFactory
@@ -35,43 +32,17 @@
 import play.api.mvc.Results
 import repositories.AssessmentScoresRepository
 import repositories.application.GeneralApplicationRepository
-<<<<<<< HEAD
 import repositories.assessmentcentre.{ AssessmentCentreRepository, CurrentSchemeStatusRepository }
 import services.evaluation.AssessmentCentreEvaluationEngine
 import services.passmarksettings.PassMarkSettingsService
-=======
-import repositories.assessmentcentre.AssessmentCentreRepository
 import services.assessmentcentre.AssessmentCentreService.CandidateAlreadyHasAnAnalysisExerciseException
->>>>>>> 1370334c
 import testkit.{ ExtendedTimeout, FutureHelper }
 
 import scala.concurrent.Future
 
 class AssessmentCentreServiceSpec extends PlaySpec with OneAppPerSuite with Results with ScalaFutures with FutureHelper with MockFactory
   with ExtendedTimeout {
-<<<<<<< HEAD
-
-  "An AssessmentCentreService" should {
-    "progress candidates to assessment centre, attempting all despite errors" in new ServiceFixture {
-
-      val applicationsToProgressToSift = List(
-        ApplicationForFsac("appId1", PassmarkEvaluation("", Some(""),
-          List(SchemeEvaluationResult(SchemeId("Commercial"), EvaluationResults.Green.toString)), "", Some("")), Nil),
-        ApplicationForFsac("appId2", PassmarkEvaluation("", Some(""),
-          List(SchemeEvaluationResult(SchemeId("Commercial"), EvaluationResults.Green.toString)), "", Some("")), Nil),
-        ApplicationForFsac("appId3", PassmarkEvaluation("", Some(""),
-          List(SchemeEvaluationResult(SchemeId("Commercial"), EvaluationResults.Green.toString)), "", Some("")), Nil))
-
-      (mockAssessmentCentreRepo.progressToAssessmentCentre _)
-        .expects(applicationsToProgressToSift.head, ProgressStatuses.ASSESSMENT_CENTRE_AWAITING_ALLOCATION)
-        .returning(Future.successful())
-      (mockAssessmentCentreRepo.progressToAssessmentCentre _)
-        .expects(applicationsToProgressToSift(1), ProgressStatuses.ASSESSMENT_CENTRE_AWAITING_ALLOCATION)
-        .returning(Future.failed(new Exception))
-      (mockAssessmentCentreRepo.progressToAssessmentCentre _)
-        .expects(applicationsToProgressToSift(2), ProgressStatuses.ASSESSMENT_CENTRE_AWAITING_ALLOCATION)
-        .returning(Future.successful())
-=======
+
   "progress candidates to assessment centre" must {
     "progress candidates to assessment centre, attempting all despite errors" in new TestFixture {
       progressToAssessmentCentreMocks
@@ -118,36 +89,6 @@
       whenReady(service.updateAnalysisTest("appId1", "fileId1").failed) { result =>
         result mustBe a[CandidateAlreadyHasAnAnalysisExerciseException]
       }
-    }
-  }
-
-  trait TestFixture {
-    val mockAppRepo = mock[GeneralApplicationRepository]
-    val mockAssessmentCentreRepo = mock[AssessmentCentreRepository]
-    val service = new AssessmentCentreService {
-      def applicationRepo: GeneralApplicationRepository = mockAppRepo
-      def assessmentCentreRepo: AssessmentCentreRepository = mockAssessmentCentreRepo
-    }
-
-    val applicationsToProgressToSift = List(
-      ApplicationForFsac("appId1", PassmarkEvaluation("", Some(""),
-        List(SchemeEvaluationResult(SchemeId("Commercial"), EvaluationResults.Green.toString)), "", Some("")), Nil),
-      ApplicationForFsac("appId2", PassmarkEvaluation("", Some(""),
-        List(SchemeEvaluationResult(SchemeId("Commercial"), EvaluationResults.Green.toString)), "", Some("")), Nil),
-      ApplicationForFsac("appId3", PassmarkEvaluation("", Some(""),
-        List(SchemeEvaluationResult(SchemeId("Commercial"), EvaluationResults.Green.toString)), "", Some("")), Nil))
->>>>>>> 1370334c
-
-    def progressToAssessmentCentreMocks = {
-      (mockAssessmentCentreRepo.progressToAssessmentCentre _)
-        .expects(applicationsToProgressToSift.head, ProgressStatuses.ASSESSMENT_CENTRE_AWAITING_ALLOCATION)
-        .returning(Future.successful(()))
-      (mockAssessmentCentreRepo.progressToAssessmentCentre _)
-        .expects(applicationsToProgressToSift(1), ProgressStatuses.ASSESSMENT_CENTRE_AWAITING_ALLOCATION)
-        .returning(Future.failed(new Exception))
-      (mockAssessmentCentreRepo.progressToAssessmentCentre _)
-        .expects(applicationsToProgressToSift(2), ProgressStatuses.ASSESSMENT_CENTRE_AWAITING_ALLOCATION)
-        .returning(Future.successful(()))
     }
   }
 
@@ -187,7 +128,7 @@
       result.get.scores.applicationId mustBe applicationId
     }
 
-    "return none if there is no passmark settings set" in new ServiceFixture {
+    "return none if there is no passmark settings set" in new TestFixture {
       implicit val jsonFormat = AssessmentCentrePassMarkSettings.jsonFormat
       (mockAssessmentCentrePassMarkSettingsService.getLatestPassMarkSettings(_: Format[AssessmentCentrePassMarkSettings])).expects(*)
         .returning(Future.successful(None))
@@ -207,7 +148,7 @@
     }
   }
 
-  trait ServiceFixture {
+  trait TestFixture {
     val mockAppRepo = mock[GeneralApplicationRepository]
     val mockAssessmentCentreRepo = mock[AssessmentCentreRepository]
     val mockAssessmentCentrePassMarkSettingsService = mock[PassMarkSettingsService[AssessmentCentrePassMarkSettings]]
@@ -224,10 +165,30 @@
       val evaluationEngine: AssessmentCentreEvaluationEngine = mockEvaluationEngine
     }
 
+    val applicationsToProgressToSift = List(
+      ApplicationForFsac("appId1", PassmarkEvaluation("", Some(""),
+        List(SchemeEvaluationResult(SchemeId("Commercial"), EvaluationResults.Green.toString)), "", Some("")), Nil),
+      ApplicationForFsac("appId2", PassmarkEvaluation("", Some(""),
+        List(SchemeEvaluationResult(SchemeId("Commercial"), EvaluationResults.Green.toString)), "", Some("")), Nil),
+      ApplicationForFsac("appId3", PassmarkEvaluation("", Some(""),
+        List(SchemeEvaluationResult(SchemeId("Commercial"), EvaluationResults.Green.toString)), "", Some("")), Nil))
+
+    def progressToAssessmentCentreMocks = {
+      (mockAssessmentCentreRepo.progressToAssessmentCentre _)
+        .expects(applicationsToProgressToSift.head, ProgressStatuses.ASSESSMENT_CENTRE_AWAITING_ALLOCATION)
+        .returning(Future.successful(()))
+      (mockAssessmentCentreRepo.progressToAssessmentCentre _)
+        .expects(applicationsToProgressToSift(1), ProgressStatuses.ASSESSMENT_CENTRE_AWAITING_ALLOCATION)
+        .returning(Future.failed(new Exception))
+      (mockAssessmentCentreRepo.progressToAssessmentCentre _)
+        .expects(applicationsToProgressToSift(2), ProgressStatuses.ASSESSMENT_CENTRE_AWAITING_ALLOCATION)
+        .returning(Future.successful(()))
+    }
+
     val applicationId = UniqueIdentifier.randomUniqueIdentifier
   }
 
-  trait ReturnPassMarksFixture extends ServiceFixture {
+  trait ReturnPassMarksFixture extends TestFixture {
     val passMarkSettings = AssessmentCentrePassMarkSettings(List(
       AssessmentCentrePassMark(SchemeId("Commercial"), AssessmentCentrePassMarkThresholds(PassMarkThreshold(10.0, 15.0))),
       AssessmentCentrePassMark(SchemeId("DigitalAndTechnology"), AssessmentCentrePassMarkThresholds(PassMarkThreshold(10.0, 15.0))),
