/*
 * Copyright 2017 HM Revenue & Customs
 *
 * Licensed under the Apache License, Version 2.0 (the "License");
 * you may not use this file except in compliance with the License.
 * You may obtain a copy of the License at
 *
 *     http://www.apache.org/licenses/LICENSE-2.0
 *
 * Unless required by applicable law or agreed to in writing, software
 * distributed under the License is distributed on an "AS IS" BASIS,
 * WITHOUT WARRANTIES OR CONDITIONS OF ANY KIND, either express or implied.
 * See the License for the specific language governing permissions and
 * limitations under the License.
 */

package services.assessor

<<<<<<< HEAD
=======
import model.Exceptions
import model.Exceptions.AssessorNotFoundException
import model.exchange.{ Assessor, AssessorAvailability }
import model.persisted.AssessorExamples._
>>>>>>> 993b67fe
import org.mockito.ArgumentMatchers.{ eq => eqTo }
import org.mockito.Mockito._
import services.BaseServiceSpec
import services.assessoravailability.AssessorService

import scala.concurrent.duration._
import model.Exceptions
import model.Exceptions.AssessorNotFoundException
import model.persisted.eventschedules.{Location, Venue}
import model.persisted.assessor.AssessorExamples
import model.persisted.assessor.AssessorExamples._
import repositories.AssessorRepository
import repositories.events.LocationsWithVenuesRepository

import scala.concurrent.{ Await, Future }
import scala.language.postfixOps

class AssessorServiceSpec extends BaseServiceSpec {

  "save assessor" must {

<<<<<<< HEAD
    "save NEW assessors must be successful" in new TestFixture {
=======
    "save NEW assessor when assessor is new" in new TestFixture {
>>>>>>> 993b67fe

      when(mockAssessorRepository.find(eqTo(AssessorUserId))).thenReturn(Future.successful(None))
      when(mockAssessorRepository.save(eqTo(AssessorNew))).thenReturn(Future.successful(()))
      val response = service.saveAssessor(AssessorUserId, model.exchange.Assessor.apply(AssessorNew)).futureValue
      response mustBe unit
      verify(mockAssessorRepository).find(eqTo(AssessorUserId))
      verify(mockAssessorRepository).save(eqTo(AssessorNew))
    }

<<<<<<< HEAD
    "update EXISTING assessors must update skills and respect availability" in new TestFixture {
=======
    "update skills and do not update availability when assessor previously EXISTED" in new TestFixture {
>>>>>>> 993b67fe

      when(mockAssessorRepository.find(eqTo(AssessorUserId))).thenReturn(Future.successful(Some(AssessorExisting)))
      when(mockAssessorRepository.save(eqTo(AssessorMerged))).thenReturn(Future.successful(()))
      val response = service.saveAssessor(AssessorUserId, model.exchange.Assessor.apply(AssessorNew)).futureValue
      response mustBe unit
      verify(mockAssessorRepository).find(eqTo(AssessorUserId))
      verify(mockAssessorRepository).save(eqTo(AssessorMerged))
    }
  }

  "add availability" must {

<<<<<<< HEAD
    "add availability to NON-EXISTING assessors must fail" in new TestFixture {
=======
    "throw assessor not found exception when assessor cannot be found" in new TestFixture {
>>>>>>> 993b67fe

      when(mockAssessorRepository.find(eqTo(AssessorUserId))).thenReturn(Future.successful(None))

      val exchangeAvailability = AssessorWithAvailability.availability.map(model.exchange.AssessorAvailability.apply(_))

      intercept[AssessorNotFoundException] {
<<<<<<< HEAD
        Await.result(service.addAvailability(AssessorUserId, AssessorExamples.assessorAvailability :: Nil), 10 seconds)
=======
        Await.result(service.addAvailability(AssessorUserId, exchangeAvailability), 10 seconds)
>>>>>>> 993b67fe
      }
      verify(mockAssessorRepository).find(eqTo(AssessorUserId))
    }

    "merge availability to EXISTING assessor" in new TestFixture {

      when(mockAssessorRepository.find(eqTo(AssessorUserId))).thenReturn(Future.successful(Some(AssessorExisting)))
      when(mockAssessorRepository.save(eqTo(AssessorWithAvailabilityMerged))).thenReturn(Future.successful(()))

<<<<<<< HEAD
      val result = service.addAvailability(AssessorUserId, AssessorExamples.AssessorWithAvailability.availability).futureValue
=======
      val exchangeAvailability = AssessorWithAvailability.availability.map(model.exchange.AssessorAvailability.apply(_))

      val result = service.addAvailability(AssessorUserId, exchangeAvailability).futureValue
>>>>>>> 993b67fe

      result mustBe unit

      verify(mockAssessorRepository).find(eqTo(AssessorUserId))
      verify(mockAssessorRepository).save(eqTo(AssessorWithAvailabilityMerged))
    }
  }


  "find assessor" must {
    "return assessor details" in new TestFixture {
      when(mockAssessorRepository.find(AssessorUserId)).thenReturn(Future.successful(Some(AssessorExisting)))

      val response = service.findAssessor(AssessorUserId).futureValue

      response mustBe model.exchange.Assessor(AssessorExisting)
      verify(mockAssessorRepository).find(eqTo(AssessorUserId))
    }

    "throw exception when there is no assessor" in new TestFixture {
      when(mockAssessorRepository.find(AssessorUserId)).thenReturn(Future.successful(None))

      intercept[Exceptions.AssessorNotFoundException] {
        Await.result(service.findAssessor(AssessorUserId), 10 seconds)
      }
      verify(mockAssessorRepository).find(eqTo(AssessorUserId))
    }
  }

<<<<<<< HEAD
  "find assessor availability" ignore {
=======
  "find assessor availability" should {

>>>>>>> 993b67fe
    "return assessor availability" in new TestFixture {
      when(mockAssessorRepository.find(AssessorUserId)).thenReturn(Future.successful(Some(AssessorWithAvailability)))

      val response = service.findAvailability(AssessorUserId).futureValue

<<<<<<< HEAD
=======
      val expected = AssessorWithAvailability.availability.map { a => model.exchange.AssessorAvailability.apply(a)}

      response mustBe expected
>>>>>>> 993b67fe
      verify(mockAssessorRepository).find(eqTo(AssessorUserId))
    }

    "throw exception when there are is assessor" in new TestFixture {
      when(mockAssessorRepository.find(AssessorUserId)).thenReturn(Future.successful(None))

      intercept[Exceptions.AssessorNotFoundException] {
        Await.result(service.findAvailability(AssessorUserId), 10 seconds)
      }
      verify(mockAssessorRepository).find(eqTo(AssessorUserId))
    }
  }

  trait TestFixture {
    val mockAssessorRepository = mock[AssessorRepository]
    val mockLocationsWithVenuesRepo = mock[LocationsWithVenuesRepository]

    when(mockLocationsWithVenuesRepo.venues).thenReturn(Future.successful(
      Set(Venue("london fsac", "bush house"), Venue("virtual", "virtual venue"))
    ))
    when(mockLocationsWithVenuesRepo.locations).thenReturn(Future.successful(
      Set(Location("London"))
    ))
    val service = new AssessorService {
      val assessorRepository: AssessorRepository = mockAssessorRepository
      val locationsWithVenuesRepo: LocationsWithVenuesRepository = mockLocationsWithVenuesRepo
    }
  }
}<|MERGE_RESOLUTION|>--- conflicted
+++ resolved
@@ -16,39 +16,29 @@
 
 package services.assessor
 
-<<<<<<< HEAD
-=======
-import model.Exceptions
-import model.Exceptions.AssessorNotFoundException
-import model.exchange.{ Assessor, AssessorAvailability }
-import model.persisted.AssessorExamples._
->>>>>>> 993b67fe
-import org.mockito.ArgumentMatchers.{ eq => eqTo }
+import org.mockito.ArgumentMatchers.{eq => eqTo}
 import org.mockito.Mockito._
 import services.BaseServiceSpec
 import services.assessoravailability.AssessorService
+import org.mockito.ArgumentMatchers._
 
 import scala.concurrent.duration._
 import model.Exceptions
 import model.Exceptions.AssessorNotFoundException
+import model.persisted.EventExamples
 import model.persisted.eventschedules.{Location, Venue}
-import model.persisted.assessor.AssessorExamples
 import model.persisted.assessor.AssessorExamples._
 import repositories.AssessorRepository
 import repositories.events.LocationsWithVenuesRepository
 
-import scala.concurrent.{ Await, Future }
+import scala.concurrent.{Await, Future}
 import scala.language.postfixOps
 
 class AssessorServiceSpec extends BaseServiceSpec {
 
   "save assessor" must {
 
-<<<<<<< HEAD
-    "save NEW assessors must be successful" in new TestFixture {
-=======
     "save NEW assessor when assessor is new" in new TestFixture {
->>>>>>> 993b67fe
 
       when(mockAssessorRepository.find(eqTo(AssessorUserId))).thenReturn(Future.successful(None))
       when(mockAssessorRepository.save(eqTo(AssessorNew))).thenReturn(Future.successful(()))
@@ -58,11 +48,7 @@
       verify(mockAssessorRepository).save(eqTo(AssessorNew))
     }
 
-<<<<<<< HEAD
-    "update EXISTING assessors must update skills and respect availability" in new TestFixture {
-=======
     "update skills and do not update availability when assessor previously EXISTED" in new TestFixture {
->>>>>>> 993b67fe
 
       when(mockAssessorRepository.find(eqTo(AssessorUserId))).thenReturn(Future.successful(Some(AssessorExisting)))
       when(mockAssessorRepository.save(eqTo(AssessorMerged))).thenReturn(Future.successful(()))
@@ -75,22 +61,14 @@
 
   "add availability" must {
 
-<<<<<<< HEAD
-    "add availability to NON-EXISTING assessors must fail" in new TestFixture {
-=======
     "throw assessor not found exception when assessor cannot be found" in new TestFixture {
->>>>>>> 993b67fe
 
       when(mockAssessorRepository.find(eqTo(AssessorUserId))).thenReturn(Future.successful(None))
 
-      val exchangeAvailability = AssessorWithAvailability.availability.map(model.exchange.AssessorAvailability.apply(_))
+      val exchangeAvailability = AssessorWithAvailability.availability.map(model.exchange.AssessorAvailability.apply)
 
       intercept[AssessorNotFoundException] {
-<<<<<<< HEAD
-        Await.result(service.addAvailability(AssessorUserId, AssessorExamples.assessorAvailability :: Nil), 10 seconds)
-=======
         Await.result(service.addAvailability(AssessorUserId, exchangeAvailability), 10 seconds)
->>>>>>> 993b67fe
       }
       verify(mockAssessorRepository).find(eqTo(AssessorUserId))
     }
@@ -99,14 +77,11 @@
 
       when(mockAssessorRepository.find(eqTo(AssessorUserId))).thenReturn(Future.successful(Some(AssessorExisting)))
       when(mockAssessorRepository.save(eqTo(AssessorWithAvailabilityMerged))).thenReturn(Future.successful(()))
+      when(mockLocationsWithVenuesRepo.location(any[String])).thenReturn(Future.successful(EventExamples.LocationLondon))
 
-<<<<<<< HEAD
-      val result = service.addAvailability(AssessorUserId, AssessorExamples.AssessorWithAvailability.availability).futureValue
-=======
-      val exchangeAvailability = AssessorWithAvailability.availability.map(model.exchange.AssessorAvailability.apply(_))
+      val exchangeAvailability = AssessorWithAvailability.availability.map(model.exchange.AssessorAvailability.apply)
 
       val result = service.addAvailability(AssessorUserId, exchangeAvailability).futureValue
->>>>>>> 993b67fe
 
       result mustBe unit
 
@@ -136,23 +111,16 @@
     }
   }
 
-<<<<<<< HEAD
-  "find assessor availability" ignore {
-=======
   "find assessor availability" should {
 
->>>>>>> 993b67fe
     "return assessor availability" in new TestFixture {
       when(mockAssessorRepository.find(AssessorUserId)).thenReturn(Future.successful(Some(AssessorWithAvailability)))
 
       val response = service.findAvailability(AssessorUserId).futureValue
 
-<<<<<<< HEAD
-=======
       val expected = AssessorWithAvailability.availability.map { a => model.exchange.AssessorAvailability.apply(a)}
 
       response mustBe expected
->>>>>>> 993b67fe
       verify(mockAssessorRepository).find(eqTo(AssessorUserId))
     }
 
