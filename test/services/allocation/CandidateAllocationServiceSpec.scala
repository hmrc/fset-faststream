/*
 * Copyright 2017 HM Revenue & Customs
 *
 * Licensed under the Apache License, Version 2.0 (the "License");
 * you may not use this file except in compliance with the License.
 * You may obtain a copy of the License at
 *
 *     http://www.apache.org/licenses/LICENSE-2.0
 *
 * Unless required by applicable law or agreed to in writing, software
 * distributed under the License is distributed on an "AS IS" BASIS,
 * WITHOUT WARRANTIES OR CONDITIONS OF ANY KIND, either express or implied.
 * See the License for the specific language governing permissions and
 * limitations under the License.
 */

package services.allocation

import connectors.{ AuthProviderClient, EmailClient }
import connectors.ExchangeObjects.Candidate
import model.{ AllocationStatuses, CandidateExamples, persisted }
import model.command.{ CandidateAllocation, CandidateAllocations }
import model.persisted._
import model.persisted.eventschedules.{ Event, EventType, Location, Venue }
import org.joda.time.{ LocalDate, LocalTime }
import org.mockito.ArgumentMatchers.any
import org.mockito.Mockito.{ when, _ }
import org.mockito.stubbing.OngoingStubbing
import repositories.CandidateAllocationMongoRepository
import repositories.application.GeneralApplicationRepository
import services.BaseServiceSpec
import services.events.EventsService
import services.stc.StcEventService
import uk.gov.hmrc.play.http.HeaderCarrier
import testkit.MockitoImplicits._
import org.mockito.ArgumentMatchers.{ eq => eqTo, _ }
import repositories.contactdetails.ContactDetailsRepository
import repositories.personaldetails.PersonalDetailsRepository

import scala.concurrent.Future

class CandidateAllocationServiceSpec extends BaseServiceSpec {
  "Allocate candidate" must {
    "save allocation if non already exists" in new TestFixture {
      val eventId = "E1"
      val sessionId = "S1"
      val appId = "app1"
      val candidateAllocations = CandidateAllocations("v1", eventId, sessionId, Seq(CandidateAllocation(appId, AllocationStatuses.UNCONFIRMED)))

      when(mockEventsService.getEvent(eventId)).thenReturn(Future.successful(EventExamples.e1))
      when(mockCandidateAllocationRepository.allocationsForSession(eventId, sessionId)).thenReturn(Future.successful(Nil))
      when(mockAppRepo.find(appId)).thenReturn(Future.successful(None))
      service.allocateCandidates(candidateAllocations)
    }

    "unallocate candidates" in new TestFixture {
      val eventId = "E1"
      val sessionId = "S1"
      val appId = "app1"
      val userId = "userId"
      val candidateAllocations = CandidateAllocations("v1", eventId, sessionId, Seq(CandidateAllocation(appId, AllocationStatuses.UNCONFIRMED)))
      val persistedAllocations: Seq[persisted.CandidateAllocation] = model.persisted.CandidateAllocation.fromCommand(candidateAllocations)
      val allocation: persisted.CandidateAllocation = persistedAllocations.head

      when(mockCandidateAllocationRepository.removeCandidateAllocation(any[persisted.CandidateAllocation]))
        .thenReturn(Future.successful(()))
      when(mockAppRepo.resetApplicationAllocationStatus(any[String]))
        .thenReturn(Future.successful(()))

      when(mockEventsService.getEvent(eventId)).thenReturn(Future.successful(EventExamples.e1))
      when(mockAppRepo.find(List(appId))).thenReturn(Future.successful(CandidateExamples.NewCandidates))
      when(mockPersonalDetailsRepo.find(any[String])).thenReturn(Future.successful(PersonalDetailsExamples.JohnDoe))
      when(mockContactDetailsRepo.find(any[String])).thenReturn(Future.successful(ContactDetailsExamples.ContactDetailsUK))

      service.unAllocateCandidates(persistedAllocations.toList).futureValue

      verify(mockCandidateAllocationRepository).removeCandidateAllocation(any[model.persisted.CandidateAllocation])
      verify(mockAppRepo).resetApplicationAllocationStatus(any[String])
      verify(mockEmailClient).sendCandidateUnAllocatedFromEvent(any[String], any[String], any[String])(any[HeaderCarrier])
    }
  }


  trait TestFixture {
    val mockCandidateAllocationRepository: CandidateAllocationMongoRepository = mock[CandidateAllocationMongoRepository]
    val mockAppRepo: GeneralApplicationRepository = mock[GeneralApplicationRepository]
    val mockPersonalDetailsRepo: PersonalDetailsRepository = mock[PersonalDetailsRepository]
    val mockContactDetailsRepo: ContactDetailsRepository= mock[ContactDetailsRepository]
    val mockEventsService: EventsService = mock[EventsService]
    val mockEmailClient: EmailClient = mock[EmailClient]
    val mockAuthProviderClient: AuthProviderClient = mock[AuthProviderClient]
    val mockStcEventService: StcEventService = mock[StcEventService]

    val service = new CandidateAllocationService {
      override val eventsService: EventsService = mockEventsService
      override val applicationRepo: GeneralApplicationRepository = mockAppRepo
<<<<<<< HEAD
=======
      override val personalDetailsRepo: PersonalDetailsRepository = mockPersonalDetailsRepo
      override val contactDetailsRepo: ContactDetailsRepository = mockContactDetailsRepo
      override def emailClient: EmailClient = mockEmailClient
>>>>>>> 7f4ebfc5
      override def authProviderClient: AuthProviderClient = mockAuthProviderClient
      override val eventService: StcEventService = mockStcEventService
      def candidateAllocationRepo: CandidateAllocationMongoRepository = mockCandidateAllocationRepository
    }

    protected def mockGetEvent: OngoingStubbing[Future[Event]] = when(mockEventsService.getEvent(any[String]())).thenReturnAsync(new Event(
      "eventId", EventType.FSAC, "Description", Location("London"), Venue("Venue 1", "venue description"),
      LocalDate.now, 10, 10, 10, LocalTime.now, LocalTime.now, Map(), Nil
    ))

    protected def mockAuthProviderFindByUserIds(userId: String*): Unit = userId.foreach { uid =>
      when(mockAuthProviderClient.findByUserIds(eqTo(Seq(uid)))(any[HeaderCarrier]())).thenReturnAsync(
        Seq(
          Candidate("Bob " + uid, "Smith", None, "bob@mailinator.com", uid)
        )
      )
    }
  }
}<|MERGE_RESOLUTION|>--- conflicted
+++ resolved
@@ -94,12 +94,9 @@
     val service = new CandidateAllocationService {
       override val eventsService: EventsService = mockEventsService
       override val applicationRepo: GeneralApplicationRepository = mockAppRepo
-<<<<<<< HEAD
-=======
       override val personalDetailsRepo: PersonalDetailsRepository = mockPersonalDetailsRepo
       override val contactDetailsRepo: ContactDetailsRepository = mockContactDetailsRepo
       override def emailClient: EmailClient = mockEmailClient
->>>>>>> 7f4ebfc5
       override def authProviderClient: AuthProviderClient = mockAuthProviderClient
       override val eventService: StcEventService = mockStcEventService
       def candidateAllocationRepo: CandidateAllocationMongoRepository = mockCandidateAllocationRepository
