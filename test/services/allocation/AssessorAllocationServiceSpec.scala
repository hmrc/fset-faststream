/*
 * Copyright 2017 HM Revenue & Customs
 *
 * Licensed under the Apache License, Version 2.0 (the "License");
 * you may not use this file except in compliance with the License.
 * You may obtain a copy of the License at
 *
 *     http://www.apache.org/licenses/LICENSE-2.0
 *
 * Unless required by applicable law or agreed to in writing, software
 * distributed under the License is distributed on an "AS IS" BASIS,
 * WITHOUT WARRANTIES OR CONDITIONS OF ANY KIND, either express or implied.
 * See the License for the specific language governing permissions and
 * limitations under the License.
 */

package services.allocation

import connectors.{ AuthProviderClient, EmailClient }
import model.Exceptions.OptimisticLockException
import model.command.{ CandidateAllocation, CandidateAllocations }
import model.exchange.AssessorSkill
import model.persisted.EventExamples
import model.persisted.eventschedules.SkillType
<<<<<<< HEAD
import repositories.application.GeneralApplicationMongoRepository
import repositories.{ CandidateAllocationMongoRepository, AssessorAllocationMongoRepository }
import services.BaseServiceSpec
=======
>>>>>>> 1c779c86
import model.{ AllocationStatuses, command, persisted }
import org.mockito.ArgumentMatchers.{ eq => eqTo, _ }
import org.mockito.Mockito._
import services.events.EventsService
import repositories.application.GeneralApplicationRepository
import repositories.{ AssessorAllocationMongoRepository, CandidateAllocationMongoRepository }
import services.BaseServiceSpec
import services.events.EventsService
import services.stc.StcEventService

import scala.concurrent.Future

class AssessorAllocationServiceSpec extends BaseServiceSpec {

  "Allocate assessors" must {
    "save allocations if none already exist" in new TestFixture {
      when(mockAllocationRepository.allocationsForEvent(any[String])).thenReturn(Future.successful(Nil))
      when(mockAllocationRepository.save(any[Seq[persisted.AssessorAllocation]])).thenReturn(Future.successful(unit))
      val allocations = command.AssessorAllocations(
        version = "version1",
        eventId = "eventId1",
        allocations = command.AssessorAllocation("id", AllocationStatuses.CONFIRMED,
          allocatedAs = AssessorSkill(SkillType.ASSESSOR, "Assessor")) :: Nil
      )
      val result = service.allocate(allocations).futureValue
      result mustBe unit
      verify(mockAllocationRepository).save(any[Seq[persisted.AssessorAllocation]])
      verify(mockAllocationRepository, times(0)).delete(any[Seq[persisted.AssessorAllocation]])
    }

    "delete existing allocations and save new ones" in new TestFixture {
      when(mockAllocationRepository.allocationsForEvent(any[String])).thenReturn(Future.successful(
        persisted.AssessorAllocation("id", "eventId1", AllocationStatuses.CONFIRMED, SkillType.CHAIR, "version1") :: Nil
      ))
      when(mockAllocationRepository.save(any[Seq[persisted.AssessorAllocation]])).thenReturn(Future.successful(unit))
      when(mockAllocationRepository.delete(any[Seq[persisted.AssessorAllocation]])).thenReturn(Future.successful(unit))
      val allocations = command.AssessorAllocations(
        version = "version1",
        eventId = "eventId1",
        allocations = command.AssessorAllocation("id", AllocationStatuses.CONFIRMED,
          allocatedAs = AssessorSkill(SkillType.ASSESSOR, "Assessor")) :: Nil
      )
      val result = service.allocate(allocations).futureValue
      result mustBe unit
      verify(mockAllocationRepository).delete(any[Seq[persisted.AssessorAllocation]])
      verify(mockAllocationRepository).save(any[Seq[persisted.AssessorAllocation]])
    }

    "throw an optimistic lock exception if data has changed before saving" in new TestFixture {
       when(mockAllocationRepository.allocationsForEvent(any[String])).thenReturn(Future.successful(
        persisted.AssessorAllocation("id", "eventId1", AllocationStatuses.CONFIRMED, SkillType.CHAIR, "version5") :: Nil
      ))
      val allocations = command.AssessorAllocations(
        version = "version1",
        eventId = "eventId1",
        allocations = command.AssessorAllocation("id", AllocationStatuses.CONFIRMED,
          allocatedAs = AssessorSkill(SkillType.ASSESSOR, "Assessor")) :: Nil
      )
      val result = service.allocate(allocations).failed.futureValue
      result mustBe an[OptimisticLockException]
    }
  }

  "Allocate candidate" must {
    "save allocation if non already exists" in new TestFixture {
      val eventId = "E1"
      val sessionId = "S1"
      val appId = "app1"
      val candidateAllocations = CandidateAllocations("v1", eventId, sessionId, Seq(CandidateAllocation(appId, AllocationStatuses.UNCONFIRMED)))

      when(mockEventsService.getEvent(eventId)).thenReturn(Future.successful(EventExamples.e1))
      when(mockCandidateAllocationRepository.allocationsForEvent(eventId)).thenReturn(Future.successful(Nil))
      when(mockAppRepo.find(appId)).thenReturn(Future.successful(None))
      service.allocateCandidates(candidateAllocations)
    }
  }

  trait TestFixture {
<<<<<<< HEAD
    val mockAllocationRepository = mock[AssessorAllocationMongoRepository]
    val mockCandidateAllocationRepository = mock[CandidateAllocationMongoRepository]
    val mockApplicationRepository = mock[GeneralApplicationMongoRepository]
=======
    val mockAllocationRepository: AssessorAllocationMongoRepository = mock[AssessorAllocationMongoRepository]
    val mockCandidateAllocationRepository: CandidateAllocationMongoRepository = mock[CandidateAllocationMongoRepository]
    val mockAppRepo: GeneralApplicationRepository = mock[GeneralApplicationRepository]
    val mockEventsService: EventsService = mock[EventsService]
    val mockEmailClient: EmailClient = mock[EmailClient]
    val mockAuthProviderClient: AuthProviderClient = mock[AuthProviderClient]
    val mockStcEventService: StcEventService = mock[StcEventService]
>>>>>>> 1c779c86
    val service = new AssessorAllocationService {
      def assessorAllocationRepo: AssessorAllocationMongoRepository = mockAllocationRepository
      def candidateAllocationRepo: CandidateAllocationMongoRepository = mockCandidateAllocationRepository
<<<<<<< HEAD
      def applicationRepo: GeneralApplicationMongoRepository = mockApplicationRepository
=======
      override val eventsService: EventsService = mockEventsService
      override val applicationRepo: GeneralApplicationRepository = mockAppRepo
      override def emailClient: EmailClient = mockEmailClient
      override def authProviderClient: AuthProviderClient = mockAuthProviderClient
      override val eventService: StcEventService = mockStcEventService
>>>>>>> 1c779c86
    }
  }
}<|MERGE_RESOLUTION|>--- conflicted
+++ resolved
@@ -22,16 +22,9 @@
 import model.exchange.AssessorSkill
 import model.persisted.EventExamples
 import model.persisted.eventschedules.SkillType
-<<<<<<< HEAD
-import repositories.application.GeneralApplicationMongoRepository
-import repositories.{ CandidateAllocationMongoRepository, AssessorAllocationMongoRepository }
-import services.BaseServiceSpec
-=======
->>>>>>> 1c779c86
 import model.{ AllocationStatuses, command, persisted }
-import org.mockito.ArgumentMatchers.{ eq => eqTo, _ }
+import org.mockito.ArgumentMatchers._
 import org.mockito.Mockito._
-import services.events.EventsService
 import repositories.application.GeneralApplicationRepository
 import repositories.{ AssessorAllocationMongoRepository, CandidateAllocationMongoRepository }
 import services.BaseServiceSpec
@@ -106,11 +99,6 @@
   }
 
   trait TestFixture {
-<<<<<<< HEAD
-    val mockAllocationRepository = mock[AssessorAllocationMongoRepository]
-    val mockCandidateAllocationRepository = mock[CandidateAllocationMongoRepository]
-    val mockApplicationRepository = mock[GeneralApplicationMongoRepository]
-=======
     val mockAllocationRepository: AssessorAllocationMongoRepository = mock[AssessorAllocationMongoRepository]
     val mockCandidateAllocationRepository: CandidateAllocationMongoRepository = mock[CandidateAllocationMongoRepository]
     val mockAppRepo: GeneralApplicationRepository = mock[GeneralApplicationRepository]
@@ -118,19 +106,14 @@
     val mockEmailClient: EmailClient = mock[EmailClient]
     val mockAuthProviderClient: AuthProviderClient = mock[AuthProviderClient]
     val mockStcEventService: StcEventService = mock[StcEventService]
->>>>>>> 1c779c86
     val service = new AssessorAllocationService {
       def assessorAllocationRepo: AssessorAllocationMongoRepository = mockAllocationRepository
       def candidateAllocationRepo: CandidateAllocationMongoRepository = mockCandidateAllocationRepository
-<<<<<<< HEAD
-      def applicationRepo: GeneralApplicationMongoRepository = mockApplicationRepository
-=======
       override val eventsService: EventsService = mockEventsService
       override val applicationRepo: GeneralApplicationRepository = mockAppRepo
       override def emailClient: EmailClient = mockEmailClient
       override def authProviderClient: AuthProviderClient = mockAuthProviderClient
       override val eventService: StcEventService = mockStcEventService
->>>>>>> 1c779c86
     }
   }
 }