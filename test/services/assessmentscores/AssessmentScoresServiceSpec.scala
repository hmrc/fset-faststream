--- conflicted
+++ resolved
@@ -261,22 +261,15 @@
   }
 
   trait FindAssessmentScoresWithCandidateSummaryTestFixture extends BaseTestFixture {
-<<<<<<< HEAD
-    val eventId = EventExamples.e1WithSessions.id
+    val eventId = EventExamples.e1WithSession.id
     val candidateAllocations = List(CandidateAllocation(
       appId.toString(),
       eventId,
-      EventExamples.e1WithSessions.sessions.head.id,
+      EventExamples.e1WithSession.sessions.head.id,
       AllocationStatuses.CONFIRMED,
       "version1",
       None))
-    when(eventsRepositoryMock.getEvent(eventId)).thenReturn(Future.successful(EventExamples.e1WithSessions))
-=======
-    val eventId = EventExamples.e1WithSession.id
-    val candidateAllocations = List(CandidateAllocation(appId.toString(), eventId, EventExamples.e1WithSession.sessions.head.id,
-      AllocationStatuses.CONFIRMED, "version1"))
     when(eventsRepositoryMock.getEvent(eventId)).thenReturn(Future.successful(EventExamples.e1WithSession))
->>>>>>> 65d20021
     when(candidateAllocationRepositoryMock.find(appId.toString())).thenReturn(Future.successful(candidateAllocations))
     when(personalDetailsRepositoryMock.find(appId.toString())).thenReturn(Future.successful(PersonalDetailsExamples.completed))
     when(eventsRepositoryMock.getEvent(eventId)).thenReturn(Future.successful(EventExamples.e1WithSession))
