--- conflicted
+++ resolved
@@ -23,14 +23,7 @@
 import factories.{ DateTimeFactory, UUIDFactory }
 import model.OnlineTestCommands.OnlineTestApplication
 import model.command.{ Phase3ProgressResponse, ProgressResponse }
-<<<<<<< HEAD
-import model.events.{ AuditEvent, AuditEvents, DataStoreEvents }
-import model.events.AuditEvents.VideoInterviewRegistrationAndInviteComplete
-import model.events.EventTypes.{ EventType, Events }
-import model.persisted.{ ContactDetails, Event }
-=======
 import model.persisted.ContactDetails
->>>>>>> 2648f59a
 import model.persisted.phase3tests.{ LaunchpadTest, Phase3TestGroup }
 import model.{ Address, ApplicationStatus }
 import org.joda.time.DateTime
@@ -53,30 +46,22 @@
 
 class Phase3TestServiceSpec extends PlaySpec with MockitoSugar with ScalaFutures with ExtendedTimeout {
 
-<<<<<<< HEAD
-  "Register and invite for multiple applicants (batch invite)" should {
-    "throw a not implemented error" in new Phase3TestServiceFixture {
-      val ex = phase3TestServiceNoTestGroup.registerAndInviteForTestGroup(List()).failed.futureValue
-      ex.getCause mustBe a[NotImplementedError]
-    }
-  }
-
-=======
->>>>>>> 2648f59a
   "Register and Invite an applicant" should {
     "send audit events" in new Phase3TestServiceFixture {
       phase3TestServiceNoTestGroup.registerAndInviteForTestGroup(onlineTestApplication, testInterviewId).futureValue
 
-      verifyDataStoreEvents(3,
+      verifyDataStoreEvents(4,
         List("VideoInterviewCandidateRegistered",
           "VideoInterviewInvited",
-          "VideoInterviewRegistrationAndInviteComplete")
+          "VideoInterviewRegistrationAndInviteComplete",
+          "VideoInterviewInvitationEmailSent")
       )
 
-      verifyAuditEvents(3,
+      verifyAuditEvents(4,
         List("VideoInterviewCandidateRegistered",
           "VideoInterviewInvited",
-          "VideoInterviewRegistrationAndInviteComplete")
+          "VideoInterviewRegistrationAndInviteComplete",
+          "VideoInterviewInvitationEmailSent")
       )
     }
 
@@ -257,6 +242,10 @@
       ))
     }
 
+    when(emailClientMock.sendOnlineTestInvitation(any(), any(), any())(any[HeaderCarrier]())).thenReturn(
+      Future.successful(())
+    )
+
     lazy val phase3TestServiceNoTestGroup = mockService {
       when(p3TestRepositoryMock.getTestGroup(any())).thenReturn(Future.successful(None))
       when(p3TestRepositoryMock.insertOrUpdateTestGroup(any(), any())).thenReturn(Future.successful(()))
@@ -306,26 +295,6 @@
         )
       ))
     }
-<<<<<<< HEAD
-
-      def mockService(mockSetup: => Unit): Phase3TestService = {
-        mockSetup
-        new Phase3TestService {
-          val appRepository = appRepositoryMock
-          val phase3TestRepo = p3TestRepositoryMock
-          val cdRepository = cdRepositoryMock
-          val launchpadGatewayClient = launchpadGatewayClientMock
-          val tokenFactory = tokenFactoryMock
-          val dateTimeFactory = dateTimeFactoryMock
-          val emailClient = emailClientMock
-          val auditService = auditServiceMock
-          val gatewayConfig = gatewayConfigMock
-          val eventService = eventServiceMock
-        }
-      }
-  }
-=======
->>>>>>> 2648f59a
 
       def mockService(mockSetup: => Unit): Phase3TestService = {
         mockSetup
