--- conflicted
+++ resolved
@@ -395,7 +395,6 @@
       ))
     }
 
-<<<<<<< HEAD
     def mockService(mockSetup: => Unit): Phase3TestService = {
       mockSetup
       new Phase3TestService {
@@ -409,24 +408,8 @@
         val auditService = auditServiceMock
         val gatewayConfig = gatewayConfigMock
         val eventService = eventServiceMock
-=======
-      def mockService(mockSetup: => Unit): Phase3TestService = {
-        mockSetup
-        new Phase3TestService {
-          val appRepository = appRepositoryMock
-          val phase3TestRepo = p3TestRepositoryMock
-          val cdRepository = cdRepositoryMock
-          val launchpadGatewayClient = launchpadGatewayClientMock
-          val tokenFactory = tokenFactoryMock
-          val dateTimeFactory = dateTimeFactoryMock
-          val emailClient = emailClientMock
-          val auditService = auditServiceMock
-          val gatewayConfig = gatewayConfigMock
-          val eventService = eventServiceMock
-          val adjustmentsService = adjustmentsManagementServiceMock
-        }
->>>>>>> b2d5c93c
+        val adjustmentsService = adjustmentsManagementServiceMock
       }
     }
   }
-}+}
