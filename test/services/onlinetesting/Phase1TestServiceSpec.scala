/*
 * Copyright 2016 HM Revenue & Customs
 *
 * Licensed under the Apache License, Version 2.0 (the "License");
 * you may not use this file except in compliance with the License.
 * You may obtain a copy of the License at
 *
 *     http://www.apache.org/licenses/LICENSE-2.0
 *
 * Unless required by applicable law or agreed to in writing, software
 * distributed under the License is distributed on an "AS IS" BASIS,
 * WITHOUT WARRANTIES OR CONDITIONS OF ANY KIND, either express or implied.
 * See the License for the specific language governing permissions and
 * limitations under the License.
 */

package services.onlinetesting

import akka.actor.ActorSystem
import config._
import connectors.ExchangeObjects._
import connectors.{ CSREmailClient, CubiksGatewayClient }
import factories.{ DateTimeFactory, UUIDFactory }
import model.Commands.PostCode
import model._
import model.Exceptions.ConnectorException
import model.OnlineTestCommands._
import model.ProgressStatuses.{ PHASE1_TESTS_EXPIRED, ProgressStatus }
import model.events.{ AuditEvents, DataStoreEvents }
import model.events.EventTypes.{ toString => _, _ }
import model.exchange.CubiksTestResultReady
import model.persisted._
import org.joda.time.DateTime
import org.mockito.Matchers.{ eq => eqTo, _ }
import org.mockito.Mockito._
import org.scalatest.concurrent.ScalaFutures
import org.scalatest.mock.MockitoSugar
import org.scalatest.{ BeforeAndAfterEach, PrivateMethodTester }
import org.scalatestplus.play.PlaySpec
import play.api.mvc.RequestHeader
import repositories.application.GeneralApplicationRepository
import repositories.onlinetesting.Phase1TestRepository
import repositories.TestReportRepository
import repositories.contactdetails.ContactDetailsRepository
import services.AuditService
import services.events.{ EventService, EventServiceFixture }
import testkit.ExtendedTimeout
import uk.gov.hmrc.play.http.HeaderCarrier

import scala.concurrent.{ ExecutionContext, Future }

class Phase1TestServiceSpec extends PlaySpec with BeforeAndAfterEach with MockitoSugar with ScalaFutures with ExtendedTimeout
  with PrivateMethodTester {
  implicit val ec: ExecutionContext = ExecutionContext.global
  val scheduleCompletionBaseUrl = "http://localhost:9284/fset-fast-stream/online-tests/phase1"
  val testGatewayConfig = CubiksGatewayConfig(
    "",
    Phase1TestsConfig(expiryTimeInDays = 7,
      scheduleIds = Map("sjq" -> 16196, "bq" -> 16194),
      List("sjq", "bq"),
      List("sjq")
    ),
    competenceAssessment = CubiksGatewayStandardAssessment(31, 32),
    situationalAssessment = CubiksGatewayStandardAssessment(41, 42),
    phase2Tests = Phase2TestsConfig(expiryTimeInDays = 7, Map("daro" -> Phase2ScheduleExamples.DaroShedule)),
    reportConfig = ReportConfig(1, 2, "en-GB"),
    candidateAppUrl = "http://localhost:9284",
    emailDomain = "test.com"
  )

  val sjqScheduleId =testGatewayConfig.phase1Tests.scheduleIds("sjq")
  val bqScheduleId =testGatewayConfig.phase1Tests.scheduleIds("bq")

  val preferredName = "Preferred\tName"
  val preferredNameSanitized = "Preferred Name"
  val lastName = ""
  val userId = "userId"

  val onlineTestApplication = OnlineTestApplication(applicationId = "appId",
    applicationStatus = ApplicationStatus.SUBMITTED,
    userId = userId,
    guaranteedInterview = false,
    needsAdjustments = false,
    preferredName,
    lastName,
    timeAdjustments = None
  )

  val cubiksUserId = 98765
  val token = "token"
  val emailCubiks = token + "@" + testGatewayConfig.emailDomain
  val registerApplicant = RegisterApplicant(preferredNameSanitized, lastName, emailCubiks)
  val registration = Registration(cubiksUserId)

  val inviteApplicant = InviteApplicant(sjqScheduleId,
    cubiksUserId, s"$scheduleCompletionBaseUrl/complete/$token",
    resultsURL = None, timeAdjustments = Nil
  )

  val accessCode = "fdkfdfj"
  val logonUrl = "http://localhost/logonUrl"
  val authenticateUrl = "http://localhost/authenticate"
  val invitation = Invitation(cubiksUserId, emailCubiks, accessCode, logonUrl, authenticateUrl, sjqScheduleId)

  val invitationDate = DateTime.parse("2016-05-11")
  val startedDate = invitationDate.plusDays(1)
  val expirationDate = invitationDate.plusDays(7)

  val phase1TestBq = CubiksTest(scheduleId = testGatewayConfig.phase1Tests.scheduleIds("bq"),
    usedForResults = true,
    cubiksUserId = cubiksUserId,
    token = token,
    testUrl = authenticateUrl,
    invitationDate = invitationDate,
    participantScheduleId = 235
  )

  val phase1Test = CubiksTest(scheduleId = testGatewayConfig.phase1Tests.scheduleIds("sjq"),
    usedForResults = true,
    cubiksUserId = cubiksUserId,
    token = token,
    testUrl = authenticateUrl,
    invitationDate = invitationDate,
    participantScheduleId = 234
  )
  val phase1TestProfile = Phase1TestProfile(expirationDate,
    List(phase1Test)
  )

  val candidate = Commands.Candidate(userId = "user123", firstName = Some("Cid"),
    lastName = Some("Highwind"), preferredName = None, applicationId = Some("appId123"),
    email = Some("test@test.com"), dateOfBirth = None, address = None, postCode = None, country = None
  )

  val postcode : Option[PostCode]= Some("WC2B 4")
  val emailContactDetails = "emailfjjfjdf@mailinator.com"
  val contactDetails = ContactDetails(false, Address("Aldwych road"), postcode, Some("UK"), emailContactDetails, "111111")

  val auditDetails = Map("userId" -> userId)
  val auditDetailsWithEmail = auditDetails + ("email" -> emailContactDetails)

  val connectorErrorMessage = "Error in connector"

<<<<<<< HEAD
  val applicationId = "31009ccc-1ac3-4d55-9c53-1908a13dc5e1"
  val expiredApplication = ExpiringOnlineTest(applicationId, userId, preferredName)
  val success = Future.successful(())
=======
  val result = OnlineTestCommands.TestResult(status = "Completed",
                                             norm = "some norm",
                                             tScore = Some(23.9999d),
                                             percentile = Some(22.4d),
                                             raw = Some(66.9999d),
                                             sten = Some(1.333d)
  )

  val savedResult = persisted.TestResult(status = "Completed",
                                         norm = "some norm",
                                         tScore = Some(23.9999d),
                                         percentile = Some(22.4d),
                                         raw = Some(66.9999d),
                                         sten = Some(1.333d)
  )
>>>>>>> 6938dc28

  "get online test" should {
    "return None if the application id does not exist" in new OnlineTest {
      when(otRepositoryMock.getTestGroup(any())).thenReturn(Future.successful(None))
      val result = phase1TestService.getTestProfile("nonexistent-userid").futureValue
      result mustBe None
    }

    val validExpireDate = new DateTime(2016, 6, 9, 0, 0)

    "return a valid set of aggregated online test data if the user id is valid" in new OnlineTest {
      when(appRepositoryMock.findCandidateByUserId(any[String])).thenReturn(Future.successful(
        Some(candidate)
      ))

      when(otRepositoryMock.getTestGroup(any[String])).thenReturn(Future.successful(
        Some(Phase1TestProfile(expirationDate = validExpireDate,
          tests = List(phase1Test)
        ))
      ))

      val result = phase1TestService.getTestProfile("valid-userid").futureValue

      result.get.expirationDate must equal(validExpireDate)
    }
  }

  "register and invite application" should {
    "issue one email for invites to SJQ for GIS candidates" in new SuccessfulTestInviteFixture {
      when(otRepositoryMock.getTestGroup(any[String])).thenReturn(Future.successful(Some(phase1TestProfile)))

      val result = phase1TestService
        .registerAndInviteForTestGroup(onlineTestApplication.copy(guaranteedInterview = true))

      result.futureValue mustBe (())

      verify(emailClientMock, times(1)).sendOnlineTestInvitation(
        eqTo(emailContactDetails), eqTo(preferredName), eqTo(expirationDate)
      )(any[HeaderCarrier])

      verify(auditServiceMock, times(1)).logEventNoRequest("UserRegisteredForOnlineTest", auditDetails)
      verify(auditServiceMock, times(1)).logEventNoRequest("UserInvitedToOnlineTest", auditDetails)
      verify(auditServiceMock, times(1)).logEventNoRequest("OnlineTestInvitationEmailSent", auditDetailsWithEmail)
      verify(auditServiceMock, times(1)).logEventNoRequest("OnlineTestInvitationProcessComplete", auditDetails)
      verify(auditServiceMock, times(1)).logEventNoRequest("OnlineTestInvited", auditDetails)
      verify(auditServiceMock, times(5)).logEventNoRequest(any[String], any[Map[String, String]])
    }

    "issue one email for invites to SJQ and BQ tests for non GIS candidates" in new SuccessfulTestInviteFixture {
      when(otRepositoryMock.getTestGroup(any[String])).thenReturn(Future.successful(Some(phase1TestProfile)))
      val result = phase1TestService.registerAndInviteForTestGroup(onlineTestApplication)

      result.futureValue mustBe (())

      verify(emailClientMock, times(1)).sendOnlineTestInvitation(
        eqTo(emailContactDetails), eqTo(preferredName), eqTo(expirationDate)
      )(any[HeaderCarrier])

      verify(auditServiceMock, times(2)).logEventNoRequest("UserRegisteredForOnlineTest", auditDetails)
      verify(auditServiceMock, times(2)).logEventNoRequest("UserInvitedToOnlineTest", auditDetails)
      verify(auditServiceMock, times(1)).logEventNoRequest("OnlineTestInvitationEmailSent", auditDetailsWithEmail)
      verify(auditServiceMock, times(1)).logEventNoRequest("OnlineTestInvitationProcessComplete", auditDetails)
      verify(auditServiceMock, times(1)).logEventNoRequest("OnlineTestInvited", auditDetails)
      verify(auditServiceMock, times(7)).logEventNoRequest(any[String], any[Map[String, String]])
    }

    "fail if registration fails" in new OnlineTest {
      when(cubiksGatewayClientMock.registerApplicant(any[RegisterApplicant])(any[HeaderCarrier])).
        thenReturn(Future.failed(new ConnectorException(connectorErrorMessage)))

      val result = phase1TestService.registerAndInviteForTestGroup(onlineTestApplication)
      result.failed.futureValue mustBe a[ConnectorException]

      verify(auditServiceMock, times(0)).logEventNoRequest(any[String], any[Map[String, String]])
    }

    "fail and audit 'UserRegisteredForOnlineTest' if invitation fails" in new OnlineTest {
      when(cubiksGatewayClientMock.registerApplicant(any[RegisterApplicant])(any[HeaderCarrier]))
        .thenReturn(Future.successful(registration))
      when(cubiksGatewayClientMock.inviteApplicant(any[InviteApplicant])(any[HeaderCarrier])).thenReturn(
        Future.failed(new ConnectorException(connectorErrorMessage))
      )

      val result = phase1TestService.registerAndInviteForTestGroup(onlineTestApplication)
      result.failed.futureValue mustBe a[ConnectorException]

      verify(auditServiceMock, times(2)).logEventNoRequest("UserRegisteredForOnlineTest", auditDetails)
      verify(auditServiceMock, times(2)).logEventNoRequest(any[String], any[Map[String, String]])
    }
    "fail, audit 'UserRegisteredForOnlineTest' and audit 'UserInvitedToOnlineTest' " +
      "if there is an exception retrieving the contact details" in new OnlineTest {
      when(cubiksGatewayClientMock.registerApplicant(eqTo(registerApplicant))(any[HeaderCarrier]))
        .thenReturn(Future.successful(registration))
      when(cubiksGatewayClientMock.inviteApplicant(any[InviteApplicant])(any[HeaderCarrier]))
        .thenReturn(Future.successful(invitation))
      when(cdRepositoryMock.find(userId))
        .thenReturn(Future.failed(new Exception))

      val result = phase1TestService.registerAndInviteForTestGroup(onlineTestApplication)
      result.failed.futureValue mustBe an[Exception]

      verify(auditServiceMock, times(2)).logEventNoRequest("UserRegisteredForOnlineTest", auditDetails)
      verify(auditServiceMock, times(2)).logEventNoRequest("UserInvitedToOnlineTest", auditDetails)
      verify(auditServiceMock, times(4)).logEventNoRequest(any[String], any[Map[String, String]])
    }
    "fail, audit 'UserRegisteredForOnlineTest' and audit 'UserInvitedToOnlineTest'" +
      " if there is an exception sending the invitation email" in new OnlineTest {
      when(cubiksGatewayClientMock.registerApplicant(any[RegisterApplicant])(any[HeaderCarrier]))
        .thenReturn(Future.successful(registration))
      when(cubiksGatewayClientMock.inviteApplicant(any[InviteApplicant])(any[HeaderCarrier]))
        .thenReturn(Future.successful(invitation))
      when(cdRepositoryMock.find(userId))
        .thenReturn(Future.successful(contactDetails))

      when(emailClientMock.sendOnlineTestInvitation(
        eqTo(emailContactDetails), eqTo(preferredName), eqTo(expirationDate)
      )(any[HeaderCarrier]))
        .thenReturn(Future.failed(new Exception))

      val result = phase1TestService.registerAndInviteForTestGroup(onlineTestApplication)
      result.failed.futureValue mustBe an[Exception]

      verify(auditServiceMock, times(2)).logEventNoRequest("UserRegisteredForOnlineTest", auditDetails)
      verify(auditServiceMock, times(2)).logEventNoRequest("UserInvitedToOnlineTest", auditDetails)
      verify(auditServiceMock, times(4)).logEventNoRequest(any[String], any[Map[String, String]])
    }
    "fail, audit 'UserRegisteredForOnlineTest', audit 'UserInvitedToOnlineTest'" +
      ", not send invitation email to user" +
      "if there is an exception storing the status and the online profile data to database" in new OnlineTest {
      when(cubiksGatewayClientMock.registerApplicant(eqTo(registerApplicant))(any[HeaderCarrier]))
        .thenReturn(Future.successful(registration))
      when(cubiksGatewayClientMock.inviteApplicant(any[InviteApplicant])(any[HeaderCarrier]))
        .thenReturn(Future.successful(invitation))
      when(cdRepositoryMock.find(userId)).thenReturn(Future.successful(contactDetails))
      when(emailClientMock.sendOnlineTestInvitation(
        eqTo(emailContactDetails), eqTo(preferredName), eqTo(expirationDate))(any[HeaderCarrier])
      ).thenReturn(Future.successful(()))


      when(otRepositoryMock.insertOrUpdateTestGroup("appId", phase1TestProfile))
        .thenReturn(Future.failed(new Exception))
      when(trRepositoryMock.remove("appId")).thenReturn(Future.successful(()))

      val result = phase1TestService.registerAndInviteForTestGroup(onlineTestApplication)
      result.failed.futureValue mustBe an[Exception]

      verify(emailClientMock, times(0)).sendOnlineTestInvitation(any[String], any[String], any[DateTime])(
        any[HeaderCarrier]
      )
      verify(auditServiceMock, times(2)).logEventNoRequest("UserRegisteredForOnlineTest", auditDetails)
      verify(auditServiceMock, times(2)).logEventNoRequest("UserInvitedToOnlineTest", auditDetails)
      verify(auditServiceMock, times(4)).logEventNoRequest(any[String], any[Map[String, String]])
    }

    "audit 'OnlineTestInvitationProcessComplete' on success" in new OnlineTest {
      when(otRepositoryMock.getTestGroup(any[String])).thenReturn(Future.successful(Some(phase1TestProfile)))
      when(cubiksGatewayClientMock.registerApplicant(eqTo(registerApplicant))(any[HeaderCarrier]))
        .thenReturn(Future.successful(registration))
      when(cubiksGatewayClientMock.inviteApplicant(any[InviteApplicant])(any[HeaderCarrier]))
        .thenReturn(Future.successful(invitation))
      when(cdRepositoryMock.find(any[String])).thenReturn(Future.successful(contactDetails))
      when(emailClientMock.sendOnlineTestInvitation(
        eqTo(emailContactDetails), eqTo(preferredName), eqTo(expirationDate))(
        any[HeaderCarrier]
      )).thenReturn(Future.successful(()))
      when(otRepositoryMock.insertOrUpdateTestGroup(any[String], any[Phase1TestProfile]))
        .thenReturn(Future.successful(()))
      when(trRepositoryMock.remove(any[String])).thenReturn(Future.successful(()))

      val result = phase1TestService.registerAndInviteForTestGroup(onlineTestApplication)
      result.futureValue mustBe (())

      verify(emailClientMock, times(1)).sendOnlineTestInvitation(
        eqTo(emailContactDetails), eqTo(preferredName), eqTo(expirationDate)
      )(any[HeaderCarrier])

      verify(auditServiceMock, times(2)).logEventNoRequest("UserRegisteredForOnlineTest", auditDetails)
      verify(auditServiceMock, times(2)).logEventNoRequest("UserInvitedToOnlineTest", auditDetails)
      verify(auditServiceMock, times(1)).logEventNoRequest("OnlineTestInvitationEmailSent", auditDetailsWithEmail)
      verify(auditServiceMock, times(1)).logEventNoRequest("OnlineTestInvitationProcessComplete", auditDetails)
      verify(auditServiceMock, times(1)).logEventNoRequest("OnlineTestInvited", auditDetails)
      verify(auditServiceMock, times(7)).logEventNoRequest(any[String], any[Map[String, String]])
    }
  }

  "get adjusted time" should {
    "return minimum if percentage is zero" in new OnlineTest {
      val result = phase1TestService.getAdjustedTime(minimum = 6, maximum = 12, percentageToIncrease = 0)
      result must be(6)
    }
    "return maximum if percentage is 100%" in new OnlineTest {
      val result = phase1TestService.getAdjustedTime(minimum = 6, maximum = 12, percentageToIncrease = 100)
      result must be(12)
    }
    "return maximum if percentage is over 100%" in new OnlineTest {
      val result = phase1TestService.getAdjustedTime(minimum = 6, maximum = 12, percentageToIncrease = 101)
      result must be(12)
    }
    "return adjusted time if percentage is above zero and below 100%" in new OnlineTest {
      val result = phase1TestService.getAdjustedTime(minimum = 6, maximum = 12, percentageToIncrease = 50)
      result must be(9)
    }
    "return adjusted time round up if percentage is above zero and below 100%" in new OnlineTest {
      val result = phase1TestService.getAdjustedTime(minimum = 6, maximum = 12, percentageToIncrease = 51)
      result must be(10)
    }
  }

  "build invite application" should {
     "return an InviteApplication for a GIS candidate" in new OnlineTest {
      val result = phase1TestService.buildInviteApplication(
        onlineTestApplication.copy(guaranteedInterview = true),
        token, cubiksUserId, sjqScheduleId
      )

      result mustBe inviteApplicant.copy(
        scheduleCompletionURL = s"$scheduleCompletionBaseUrl/complete/$token"
      )
    }

    "return an InviteApplication for a non GIS candidate" in new OnlineTest {
      val sjqInvite = phase1TestService.buildInviteApplication(onlineTestApplication,
        token, cubiksUserId, testGatewayConfig.phase1Tests.scheduleIds("sjq"))

      sjqInvite mustBe inviteApplicant.copy(
        scheduleID = sjqScheduleId,
        scheduleCompletionURL = s"$scheduleCompletionBaseUrl/continue/$token"
      )

      val bqInvite = phase1TestService.buildInviteApplication(onlineTestApplication,
        token, cubiksUserId, bqScheduleId)

      bqInvite mustBe inviteApplicant.copy(
        scheduleID = bqScheduleId,
        scheduleCompletionURL = s"$scheduleCompletionBaseUrl/complete/$token"
      )
    }

  }

  "mark as started" should {
    "change progress to started" in new OnlineTest {
      when(otRepositoryMock.insertOrUpdateTestGroup(any[String], any[Phase1TestProfile])).thenReturn(Future.successful(()))
      when(otRepositoryMock.getTestProfileByCubiksId(cubiksUserId))
        .thenReturn(Future.successful(Phase1TestWithUserIds("appId123", "userId", phase1TestProfile)))
      when(otRepositoryMock.updateProgressStatus("appId123", ProgressStatuses.PHASE1_TESTS_STARTED)).thenReturn(Future.successful(()))
      phase1TestService.markAsStarted(cubiksUserId).futureValue

      verify(otRepositoryMock).updateProgressStatus("appId123", ProgressStatuses.PHASE1_TESTS_STARTED)
    }
  }

  "mark as completed" should {
    "change progress to completed if there are all tests completed" in new OnlineTest {
      when(otRepositoryMock.insertOrUpdateTestGroup(any[String], any[Phase1TestProfile])).thenReturn(Future.successful(()))
      val phase1Tests = phase1TestProfile.copy(tests = phase1TestProfile.tests.map(t => t.copy(completedDateTime = Some(DateTime.now()))))
      when(otRepositoryMock.getTestProfileByCubiksId(cubiksUserId))
        .thenReturn(Future.successful(Phase1TestWithUserIds("appId123", "userId", phase1Tests)))
      when(otRepositoryMock.updateProgressStatus("appId123", ProgressStatuses.PHASE1_TESTS_COMPLETED)).thenReturn(Future.successful(()))
      phase1TestService.markAsCompleted(cubiksUserId).futureValue

      verify(otRepositoryMock).updateProgressStatus("appId123", ProgressStatuses.PHASE1_TESTS_COMPLETED)
    }
  }

  "mark report as ready to download" should {
    "not change progress if not all the active tests have reports ready" in new OnlineTest {
      val reportReady = CubiksTestResultReady(reportId = Some(1), reportStatus = "Ready", reportLinkURL = Some("www.report.com"))

      when(otRepositoryMock.getTestProfileByCubiksId(cubiksUserId)).thenReturn(
        Future.successful(Phase1TestWithUserIds("appId", "userId", phase1TestProfile.copy(
          tests = List(phase1Test.copy(usedForResults = false, cubiksUserId = 123),
            phase1Test,
            phase1TestBq.copy(cubiksUserId = 789, resultsReadyToDownload = false)
          )
        )))
      )
      when(otRepositoryMock.insertOrUpdateTestGroup(any[String], any[Phase1TestProfile]))
        .thenReturn(Future.successful(()))
      when(otRepositoryMock.updateProgressStatus(any[String], any[ProgressStatus]))
        .thenReturn(Future.successful(()))

      val result = phase1TestService.markAsReportReadyToDownload(cubiksUserId, reportReady).futureValue

      verify(otRepositoryMock, times(0)).updateProgressStatus(any[String], any[ProgressStatus])
    }

    "change progress to reports ready if all the active tests have reports ready" in new OnlineTest {
      val reportReady = CubiksTestResultReady(reportId = Some(1), reportStatus = "Ready", reportLinkURL = Some("www.report.com"))

      when(otRepositoryMock.getTestProfileByCubiksId(cubiksUserId)).thenReturn(
        Future.successful(Phase1TestWithUserIds("appId", "userId", phase1TestProfile.copy(
          tests = List(phase1Test.copy(usedForResults = false, cubiksUserId = 123),
            phase1Test,
            phase1TestBq.copy(cubiksUserId = 789, resultsReadyToDownload = true)
          )
        )))
      )
      when(otRepositoryMock.insertOrUpdateTestGroup(any[String], any[Phase1TestProfile]))
        .thenReturn(Future.successful(()))
      when(otRepositoryMock.updateProgressStatus(any[String], any[ProgressStatus]))
        .thenReturn(Future.successful(()))

      val result = phase1TestService.markAsReportReadyToDownload(cubiksUserId, reportReady).futureValue

      verify(otRepositoryMock).updateProgressStatus("appId", ProgressStatuses.PHASE1_TESTS_RESULTS_READY)
    }
  }


  "reset phase1 tests" should {
    "remove progress and register for new tests" in new SuccessfulTestInviteFixture {
      import ProgressStatuses._

      when(appRepositoryMock.findCandidateByUserId(any[String])).thenReturn(Future.successful(Some(candidate)))
      val phase1TestProfileWithStartedTests = phase1TestProfile.copy(tests = phase1TestProfile.tests
        .map(t => t.copy(startedDateTime = Some(startedDate))))
      when(otRepositoryMock.getTestGroup(any[String])).thenReturn(Future.successful(Some(phase1TestProfileWithStartedTests)))
      when(otRepositoryMock.removeTestProfileProgresses(any[String], any[List[ProgressStatus]])).thenReturn(Future.successful(()))
      phase1TestService.resetTests(onlineTestApplication, List("sjq"), "createdBy").futureValue

      verify(otRepositoryMock).removeTestProfileProgresses("appId",
        List(PHASE1_TESTS_STARTED, PHASE1_TESTS_COMPLETED, PHASE1_TESTS_RESULTS_RECEIVED, PHASE1_TESTS_RESULTS_READY))
      val expectedTestsAfterReset = List(phase1TestProfileWithStartedTests.tests.head.copy(usedForResults = false),
        phase1Test.copy(participantScheduleId = invitation.participantScheduleId))
      verify(otRepositoryMock).insertOrUpdateTestGroup(
        "appId",
        phase1TestProfile.copy(tests = expectedTestsAfterReset)
      )
    }
  }

  "retrieve phase 1 test report" should {
    "return an exception if there is an error retrieving one of the reports" in new OnlineTest {
      val failedTest = phase1Test.copy(scheduleId = 555, reportId = Some(2))
      val successfulTest = phase1Test.copy(scheduleId = 444, reportId = Some(1))

      when(cubiksGatewayClientMock.downloadXmlReport(eqTo(successfulTest.reportId.get))(any[HeaderCarrier]))
        .thenReturn(Future.successful(OnlineTestCommands.TestResult(status = "Completed",
          norm = "some norm",
          tScore = Some(23.9999d),
          percentile = Some(22.4d),
          raw = Some(66.9999d),
          sten = Some(1.333d)
        )))

      when(cubiksGatewayClientMock.downloadXmlReport(eqTo(failedTest.reportId.get))(any[HeaderCarrier]))
        .thenReturn(Future.failed(new Exception))

      val result = phase1TestService.retrieveTestResult(Phase1TestWithUserIds(
        "appId", "userId", phase1TestProfile.copy(tests = List(successfulTest, failedTest))
      ))
    }

    "save a phase1 report for a candidate and update progress status" in new OnlineTest {

      val test = phase1Test.copy(reportId = Some(123), resultsReadyToDownload = true)
      val testProfile = phase1TestProfile.copy(tests = List(test))

      when(cubiksGatewayClientMock.downloadXmlReport(any[Int])(any[HeaderCarrier]))
        .thenReturn(Future.successful(result))

      when(otRepositoryMock.insertPhase1TestResult(any[String], any[CubiksTest], any[persisted.TestResult]))
        .thenReturn(Future.successful(()))
      when(otRepositoryMock.updateProgressStatus(any[String], any[ProgressStatus]))
        .thenReturn(Future.successful(()))
      when(otRepositoryMock.getTestGroup(any[String])).thenReturn(Future.successful(Some(testProfile.copy(tests = List(test.copy(testResult = Some(savedResult)))))))

      phase1TestService.retrieveTestResult(Phase1TestWithUserIds(
        "appId", "userId", testProfile
      )).futureValue

      verify(auditServiceMock, times(2)).logEventNoRequest(any[String], any[Map[String, String]])
      verify(otRepositoryMock).updateProgressStatus(any[String], any[ProgressStatus])
    }

    "save a phase1 report for a candidate and not update progress status" in new OnlineTest {

      val testReady = phase1Test.copy(reportId = Some(123), resultsReadyToDownload = true)
      val testNotReady = phase1Test.copy(reportId = None, resultsReadyToDownload = false)
      val testProfile = phase1TestProfile.copy(tests = List(testReady, testNotReady))

      when(cubiksGatewayClientMock.downloadXmlReport(any[Int])(any[HeaderCarrier]))
        .thenReturn(Future.successful(result))

      when(otRepositoryMock.insertPhase1TestResult(any[String], any[CubiksTest], any[persisted.TestResult]))
        .thenReturn(Future.successful(()))
      when(otRepositoryMock.updateProgressStatus(any[String], any[ProgressStatus]))
        .thenReturn(Future.successful(()))
      when(otRepositoryMock.getTestGroup(any[String])).thenReturn(Future.successful(Some(testProfile.copy(tests = List(testReady.copy(testResult = Some(savedResult)), testNotReady)))))

      phase1TestService.retrieveTestResult(Phase1TestWithUserIds(
        "appId", "userId", testProfile
      )).futureValue

      verify(auditServiceMock, times(1)).logEventNoRequest(any[String], any[Map[String, String]])
      verify(otRepositoryMock, times(0)).updateProgressStatus(any[String], any[ProgressStatus])
    }
  }

  "processNextExpiredTest" should {
    "do nothing if there are no expired application to process" in new OnlineTest {
      when(otRepositoryMock.nextExpiringApplication(Phase1ExpirationEvent)).thenReturn(Future.successful(None))
      phase1TestService.processNextExpiredTest(Phase1ExpirationEvent).futureValue mustBe ()
    }
    "update progress status and send an email to the user when an application is expired" in new OnlineTest {
      when(otRepositoryMock.nextExpiringApplication(Phase1ExpirationEvent)).thenReturn(Future.successful(Some(expiredApplication)))
      when(cdRepositoryMock.find(userId)).thenReturn(Future.successful(contactDetails))
      when(appRepositoryMock.addProgressStatusAndUpdateAppStatus(any[String], any[ProgressStatuses.ProgressStatus])).thenReturn(success)
      when(emailClientMock.sendOnlineTestExpired(any[String], any[String], any[String])(any[HeaderCarrier])).thenReturn(success)

      val result = phase1TestService.processNextExpiredTest(Phase1ExpirationEvent)

      result.futureValue mustBe (())

      verify(cdRepositoryMock).find(userId)
      verify(appRepositoryMock).addProgressStatusAndUpdateAppStatus(applicationId, PHASE1_TESTS_EXPIRED)
      verify(emailClientMock).sendOnlineTestExpired(emailContactDetails, preferredName, Phase1ExpirationEvent.template)
    }
  }

  trait OnlineTest {
    implicit val hc = HeaderCarrier()
    implicit val rh = mock[RequestHeader]

    val appRepositoryMock = mock[GeneralApplicationRepository]
    val cdRepositoryMock = mock[ContactDetailsRepository]
    val otRepositoryMock = mock[Phase1TestRepository]
    val trRepositoryMock = mock[TestReportRepository]
    val cubiksGatewayClientMock = mock[CubiksGatewayClient]
    val emailClientMock = mock[CSREmailClient]
    val auditServiceMock = mock[AuditService]
    val tokenFactoryMock = mock[UUIDFactory]
    val onlineTestInvitationDateFactoryMock = mock[DateTimeFactory]
    val eventServiceMock = mock[EventService]

    when(tokenFactoryMock.generateUUID()).thenReturn(token)
    when(onlineTestInvitationDateFactoryMock.nowLocalTimeZone).thenReturn(invitationDate)
    when(otRepositoryMock.removeTestProfileProgresses(any[String], any[List[ProgressStatus]])).thenReturn(Future.successful(()))

    val phase1TestService = new Phase1TestService with EventServiceFixture {
      val appRepository = appRepositoryMock
      val cdRepository = cdRepositoryMock
      val phase1TestRepo = otRepositoryMock
      val trRepository = trRepositoryMock
      val cubiksGatewayClient = cubiksGatewayClientMock
      val emailClient = emailClientMock
      val auditService = auditServiceMock
      val tokenFactory = tokenFactoryMock
      val dateTimeFactory = onlineTestInvitationDateFactoryMock
      val gatewayConfig = testGatewayConfig
      val actor = ActorSystem()
    }
  }

  trait SuccessfulTestInviteFixture extends OnlineTest {
    when(cubiksGatewayClientMock.registerApplicant(eqTo(registerApplicant))(any[HeaderCarrier]))
      .thenReturn(Future.successful(registration))
    when(cubiksGatewayClientMock.inviteApplicant(any[InviteApplicant])(any[HeaderCarrier]))
      .thenReturn(Future.successful(invitation))
    when(cdRepositoryMock.find(any[String])).thenReturn(Future.successful(contactDetails))
    when(emailClientMock.sendOnlineTestInvitation(
      eqTo(emailContactDetails), eqTo(preferredName), eqTo(expirationDate))(
      any[HeaderCarrier]
    )).thenReturn(Future.successful(()))
    when(otRepositoryMock.insertOrUpdateTestGroup(any[String], any[Phase1TestProfile])).thenReturn(Future.successful(()))
    when(trRepositoryMock.remove(any[String])).thenReturn(Future.successful(()))
    when(otRepositoryMock.removeTestProfileProgresses(any[String], any[List[ProgressStatus]])).thenReturn(Future.successful(()))
  }
}<|MERGE_RESOLUTION|>--- conflicted
+++ resolved
@@ -141,11 +141,6 @@
 
   val connectorErrorMessage = "Error in connector"
 
-<<<<<<< HEAD
-  val applicationId = "31009ccc-1ac3-4d55-9c53-1908a13dc5e1"
-  val expiredApplication = ExpiringOnlineTest(applicationId, userId, preferredName)
-  val success = Future.successful(())
-=======
   val result = OnlineTestCommands.TestResult(status = "Completed",
                                              norm = "some norm",
                                              tScore = Some(23.9999d),
@@ -161,7 +156,10 @@
                                          raw = Some(66.9999d),
                                          sten = Some(1.333d)
   )
->>>>>>> 6938dc28
+
+  val applicationId = "31009ccc-1ac3-4d55-9c53-1908a13dc5e1"
+  val expiredApplication = ExpiringOnlineTest(applicationId, userId, preferredName)
+  val success = Future.successful(())
 
   "get online test" should {
     "return None if the application id does not exist" in new OnlineTest {
