/*
 * Copyright 2016 HM Revenue & Customs
 *
 * Licensed under the Apache License, Version 2.0 (the "License");
 * you may not use this file except in compliance with the License.
 * You may obtain a copy of the License at
 *
 *     http://www.apache.org/licenses/LICENSE-2.0
 *
 * Unless required by applicable law or agreed to in writing, software
 * distributed under the License is distributed on an "AS IS" BASIS,
 * WITHOUT WARRANTIES OR CONDITIONS OF ANY KIND, either express or implied.
 * See the License for the specific language governing permissions and
 * limitations under the License.
 */

package services.onlinetesting

import akka.actor.ActorSystem
import config._
import connectors.ExchangeObjects._
import connectors.{ CSREmailClient, CubiksGatewayClient }
import factories.{ DateTimeFactory, UUIDFactory }
import model.Commands.PostCode
import model._
import model.Exceptions.ConnectorException
import model.OnlineTestCommands._
import model.ProgressStatuses.{ PHASE1_TESTS_FIRST_REMINDER, ProgressStatus }
import model.events.EventTypes.{ toString => _, _ }
import model.exchange.CubiksTestResultReady
import model.persisted._
import org.joda.time.DateTime
import org.mockito.Matchers.{ eq => eqTo, _ }
import org.mockito.Mockito._
import org.scalatest.concurrent.ScalaFutures
import org.scalatest.mock.MockitoSugar
import org.scalatest.{ BeforeAndAfterEach, PrivateMethodTester }
import org.scalatestplus.play.PlaySpec
import play.api.mvc.RequestHeader
import repositories.application.GeneralApplicationRepository
import repositories.onlinetesting.Phase1TestRepository
import repositories.TestReportRepository
import repositories.contactdetails.ContactDetailsRepository
import services.AuditService
import services.events.{ EventService, EventServiceFixture }
import testkit.ExtendedTimeout
import uk.gov.hmrc.play.http.HeaderCarrier

import scala.concurrent.duration.TimeUnit
import scala.concurrent.{ ExecutionContext, Future }

class Phase1TestServiceSpec extends PlaySpec with BeforeAndAfterEach with MockitoSugar with ScalaFutures with ExtendedTimeout
  with PrivateMethodTester {
  implicit val ec: ExecutionContext = ExecutionContext.global
  val scheduleCompletionBaseUrl = "http://localhost:9284/fset-fast-stream/online-tests/phase1"
  val testGatewayConfig = CubiksGatewayConfig(
    "",
    Phase1TestsConfig(expiryTimeInDays = 7,
      scheduleIds = Map("sjq" -> 16196, "bq" -> 16194),
      List("sjq", "bq"),
      List("sjq")
    ),
    competenceAssessment = CubiksGatewayStandardAssessment(31, 32),
    situationalAssessment = CubiksGatewayStandardAssessment(41, 42),
    phase2Tests = Phase2TestsConfig(expiryTimeInDays = 7, Map("daro" -> Phase2ScheduleExamples.DaroShedule)),
    reportConfig = ReportConfig(1, 2, "en-GB"),
    candidateAppUrl = "http://localhost:9284",
    emailDomain = "test.com"
  )

  val sjqScheduleId =testGatewayConfig.phase1Tests.scheduleIds("sjq")
  val bqScheduleId =testGatewayConfig.phase1Tests.scheduleIds("bq")

  val preferredName = "Preferred\tName"
  val preferredNameSanitized = "Preferred Name"
  val lastName = ""
  val userId = "userId"

  val onlineTestApplication = OnlineTestApplication(applicationId = "appId",
    applicationStatus = ApplicationStatus.SUBMITTED,
    userId = userId,
    guaranteedInterview = false,
    needsAdjustments = false,
    preferredName,
    lastName,
    timeAdjustments = None
  )

  val cubiksUserId = 98765
  val token = "token"
  val emailCubiks = token + "@" + testGatewayConfig.emailDomain
  val registerApplicant = RegisterApplicant(preferredNameSanitized, lastName, emailCubiks)
  val registration = Registration(cubiksUserId)

  val inviteApplicant = InviteApplicant(sjqScheduleId,
    cubiksUserId, s"$scheduleCompletionBaseUrl/complete/$token",
    resultsURL = None, timeAdjustments = Nil
  )

  val accessCode = "fdkfdfj"
  val logonUrl = "http://localhost/logonUrl"
  val authenticateUrl = "http://localhost/authenticate"
  val invitation = Invitation(cubiksUserId, emailCubiks, accessCode, logonUrl, authenticateUrl, sjqScheduleId)

  val invitationDate = DateTime.parse("2016-05-11")
  val startedDate = invitationDate.plusDays(1)
  val expirationDate = invitationDate.plusDays(7)

  val phase1TestBq = CubiksTest(scheduleId = testGatewayConfig.phase1Tests.scheduleIds("bq"),
    usedForResults = true,
    cubiksUserId = cubiksUserId,
    token = token,
    testUrl = authenticateUrl,
    invitationDate = invitationDate,
    participantScheduleId = 235
  )

  val phase1Test = CubiksTest(scheduleId = testGatewayConfig.phase1Tests.scheduleIds("sjq"),
    usedForResults = true,
    cubiksUserId = cubiksUserId,
    token = token,
    testUrl = authenticateUrl,
    invitationDate = invitationDate,
    participantScheduleId = 234
  )
  val phase1TestProfile = Phase1TestProfile(expirationDate,
    List(phase1Test)
  )

  val candidate = Commands.Candidate(userId = "user123", firstName = Some("Cid"),
    lastName = Some("Highwind"), preferredName = None, applicationId = Some("appId123"),
    email = Some("test@test.com"), dateOfBirth = None, address = None, postCode = None, country = None
  )

  val postcode : Option[PostCode]= Some("WC2B 4")
  val emailContactDetails = "emailfjjfjdf@mailinator.com"
  val contactDetails = ContactDetails(false, Address("Aldwych road"), postcode, Some("UK"), emailContactDetails, "111111")

  val auditDetails = Map("userId" -> userId)
  val auditDetailsWithEmail = auditDetails + ("email" -> emailContactDetails)

  val connectorErrorMessage = "Error in connector"

  val result = OnlineTestCommands.TestResult(status = "Completed",
                                             norm = "some norm",
                                             tScore = Some(23.9999d),
                                             percentile = Some(22.4d),
                                             raw = Some(66.9999d),
                                             sten = Some(1.333d)
  )

  val savedResult = persisted.TestResult(status = "Completed",
                                         norm = "some norm",
                                         tScore = Some(23.9999d),
                                         percentile = Some(22.4d),
                                         raw = Some(66.9999d),
                                         sten = Some(1.333d)
  )

  val applicationId = "31009ccc-1ac3-4d55-9c53-1908a13dc5e1"
  val expiryReminder = NotificationExpiringOnlineTest(applicationId, userId, preferredName, expirationDate)
  val success = Future.successful(())

  "get online test" should {
    "return None if the application id does not exist" in new OnlineTest {
      when(otRepositoryMock.getTestGroup(any())).thenReturn(Future.successful(None))
      val result = phase1TestService.getTestProfile("nonexistent-userid").futureValue
      result mustBe None
    }

    val validExpireDate = new DateTime(2016, 6, 9, 0, 0)

    "return a valid set of aggregated online test data if the user id is valid" in new OnlineTest {
      when(appRepositoryMock.findCandidateByUserId(any[String])).thenReturn(Future.successful(
        Some(candidate)
      ))

      when(otRepositoryMock.getTestGroup(any[String])).thenReturn(Future.successful(
        Some(Phase1TestProfile(expirationDate = validExpireDate,
          tests = List(phase1Test)
        ))
      ))

      val result = phase1TestService.getTestProfile("valid-userid").futureValue

      result.get.expirationDate must equal(validExpireDate)
    }
  }

  "register and invite application" should {
    "issue one email for invites to SJQ for GIS candidates" in new SuccessfulTestInviteFixture {
      when(otRepositoryMock.getTestGroup(any[String])).thenReturn(Future.successful(Some(phase1TestProfile)))

      val result = phase1TestService
        .registerAndInviteForTestGroup(onlineTestApplication.copy(guaranteedInterview = true))

      result.futureValue mustBe (())

      verify(emailClientMock, times(1)).sendOnlineTestInvitation(
        eqTo(emailContactDetails), eqTo(preferredName), eqTo(expirationDate)
      )(any[HeaderCarrier])

      verify(auditServiceMock, times(1)).logEventNoRequest("UserRegisteredForOnlineTest", auditDetails)
      verify(auditServiceMock, times(1)).logEventNoRequest("UserInvitedToOnlineTest", auditDetails)
      verify(auditServiceMock, times(1)).logEventNoRequest("OnlineTestInvitationEmailSent", auditDetailsWithEmail)
      verify(auditServiceMock, times(1)).logEventNoRequest("OnlineTestInvitationProcessComplete", auditDetails)
      verify(auditServiceMock, times(1)).logEventNoRequest("OnlineTestInvited", auditDetails)
      verify(auditServiceMock, times(5)).logEventNoRequest(any[String], any[Map[String, String]])
    }

    "issue one email for invites to SJQ and BQ tests for non GIS candidates" in new SuccessfulTestInviteFixture {
      when(otRepositoryMock.getTestGroup(any[String])).thenReturn(Future.successful(Some(phase1TestProfile)))
      val result = phase1TestService.registerAndInviteForTestGroup(onlineTestApplication)

      result.futureValue mustBe (())

      verify(emailClientMock, times(1)).sendOnlineTestInvitation(
        eqTo(emailContactDetails), eqTo(preferredName), eqTo(expirationDate)
      )(any[HeaderCarrier])

      verify(auditServiceMock, times(2)).logEventNoRequest("UserRegisteredForOnlineTest", auditDetails)
      verify(auditServiceMock, times(2)).logEventNoRequest("UserInvitedToOnlineTest", auditDetails)
      verify(auditServiceMock, times(1)).logEventNoRequest("OnlineTestInvitationEmailSent", auditDetailsWithEmail)
      verify(auditServiceMock, times(1)).logEventNoRequest("OnlineTestInvitationProcessComplete", auditDetails)
      verify(auditServiceMock, times(1)).logEventNoRequest("OnlineTestInvited", auditDetails)
      verify(auditServiceMock, times(7)).logEventNoRequest(any[String], any[Map[String, String]])
    }

    "fail if registration fails" in new OnlineTest {
      when(cubiksGatewayClientMock.registerApplicant(any[RegisterApplicant])).
        thenReturn(Future.failed(new ConnectorException(connectorErrorMessage)))

      val result = phase1TestService.registerAndInviteForTestGroup(onlineTestApplication)
      result.failed.futureValue mustBe a[ConnectorException]

      verify(auditServiceMock, times(0)).logEventNoRequest(any[String], any[Map[String, String]])
    }

    "fail and audit 'UserRegisteredForOnlineTest' if invitation fails" in new OnlineTest {
      when(cubiksGatewayClientMock.registerApplicant(any[RegisterApplicant]))
        .thenReturn(Future.successful(registration))
      when(cubiksGatewayClientMock.inviteApplicant(any[InviteApplicant])).thenReturn(
        Future.failed(new ConnectorException(connectorErrorMessage))
      )

      val result = phase1TestService.registerAndInviteForTestGroup(onlineTestApplication)
      result.failed.futureValue mustBe a[ConnectorException]

      verify(auditServiceMock, times(2)).logEventNoRequest("UserRegisteredForOnlineTest", auditDetails)
      verify(auditServiceMock, times(2)).logEventNoRequest(any[String], any[Map[String, String]])
    }
    "fail, audit 'UserRegisteredForOnlineTest' and audit 'UserInvitedToOnlineTest' " +
      "if there is an exception retrieving the contact details" in new OnlineTest {
      when(cubiksGatewayClientMock.registerApplicant(eqTo(registerApplicant)))
        .thenReturn(Future.successful(registration))
      when(cubiksGatewayClientMock.inviteApplicant(any[InviteApplicant]))
        .thenReturn(Future.successful(invitation))
      when(cdRepositoryMock.find(userId))
        .thenReturn(Future.failed(new Exception))

      val result = phase1TestService.registerAndInviteForTestGroup(onlineTestApplication)
      result.failed.futureValue mustBe an[Exception]

      verify(auditServiceMock, times(2)).logEventNoRequest("UserRegisteredForOnlineTest", auditDetails)
      verify(auditServiceMock, times(2)).logEventNoRequest("UserInvitedToOnlineTest", auditDetails)
      verify(auditServiceMock, times(4)).logEventNoRequest(any[String], any[Map[String, String]])
    }
    "fail, audit 'UserRegisteredForOnlineTest' and audit 'UserInvitedToOnlineTest'" +
      " if there is an exception sending the invitation email" in new OnlineTest {
      when(cubiksGatewayClientMock.registerApplicant(any[RegisterApplicant]))
        .thenReturn(Future.successful(registration))
      when(cubiksGatewayClientMock.inviteApplicant(any[InviteApplicant]))
        .thenReturn(Future.successful(invitation))
      when(cdRepositoryMock.find(userId))
        .thenReturn(Future.successful(contactDetails))

      when(emailClientMock.sendOnlineTestInvitation(
        eqTo(emailContactDetails), eqTo(preferredName), eqTo(expirationDate)
      )(any[HeaderCarrier]))
        .thenReturn(Future.failed(new Exception))

      val result = phase1TestService.registerAndInviteForTestGroup(onlineTestApplication)
      result.failed.futureValue mustBe an[Exception]

      verify(auditServiceMock, times(2)).logEventNoRequest("UserRegisteredForOnlineTest", auditDetails)
      verify(auditServiceMock, times(2)).logEventNoRequest("UserInvitedToOnlineTest", auditDetails)
      verify(auditServiceMock, times(4)).logEventNoRequest(any[String], any[Map[String, String]])
    }
    "fail, audit 'UserRegisteredForOnlineTest', audit 'UserInvitedToOnlineTest'" +
      ", not send invitation email to user" +
      "if there is an exception storing the status and the online profile data to database" in new OnlineTest {
      when(cubiksGatewayClientMock.registerApplicant(eqTo(registerApplicant)))
        .thenReturn(Future.successful(registration))
      when(cubiksGatewayClientMock.inviteApplicant(any[InviteApplicant]))
        .thenReturn(Future.successful(invitation))
      when(cdRepositoryMock.find(userId)).thenReturn(Future.successful(contactDetails))
      when(emailClientMock.sendOnlineTestInvitation(
        eqTo(emailContactDetails), eqTo(preferredName), eqTo(expirationDate))(any[HeaderCarrier])
      ).thenReturn(Future.successful(()))


      when(otRepositoryMock.insertOrUpdateTestGroup("appId", phase1TestProfile))
        .thenReturn(Future.failed(new Exception))
      when(trRepositoryMock.remove("appId")).thenReturn(Future.successful(()))

      val result = phase1TestService.registerAndInviteForTestGroup(onlineTestApplication)
      result.failed.futureValue mustBe an[Exception]

      verify(emailClientMock, times(0)).sendOnlineTestInvitation(any[String], any[String], any[DateTime])(
        any[HeaderCarrier]
      )
      verify(auditServiceMock, times(2)).logEventNoRequest("UserRegisteredForOnlineTest", auditDetails)
      verify(auditServiceMock, times(2)).logEventNoRequest("UserInvitedToOnlineTest", auditDetails)
      verify(auditServiceMock, times(4)).logEventNoRequest(any[String], any[Map[String, String]])
    }

    "audit 'OnlineTestInvitationProcessComplete' on success" in new OnlineTest {
      when(otRepositoryMock.getTestGroup(any[String])).thenReturn(Future.successful(Some(phase1TestProfile)))
      when(cubiksGatewayClientMock.registerApplicant(eqTo(registerApplicant)))
        .thenReturn(Future.successful(registration))
      when(cubiksGatewayClientMock.inviteApplicant(any[InviteApplicant]))
        .thenReturn(Future.successful(invitation))
      when(cdRepositoryMock.find(any[String])).thenReturn(Future.successful(contactDetails))
      when(emailClientMock.sendOnlineTestInvitation(
        eqTo(emailContactDetails), eqTo(preferredName), eqTo(expirationDate))(
        any[HeaderCarrier]
      )).thenReturn(Future.successful(()))
      when(otRepositoryMock.insertOrUpdateTestGroup(any[String], any[Phase1TestProfile]))
        .thenReturn(Future.successful(()))
      when(trRepositoryMock.remove(any[String])).thenReturn(Future.successful(()))

      val result = phase1TestService.registerAndInviteForTestGroup(onlineTestApplication)
      result.futureValue mustBe (())

      verify(emailClientMock, times(1)).sendOnlineTestInvitation(
        eqTo(emailContactDetails), eqTo(preferredName), eqTo(expirationDate)
      )(any[HeaderCarrier])

      verify(auditServiceMock, times(2)).logEventNoRequest("UserRegisteredForOnlineTest", auditDetails)
      verify(auditServiceMock, times(2)).logEventNoRequest("UserInvitedToOnlineTest", auditDetails)
      verify(auditServiceMock, times(1)).logEventNoRequest("OnlineTestInvitationEmailSent", auditDetailsWithEmail)
      verify(auditServiceMock, times(1)).logEventNoRequest("OnlineTestInvitationProcessComplete", auditDetails)
      verify(auditServiceMock, times(1)).logEventNoRequest("OnlineTestInvited", auditDetails)
      verify(auditServiceMock, times(7)).logEventNoRequest(any[String], any[Map[String, String]])
    }
  }

  "get adjusted time" should {
    "return minimum if percentage is zero" in new OnlineTest {
      val result = phase1TestService.getAdjustedTime(minimum = 6, maximum = 12, percentageToIncrease = 0)
      result must be(6)
    }
    "return maximum if percentage is 100%" in new OnlineTest {
      val result = phase1TestService.getAdjustedTime(minimum = 6, maximum = 12, percentageToIncrease = 100)
      result must be(12)
    }
    "return maximum if percentage is over 100%" in new OnlineTest {
      val result = phase1TestService.getAdjustedTime(minimum = 6, maximum = 12, percentageToIncrease = 101)
      result must be(12)
    }
    "return adjusted time if percentage is above zero and below 100%" in new OnlineTest {
      val result = phase1TestService.getAdjustedTime(minimum = 6, maximum = 12, percentageToIncrease = 50)
      result must be(9)
    }
    "return adjusted time round up if percentage is above zero and below 100%" in new OnlineTest {
      val result = phase1TestService.getAdjustedTime(minimum = 6, maximum = 12, percentageToIncrease = 51)
      result must be(10)
    }
  }

  "build invite application" should {
     "return an InviteApplication for a GIS candidate" in new OnlineTest {
      val result = phase1TestService.buildInviteApplication(
        onlineTestApplication.copy(guaranteedInterview = true),
        token, cubiksUserId, sjqScheduleId
      )

      result mustBe inviteApplicant.copy(
        scheduleCompletionURL = s"$scheduleCompletionBaseUrl/complete/$token"
      )
    }

    "return an InviteApplication for a non GIS candidate" in new OnlineTest {
      val sjqInvite = phase1TestService.buildInviteApplication(onlineTestApplication,
        token, cubiksUserId, testGatewayConfig.phase1Tests.scheduleIds("sjq"))

      sjqInvite mustBe inviteApplicant.copy(
        scheduleID = sjqScheduleId,
        scheduleCompletionURL = s"$scheduleCompletionBaseUrl/continue/$token"
      )

      val bqInvite = phase1TestService.buildInviteApplication(onlineTestApplication,
        token, cubiksUserId, bqScheduleId)

      bqInvite mustBe inviteApplicant.copy(
        scheduleID = bqScheduleId,
        scheduleCompletionURL = s"$scheduleCompletionBaseUrl/complete/$token"
      )
    }

  }

  "mark as started" should {
    "change progress to started" in new OnlineTest {
      when(otRepositoryMock.insertOrUpdateTestGroup(any[String], any[Phase1TestProfile])).thenReturn(Future.successful(()))
      when(otRepositoryMock.getTestProfileByCubiksId(cubiksUserId))
        .thenReturn(Future.successful(Phase1TestWithUserIds("appId123", "userId", phase1TestProfile)))
      when(otRepositoryMock.updateProgressStatus("appId123", ProgressStatuses.PHASE1_TESTS_STARTED)).thenReturn(Future.successful(()))
      phase1TestService.markAsStarted(cubiksUserId).futureValue

      verify(otRepositoryMock).updateProgressStatus("appId123", ProgressStatuses.PHASE1_TESTS_STARTED)
    }
  }

  "mark as completed" should {
    "change progress to completed if there are all tests completed" in new OnlineTest {
      when(otRepositoryMock.insertOrUpdateTestGroup(any[String], any[Phase1TestProfile])).thenReturn(Future.successful(()))
      val phase1Tests = phase1TestProfile.copy(tests = phase1TestProfile.tests.map(t => t.copy(completedDateTime = Some(DateTime.now()))))
      when(otRepositoryMock.getTestProfileByCubiksId(cubiksUserId))
        .thenReturn(Future.successful(Phase1TestWithUserIds("appId123", "userId", phase1Tests)))
      when(otRepositoryMock.updateProgressStatus("appId123", ProgressStatuses.PHASE1_TESTS_COMPLETED)).thenReturn(Future.successful(()))
      phase1TestService.markAsCompleted(cubiksUserId).futureValue

      verify(otRepositoryMock).updateProgressStatus("appId123", ProgressStatuses.PHASE1_TESTS_COMPLETED)
    }
  }

  "mark report as ready to download" should {
    "not change progress if not all the active tests have reports ready" in new OnlineTest {
      val reportReady = CubiksTestResultReady(reportId = Some(1), reportStatus = "Ready", reportLinkURL = Some("www.report.com"))

      when(otRepositoryMock.getTestProfileByCubiksId(cubiksUserId)).thenReturn(
        Future.successful(Phase1TestWithUserIds("appId", "userId", phase1TestProfile.copy(
          tests = List(phase1Test.copy(usedForResults = false, cubiksUserId = 123),
            phase1Test,
            phase1TestBq.copy(cubiksUserId = 789, resultsReadyToDownload = false)
          )
        )))
      )
      when(otRepositoryMock.insertOrUpdateTestGroup(any[String], any[Phase1TestProfile]))
        .thenReturn(Future.successful(()))
      when(otRepositoryMock.updateProgressStatus(any[String], any[ProgressStatus]))
        .thenReturn(Future.successful(()))

      val result = phase1TestService.markAsReportReadyToDownload(cubiksUserId, reportReady).futureValue

      verify(otRepositoryMock, times(0)).updateProgressStatus(any[String], any[ProgressStatus])
    }

    "change progress to reports ready if all the active tests have reports ready" in new OnlineTest {
      val reportReady = CubiksTestResultReady(reportId = Some(1), reportStatus = "Ready", reportLinkURL = Some("www.report.com"))

      when(otRepositoryMock.getTestProfileByCubiksId(cubiksUserId)).thenReturn(
        Future.successful(Phase1TestWithUserIds("appId", "userId", phase1TestProfile.copy(
          tests = List(phase1Test.copy(usedForResults = false, cubiksUserId = 123),
            phase1Test,
            phase1TestBq.copy(cubiksUserId = 789, resultsReadyToDownload = true)
          )
        )))
      )
      when(otRepositoryMock.insertOrUpdateTestGroup(any[String], any[Phase1TestProfile]))
        .thenReturn(Future.successful(()))
      when(otRepositoryMock.updateProgressStatus(any[String], any[ProgressStatus]))
        .thenReturn(Future.successful(()))

      val result = phase1TestService.markAsReportReadyToDownload(cubiksUserId, reportReady).futureValue

      verify(otRepositoryMock).updateProgressStatus("appId", ProgressStatuses.PHASE1_TESTS_RESULTS_READY)
    }
  }


  "reset phase1 tests" should {
    "remove progress and register for new tests" in new SuccessfulTestInviteFixture {
      import ProgressStatuses._

      when(appRepositoryMock.findCandidateByUserId(any[String])).thenReturn(Future.successful(Some(candidate)))
      val phase1TestProfileWithStartedTests = phase1TestProfile.copy(tests = phase1TestProfile.tests
        .map(t => t.copy(startedDateTime = Some(startedDate))))
      when(otRepositoryMock.getTestGroup(any[String])).thenReturn(Future.successful(Some(phase1TestProfileWithStartedTests)))
      when(otRepositoryMock.removeTestProfileProgresses(any[String], any[List[ProgressStatus]])).thenReturn(Future.successful(()))
      phase1TestService.resetTests(onlineTestApplication, List("sjq"), "createdBy").futureValue

      verify(otRepositoryMock).removeTestProfileProgresses("appId",
        List(PHASE1_TESTS_STARTED, PHASE1_TESTS_COMPLETED, PHASE1_TESTS_RESULTS_RECEIVED, PHASE1_TESTS_RESULTS_READY))
      val expectedTestsAfterReset = List(phase1TestProfileWithStartedTests.tests.head.copy(usedForResults = false),
        phase1Test.copy(participantScheduleId = invitation.participantScheduleId))
      verify(otRepositoryMock).insertOrUpdateTestGroup(
        "appId",
        phase1TestProfile.copy(tests = expectedTestsAfterReset)
      )
    }
  }

  "retrieve phase 1 test report" should {
    "return an exception if there is an error retrieving one of the reports" in new OnlineTest {
      val failedTest = phase1Test.copy(scheduleId = 555, reportId = Some(2))
      val successfulTest = phase1Test.copy(scheduleId = 444, reportId = Some(1))

      when(cubiksGatewayClientMock.downloadXmlReport(eqTo(successfulTest.reportId.get)))
        .thenReturn(Future.successful(OnlineTestCommands.TestResult(status = "Completed",
          norm = "some norm",
          tScore = Some(23.9999d),
          percentile = Some(22.4d),
          raw = Some(66.9999d),
          sten = Some(1.333d)
        )))

      when(cubiksGatewayClientMock.downloadXmlReport(eqTo(failedTest.reportId.get)))
        .thenReturn(Future.failed(new Exception))

      val result = phase1TestService.retrieveTestResult(Phase1TestWithUserIds(
        "appId", "userId", phase1TestProfile.copy(tests = List(successfulTest, failedTest))
      ))
    }

    "save a phase1 report for a candidate and update progress status" in new OnlineTest {

      val test = phase1Test.copy(reportId = Some(123), resultsReadyToDownload = true)
      val testProfile = phase1TestProfile.copy(tests = List(test))

      when(cubiksGatewayClientMock.downloadXmlReport(any[Int]))
        .thenReturn(Future.successful(result))

      when(otRepositoryMock.insertPhase1TestResult(any[String], any[CubiksTest], any[persisted.TestResult]))
        .thenReturn(Future.successful(()))
      when(otRepositoryMock.updateProgressStatus(any[String], any[ProgressStatus]))
        .thenReturn(Future.successful(()))
<<<<<<< HEAD
      when(otRepositoryMock.getTestGroup(any[String]))
        .thenReturn(Future.successful(Some(testProfile.copy(tests = List(test.copy(testResult = Some(savedResult)))))))
=======
      when(otRepositoryMock.getTestGroup(any[String])).thenReturn(
        Future.successful(Some(testProfile.copy(tests = List(test.copy(testResult = Some(savedResult))))))
      )
>>>>>>> 8b7c3056

      phase1TestService.retrieveTestResult(Phase1TestWithUserIds(
        "appId", "userId", testProfile
      )).futureValue

      verify(auditServiceMock, times(2)).logEventNoRequest(any[String], any[Map[String, String]])
      verify(otRepositoryMock).updateProgressStatus(any[String], any[ProgressStatus])
    }

    "save a phase1 report for a candidate and not update progress status" in new OnlineTest {

      val testReady = phase1Test.copy(reportId = Some(123), resultsReadyToDownload = true)
      val testNotReady = phase1Test.copy(reportId = None, resultsReadyToDownload = false)
      val testProfile = phase1TestProfile.copy(tests = List(testReady, testNotReady))

      when(cubiksGatewayClientMock.downloadXmlReport(any[Int]))
        .thenReturn(Future.successful(result))

      when(otRepositoryMock.insertPhase1TestResult(any[String], any[CubiksTest], any[persisted.TestResult]))
        .thenReturn(Future.successful(()))
      when(otRepositoryMock.updateProgressStatus(any[String], any[ProgressStatus]))
        .thenReturn(Future.successful(()))
<<<<<<< HEAD
      when(otRepositoryMock.getTestGroup(any[String]))
        .thenReturn(Future.successful(Some(testProfile.copy(tests = List(testReady.copy(testResult = Some(savedResult)), testNotReady)))))
=======
      when(otRepositoryMock.getTestGroup(any[String])).thenReturn(
        Future.successful(Some(testProfile.copy(tests = List(testReady.copy(testResult = Some(savedResult)), testNotReady))))
      )
>>>>>>> 8b7c3056

      phase1TestService.retrieveTestResult(Phase1TestWithUserIds(
        "appId", "userId", testProfile
      )).futureValue

      verify(auditServiceMock, times(1)).logEventNoRequest(any[String], any[Map[String, String]])
      verify(otRepositoryMock, times(0)).updateProgressStatus(any[String], any[ProgressStatus])
    }
  }

  "processNextTestForReminder" should {
    "do nothing if there are no application to process for reminders" in new OnlineTest {
      when(otRepositoryMock.nextTestForReminder(Phase1FirstReminder)).thenReturn(Future.successful(None))
      phase1TestService.processNextTestForReminder(Phase1FirstReminder).futureValue mustBe ()
    }
    "update progress status and send an email to the user when an application is about to expire" in new OnlineTest {
      when(otRepositoryMock.nextTestForReminder(Phase1FirstReminder)).thenReturn(Future.successful(Some(expiryReminder)))
      when(cdRepositoryMock.find(userId)).thenReturn(Future.successful(contactDetails))
      when(appRepositoryMock.addProgressStatusAndUpdateAppStatus(any[String], any[ProgressStatuses.ProgressStatus])).thenReturn(success)
      when(emailClientMock.sendTestExpiringReminder(any[String], any[String], any[Int], any[TimeUnit], any[DateTime])
        (any[HeaderCarrier])).thenReturn(success)

      val result = phase1TestService.processNextTestForReminder(Phase1FirstReminder)

      result.futureValue mustBe (())

      verify(cdRepositoryMock).find(userId)
      verify(appRepositoryMock).addProgressStatusAndUpdateAppStatus(applicationId, PHASE1_TESTS_FIRST_REMINDER)
      verify(emailClientMock).sendTestExpiringReminder(
        emailContactDetails,
        preferredName,
        Phase1FirstReminder.hoursBeforeReminder,
        Phase1FirstReminder.timeUnit,
        expiryReminder.expiryDate)
    }
  }

  trait OnlineTest {
    implicit val hc = HeaderCarrier()
    implicit val rh = mock[RequestHeader]

    val appRepositoryMock = mock[GeneralApplicationRepository]
    val cdRepositoryMock = mock[ContactDetailsRepository]
    val otRepositoryMock = mock[Phase1TestRepository]
    val trRepositoryMock = mock[TestReportRepository]
    val cubiksGatewayClientMock = mock[CubiksGatewayClient]
    val emailClientMock = mock[CSREmailClient]
    val auditServiceMock = mock[AuditService]
    val tokenFactoryMock = mock[UUIDFactory]
    val onlineTestInvitationDateFactoryMock = mock[DateTimeFactory]
    val eventServiceMock = mock[EventService]

    when(tokenFactoryMock.generateUUID()).thenReturn(token)
    when(onlineTestInvitationDateFactoryMock.nowLocalTimeZone).thenReturn(invitationDate)
    when(otRepositoryMock.removeTestProfileProgresses(any[String], any[List[ProgressStatus]])).thenReturn(Future.successful(()))

    val phase1TestService = new Phase1TestService with EventServiceFixture {
      val appRepository = appRepositoryMock
      val cdRepository = cdRepositoryMock
      val phase1TestRepo = otRepositoryMock
      val trRepository = trRepositoryMock
      val cubiksGatewayClient = cubiksGatewayClientMock
      val emailClient = emailClientMock
      val auditService = auditServiceMock
      val tokenFactory = tokenFactoryMock
      val dateTimeFactory = onlineTestInvitationDateFactoryMock
      val gatewayConfig = testGatewayConfig
      val actor = ActorSystem()
    }
  }

  trait SuccessfulTestInviteFixture extends OnlineTest {
    when(cubiksGatewayClientMock.registerApplicant(eqTo(registerApplicant)))
      .thenReturn(Future.successful(registration))
    when(cubiksGatewayClientMock.inviteApplicant(any[InviteApplicant]))
      .thenReturn(Future.successful(invitation))
    when(cdRepositoryMock.find(any[String])).thenReturn(Future.successful(contactDetails))
    when(emailClientMock.sendOnlineTestInvitation(
      eqTo(emailContactDetails), eqTo(preferredName), eqTo(expirationDate))(
      any[HeaderCarrier]
    )).thenReturn(Future.successful(()))
    when(otRepositoryMock.insertOrUpdateTestGroup(any[String], any[Phase1TestProfile])).thenReturn(Future.successful(()))
    when(trRepositoryMock.remove(any[String])).thenReturn(Future.successful(()))
    when(otRepositoryMock.removeTestProfileProgresses(any[String], any[List[ProgressStatus]])).thenReturn(Future.successful(()))
  }
}<|MERGE_RESOLUTION|>--- conflicted
+++ resolved
@@ -526,14 +526,9 @@
         .thenReturn(Future.successful(()))
       when(otRepositoryMock.updateProgressStatus(any[String], any[ProgressStatus]))
         .thenReturn(Future.successful(()))
-<<<<<<< HEAD
-      when(otRepositoryMock.getTestGroup(any[String]))
-        .thenReturn(Future.successful(Some(testProfile.copy(tests = List(test.copy(testResult = Some(savedResult)))))))
-=======
       when(otRepositoryMock.getTestGroup(any[String])).thenReturn(
         Future.successful(Some(testProfile.copy(tests = List(test.copy(testResult = Some(savedResult))))))
       )
->>>>>>> 8b7c3056
 
       phase1TestService.retrieveTestResult(Phase1TestWithUserIds(
         "appId", "userId", testProfile
@@ -556,14 +551,9 @@
         .thenReturn(Future.successful(()))
       when(otRepositoryMock.updateProgressStatus(any[String], any[ProgressStatus]))
         .thenReturn(Future.successful(()))
-<<<<<<< HEAD
-      when(otRepositoryMock.getTestGroup(any[String]))
-        .thenReturn(Future.successful(Some(testProfile.copy(tests = List(testReady.copy(testResult = Some(savedResult)), testNotReady)))))
-=======
       when(otRepositoryMock.getTestGroup(any[String])).thenReturn(
         Future.successful(Some(testProfile.copy(tests = List(testReady.copy(testResult = Some(savedResult)), testNotReady))))
       )
->>>>>>> 8b7c3056
 
       phase1TestService.retrieveTestResult(Phase1TestWithUserIds(
         "appId", "userId", testProfile
