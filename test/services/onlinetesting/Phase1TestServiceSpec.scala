/*
 * Copyright 2016 HM Revenue & Customs
 *
 * Licensed under the Apache License, Version 2.0 (the "License");
 * you may not use this file except in compliance with the License.
 * You may obtain a copy of the License at
 *
 *     http://www.apache.org/licenses/LICENSE-2.0
 *
 * Unless required by applicable law or agreed to in writing, software
 * distributed under the License is distributed on an "AS IS" BASIS,
 * WITHOUT WARRANTIES OR CONDITIONS OF ANY KIND, either express or implied.
 * See the License for the specific language governing permissions and
 * limitations under the License.
 */

package services.onlinetesting

import akka.actor.ActorSystem
import config._
import connectors.ExchangeObjects._
import connectors.{ CSREmailClient, CubiksGatewayClient }
import factories.{ DateTimeFactory, UUIDFactory }
import model.Commands.PostCode
import model._
import model.Exceptions.ConnectorException
import model.OnlineTestCommands._
<<<<<<< HEAD
import model.ProgressStatuses.{ PHASE1_TESTS_FIRST_REMINDER, ProgressStatus }
=======
import model.ProgressStatuses.{ PHASE1_TESTS_EXPIRED, ProgressStatus }
import model.events.{ AuditEvents, DataStoreEvents }
>>>>>>> 88950838
import model.events.EventTypes.{ toString => _, _ }
import model.exchange.CubiksTestResultReady
import model.persisted._
import org.joda.time.DateTime
import org.mockito.Matchers.{ eq => eqTo, _ }
import org.mockito.Mockito._
import org.scalatest.concurrent.ScalaFutures
import org.scalatest.mock.MockitoSugar
import org.scalatest.{ BeforeAndAfterEach, PrivateMethodTester }
import org.scalatestplus.play.PlaySpec
import play.api.mvc.RequestHeader
import repositories.application.GeneralApplicationRepository
import repositories.onlinetesting.Phase1TestRepository
import repositories.TestReportRepository
import repositories.contactdetails.ContactDetailsRepository
import services.AuditService
import services.events.{ EventService, EventServiceFixture }
import testkit.ExtendedTimeout
import uk.gov.hmrc.play.http.HeaderCarrier

import scala.concurrent.duration.TimeUnit
import scala.concurrent.{ ExecutionContext, Future }

class Phase1TestServiceSpec extends PlaySpec with BeforeAndAfterEach with MockitoSugar with ScalaFutures with ExtendedTimeout
  with PrivateMethodTester {
  implicit val ec: ExecutionContext = ExecutionContext.global
  val scheduleCompletionBaseUrl = "http://localhost:9284/fset-fast-stream/online-tests/phase1"
  val testGatewayConfig = CubiksGatewayConfig(
    "",
    Phase1TestsConfig(expiryTimeInDays = 7,
      scheduleIds = Map("sjq" -> 16196, "bq" -> 16194),
      List("sjq", "bq"),
      List("sjq")
    ),
    competenceAssessment = CubiksGatewayStandardAssessment(31, 32),
    situationalAssessment = CubiksGatewayStandardAssessment(41, 42),
    phase2Tests = Phase2TestsConfig(expiryTimeInDays = 7, Map("daro" -> Phase2ScheduleExamples.DaroShedule)),
    reportConfig = ReportConfig(1, 2, "en-GB"),
    candidateAppUrl = "http://localhost:9284",
    emailDomain = "test.com"
  )

  val sjqScheduleId =testGatewayConfig.phase1Tests.scheduleIds("sjq")
  val bqScheduleId =testGatewayConfig.phase1Tests.scheduleIds("bq")

  val preferredName = "Preferred\tName"
  val preferredNameSanitized = "Preferred Name"
  val lastName = ""
  val userId = "userId"

  val onlineTestApplication = OnlineTestApplication(applicationId = "appId",
    applicationStatus = ApplicationStatus.SUBMITTED,
    userId = userId,
    guaranteedInterview = false,
    needsAdjustments = false,
    preferredName,
    lastName,
    timeAdjustments = None
  )

  val cubiksUserId = 98765
  val token = "token"
  val emailCubiks = token + "@" + testGatewayConfig.emailDomain
  val registerApplicant = RegisterApplicant(preferredNameSanitized, lastName, emailCubiks)
  val registration = Registration(cubiksUserId)

  val inviteApplicant = InviteApplicant(sjqScheduleId,
    cubiksUserId, s"$scheduleCompletionBaseUrl/complete/$token",
    resultsURL = None, timeAdjustments = Nil
  )

  val accessCode = "fdkfdfj"
  val logonUrl = "http://localhost/logonUrl"
  val authenticateUrl = "http://localhost/authenticate"
  val invitation = Invitation(cubiksUserId, emailCubiks, accessCode, logonUrl, authenticateUrl, sjqScheduleId)

  val invitationDate = DateTime.parse("2016-05-11")
  val startedDate = invitationDate.plusDays(1)
  val expirationDate = invitationDate.plusDays(7)

  val phase1TestBq = CubiksTest(scheduleId = testGatewayConfig.phase1Tests.scheduleIds("bq"),
    usedForResults = true,
    cubiksUserId = cubiksUserId,
    token = token,
    testUrl = authenticateUrl,
    invitationDate = invitationDate,
    participantScheduleId = 235
  )

  val phase1Test = CubiksTest(scheduleId = testGatewayConfig.phase1Tests.scheduleIds("sjq"),
    usedForResults = true,
    cubiksUserId = cubiksUserId,
    token = token,
    testUrl = authenticateUrl,
    invitationDate = invitationDate,
    participantScheduleId = 234
  )
  val phase1TestProfile = Phase1TestProfile(expirationDate,
    List(phase1Test)
  )

  val candidate = Commands.Candidate(userId = "user123", firstName = Some("Cid"),
    lastName = Some("Highwind"), preferredName = None, applicationId = Some("appId123"),
    email = Some("test@test.com"), dateOfBirth = None, address = None, postCode = None, country = None
  )

  val postcode : Option[PostCode]= Some("WC2B 4")
  val emailContactDetails = "emailfjjfjdf@mailinator.com"
  val contactDetails = ContactDetails(false, Address("Aldwych road"), postcode, Some("UK"), emailContactDetails, "111111")

  val auditDetails = Map("userId" -> userId)
  val auditDetailsWithEmail = auditDetails + ("email" -> emailContactDetails)

  val connectorErrorMessage = "Error in connector"

  val result = OnlineTestCommands.TestResult(status = "Completed",
                                             norm = "some norm",
                                             tScore = Some(23.9999d),
                                             percentile = Some(22.4d),
                                             raw = Some(66.9999d),
                                             sten = Some(1.333d)
  )

  val savedResult = persisted.TestResult(status = "Completed",
                                         norm = "some norm",
                                         tScore = Some(23.9999d),
                                         percentile = Some(22.4d),
                                         raw = Some(66.9999d),
                                         sten = Some(1.333d)
  )

  val applicationId = "31009ccc-1ac3-4d55-9c53-1908a13dc5e1"
<<<<<<< HEAD
  val expiryReminder = NotificationExpiringOnlineTest(applicationId, userId, preferredName, expirationDate)
=======
  val expiredApplication = ExpiringOnlineTest(applicationId, userId, preferredName)
>>>>>>> 88950838
  val success = Future.successful(())

  "get online test" should {
    "return None if the application id does not exist" in new OnlineTest {
      when(otRepositoryMock.getTestGroup(any())).thenReturn(Future.successful(None))
      val result = phase1TestService.getTestProfile("nonexistent-userid").futureValue
      result mustBe None
    }

    val validExpireDate = new DateTime(2016, 6, 9, 0, 0)

    "return a valid set of aggregated online test data if the user id is valid" in new OnlineTest {
      when(appRepositoryMock.findCandidateByUserId(any[String])).thenReturn(Future.successful(
        Some(candidate)
      ))

      when(otRepositoryMock.getTestGroup(any[String])).thenReturn(Future.successful(
        Some(Phase1TestProfile(expirationDate = validExpireDate,
          tests = List(phase1Test)
        ))
      ))

      val result = phase1TestService.getTestProfile("valid-userid").futureValue

      result.get.expirationDate must equal(validExpireDate)
    }
  }

  "register and invite application" should {
    "issue one email for invites to SJQ for GIS candidates" in new SuccessfulTestInviteFixture {
      when(otRepositoryMock.getTestGroup(any[String])).thenReturn(Future.successful(Some(phase1TestProfile)))

      val result = phase1TestService
        .registerAndInviteForTestGroup(onlineTestApplication.copy(guaranteedInterview = true))

      result.futureValue mustBe (())

      verify(emailClientMock, times(1)).sendOnlineTestInvitation(
        eqTo(emailContactDetails), eqTo(preferredName), eqTo(expirationDate)
      )(any[HeaderCarrier])

      verify(auditServiceMock, times(1)).logEventNoRequest("UserRegisteredForOnlineTest", auditDetails)
      verify(auditServiceMock, times(1)).logEventNoRequest("UserInvitedToOnlineTest", auditDetails)
      verify(auditServiceMock, times(1)).logEventNoRequest("OnlineTestInvitationEmailSent", auditDetailsWithEmail)
      verify(auditServiceMock, times(1)).logEventNoRequest("OnlineTestInvitationProcessComplete", auditDetails)
      verify(auditServiceMock, times(1)).logEventNoRequest("OnlineTestInvited", auditDetails)
      verify(auditServiceMock, times(5)).logEventNoRequest(any[String], any[Map[String, String]])
    }

    "issue one email for invites to SJQ and BQ tests for non GIS candidates" in new SuccessfulTestInviteFixture {
      when(otRepositoryMock.getTestGroup(any[String])).thenReturn(Future.successful(Some(phase1TestProfile)))
      val result = phase1TestService.registerAndInviteForTestGroup(onlineTestApplication)

      result.futureValue mustBe (())

      verify(emailClientMock, times(1)).sendOnlineTestInvitation(
        eqTo(emailContactDetails), eqTo(preferredName), eqTo(expirationDate)
      )(any[HeaderCarrier])

      verify(auditServiceMock, times(2)).logEventNoRequest("UserRegisteredForOnlineTest", auditDetails)
      verify(auditServiceMock, times(2)).logEventNoRequest("UserInvitedToOnlineTest", auditDetails)
      verify(auditServiceMock, times(1)).logEventNoRequest("OnlineTestInvitationEmailSent", auditDetailsWithEmail)
      verify(auditServiceMock, times(1)).logEventNoRequest("OnlineTestInvitationProcessComplete", auditDetails)
      verify(auditServiceMock, times(1)).logEventNoRequest("OnlineTestInvited", auditDetails)
      verify(auditServiceMock, times(7)).logEventNoRequest(any[String], any[Map[String, String]])
    }

    "fail if registration fails" in new OnlineTest {
      when(cubiksGatewayClientMock.registerApplicant(any[RegisterApplicant])).
        thenReturn(Future.failed(new ConnectorException(connectorErrorMessage)))

      val result = phase1TestService.registerAndInviteForTestGroup(onlineTestApplication)
      result.failed.futureValue mustBe a[ConnectorException]

      verify(auditServiceMock, times(0)).logEventNoRequest(any[String], any[Map[String, String]])
    }

    "fail and audit 'UserRegisteredForOnlineTest' if invitation fails" in new OnlineTest {
      when(cubiksGatewayClientMock.registerApplicant(any[RegisterApplicant]))
        .thenReturn(Future.successful(registration))
      when(cubiksGatewayClientMock.inviteApplicant(any[InviteApplicant])).thenReturn(
        Future.failed(new ConnectorException(connectorErrorMessage))
      )

      val result = phase1TestService.registerAndInviteForTestGroup(onlineTestApplication)
      result.failed.futureValue mustBe a[ConnectorException]

      verify(auditServiceMock, times(2)).logEventNoRequest("UserRegisteredForOnlineTest", auditDetails)
      verify(auditServiceMock, times(2)).logEventNoRequest(any[String], any[Map[String, String]])
    }
    "fail, audit 'UserRegisteredForOnlineTest' and audit 'UserInvitedToOnlineTest' " +
      "if there is an exception retrieving the contact details" in new OnlineTest {
      when(cubiksGatewayClientMock.registerApplicant(eqTo(registerApplicant)))
        .thenReturn(Future.successful(registration))
      when(cubiksGatewayClientMock.inviteApplicant(any[InviteApplicant]))
        .thenReturn(Future.successful(invitation))
      when(cdRepositoryMock.find(userId))
        .thenReturn(Future.failed(new Exception))

      val result = phase1TestService.registerAndInviteForTestGroup(onlineTestApplication)
      result.failed.futureValue mustBe an[Exception]

      verify(auditServiceMock, times(2)).logEventNoRequest("UserRegisteredForOnlineTest", auditDetails)
      verify(auditServiceMock, times(2)).logEventNoRequest("UserInvitedToOnlineTest", auditDetails)
      verify(auditServiceMock, times(4)).logEventNoRequest(any[String], any[Map[String, String]])
    }
    "fail, audit 'UserRegisteredForOnlineTest' and audit 'UserInvitedToOnlineTest'" +
      " if there is an exception sending the invitation email" in new OnlineTest {
      when(cubiksGatewayClientMock.registerApplicant(any[RegisterApplicant]))
        .thenReturn(Future.successful(registration))
      when(cubiksGatewayClientMock.inviteApplicant(any[InviteApplicant]))
        .thenReturn(Future.successful(invitation))
      when(cdRepositoryMock.find(userId))
        .thenReturn(Future.successful(contactDetails))

      when(emailClientMock.sendOnlineTestInvitation(
        eqTo(emailContactDetails), eqTo(preferredName), eqTo(expirationDate)
      )(any[HeaderCarrier]))
        .thenReturn(Future.failed(new Exception))

      val result = phase1TestService.registerAndInviteForTestGroup(onlineTestApplication)
      result.failed.futureValue mustBe an[Exception]

      verify(auditServiceMock, times(2)).logEventNoRequest("UserRegisteredForOnlineTest", auditDetails)
      verify(auditServiceMock, times(2)).logEventNoRequest("UserInvitedToOnlineTest", auditDetails)
      verify(auditServiceMock, times(4)).logEventNoRequest(any[String], any[Map[String, String]])
    }
    "fail, audit 'UserRegisteredForOnlineTest', audit 'UserInvitedToOnlineTest'" +
      ", not send invitation email to user" +
      "if there is an exception storing the status and the online profile data to database" in new OnlineTest {
      when(cubiksGatewayClientMock.registerApplicant(eqTo(registerApplicant)))
        .thenReturn(Future.successful(registration))
      when(cubiksGatewayClientMock.inviteApplicant(any[InviteApplicant]))
        .thenReturn(Future.successful(invitation))
      when(cdRepositoryMock.find(userId)).thenReturn(Future.successful(contactDetails))
      when(emailClientMock.sendOnlineTestInvitation(
        eqTo(emailContactDetails), eqTo(preferredName), eqTo(expirationDate))(any[HeaderCarrier])
      ).thenReturn(Future.successful(()))


      when(otRepositoryMock.insertOrUpdateTestGroup("appId", phase1TestProfile))
        .thenReturn(Future.failed(new Exception))
      when(trRepositoryMock.remove("appId")).thenReturn(Future.successful(()))

      val result = phase1TestService.registerAndInviteForTestGroup(onlineTestApplication)
      result.failed.futureValue mustBe an[Exception]

      verify(emailClientMock, times(0)).sendOnlineTestInvitation(any[String], any[String], any[DateTime])(
        any[HeaderCarrier]
      )
      verify(auditServiceMock, times(2)).logEventNoRequest("UserRegisteredForOnlineTest", auditDetails)
      verify(auditServiceMock, times(2)).logEventNoRequest("UserInvitedToOnlineTest", auditDetails)
      verify(auditServiceMock, times(4)).logEventNoRequest(any[String], any[Map[String, String]])
    }

    "audit 'OnlineTestInvitationProcessComplete' on success" in new OnlineTest {
      when(otRepositoryMock.getTestGroup(any[String])).thenReturn(Future.successful(Some(phase1TestProfile)))
      when(cubiksGatewayClientMock.registerApplicant(eqTo(registerApplicant)))
        .thenReturn(Future.successful(registration))
      when(cubiksGatewayClientMock.inviteApplicant(any[InviteApplicant]))
        .thenReturn(Future.successful(invitation))
      when(cdRepositoryMock.find(any[String])).thenReturn(Future.successful(contactDetails))
      when(emailClientMock.sendOnlineTestInvitation(
        eqTo(emailContactDetails), eqTo(preferredName), eqTo(expirationDate))(
        any[HeaderCarrier]
      )).thenReturn(Future.successful(()))
      when(otRepositoryMock.insertOrUpdateTestGroup(any[String], any[Phase1TestProfile]))
        .thenReturn(Future.successful(()))
      when(trRepositoryMock.remove(any[String])).thenReturn(Future.successful(()))

      val result = phase1TestService.registerAndInviteForTestGroup(onlineTestApplication)
      result.futureValue mustBe (())

      verify(emailClientMock, times(1)).sendOnlineTestInvitation(
        eqTo(emailContactDetails), eqTo(preferredName), eqTo(expirationDate)
      )(any[HeaderCarrier])

      verify(auditServiceMock, times(2)).logEventNoRequest("UserRegisteredForOnlineTest", auditDetails)
      verify(auditServiceMock, times(2)).logEventNoRequest("UserInvitedToOnlineTest", auditDetails)
      verify(auditServiceMock, times(1)).logEventNoRequest("OnlineTestInvitationEmailSent", auditDetailsWithEmail)
      verify(auditServiceMock, times(1)).logEventNoRequest("OnlineTestInvitationProcessComplete", auditDetails)
      verify(auditServiceMock, times(1)).logEventNoRequest("OnlineTestInvited", auditDetails)
      verify(auditServiceMock, times(7)).logEventNoRequest(any[String], any[Map[String, String]])
    }
  }

  "get adjusted time" should {
    "return minimum if percentage is zero" in new OnlineTest {
      val result = phase1TestService.getAdjustedTime(minimum = 6, maximum = 12, percentageToIncrease = 0)
      result must be(6)
    }
    "return maximum if percentage is 100%" in new OnlineTest {
      val result = phase1TestService.getAdjustedTime(minimum = 6, maximum = 12, percentageToIncrease = 100)
      result must be(12)
    }
    "return maximum if percentage is over 100%" in new OnlineTest {
      val result = phase1TestService.getAdjustedTime(minimum = 6, maximum = 12, percentageToIncrease = 101)
      result must be(12)
    }
    "return adjusted time if percentage is above zero and below 100%" in new OnlineTest {
      val result = phase1TestService.getAdjustedTime(minimum = 6, maximum = 12, percentageToIncrease = 50)
      result must be(9)
    }
    "return adjusted time round up if percentage is above zero and below 100%" in new OnlineTest {
      val result = phase1TestService.getAdjustedTime(minimum = 6, maximum = 12, percentageToIncrease = 51)
      result must be(10)
    }
  }

  "build invite application" should {
     "return an InviteApplication for a GIS candidate" in new OnlineTest {
      val result = phase1TestService.buildInviteApplication(
        onlineTestApplication.copy(guaranteedInterview = true),
        token, cubiksUserId, sjqScheduleId
      )

      result mustBe inviteApplicant.copy(
        scheduleCompletionURL = s"$scheduleCompletionBaseUrl/complete/$token"
      )
    }

    "return an InviteApplication for a non GIS candidate" in new OnlineTest {
      val sjqInvite = phase1TestService.buildInviteApplication(onlineTestApplication,
        token, cubiksUserId, testGatewayConfig.phase1Tests.scheduleIds("sjq"))

      sjqInvite mustBe inviteApplicant.copy(
        scheduleID = sjqScheduleId,
        scheduleCompletionURL = s"$scheduleCompletionBaseUrl/continue/$token"
      )

      val bqInvite = phase1TestService.buildInviteApplication(onlineTestApplication,
        token, cubiksUserId, bqScheduleId)

      bqInvite mustBe inviteApplicant.copy(
        scheduleID = bqScheduleId,
        scheduleCompletionURL = s"$scheduleCompletionBaseUrl/complete/$token"
      )
    }

  }

  "mark as started" should {
    "change progress to started" in new OnlineTest {
      when(otRepositoryMock.insertOrUpdateTestGroup(any[String], any[Phase1TestProfile])).thenReturn(Future.successful(()))
      when(otRepositoryMock.getTestProfileByCubiksId(cubiksUserId))
        .thenReturn(Future.successful(Phase1TestWithUserIds("appId123", "userId", phase1TestProfile)))
      when(otRepositoryMock.updateProgressStatus("appId123", ProgressStatuses.PHASE1_TESTS_STARTED)).thenReturn(Future.successful(()))
      phase1TestService.markAsStarted(cubiksUserId).futureValue

      verify(otRepositoryMock).updateProgressStatus("appId123", ProgressStatuses.PHASE1_TESTS_STARTED)
    }
  }

  "mark as completed" should {
    "change progress to completed if there are all tests completed" in new OnlineTest {
      when(otRepositoryMock.insertOrUpdateTestGroup(any[String], any[Phase1TestProfile])).thenReturn(Future.successful(()))
      val phase1Tests = phase1TestProfile.copy(tests = phase1TestProfile.tests.map(t => t.copy(completedDateTime = Some(DateTime.now()))))
      when(otRepositoryMock.getTestProfileByCubiksId(cubiksUserId))
        .thenReturn(Future.successful(Phase1TestWithUserIds("appId123", "userId", phase1Tests)))
      when(otRepositoryMock.updateProgressStatus("appId123", ProgressStatuses.PHASE1_TESTS_COMPLETED)).thenReturn(Future.successful(()))
      phase1TestService.markAsCompleted(cubiksUserId).futureValue

      verify(otRepositoryMock).updateProgressStatus("appId123", ProgressStatuses.PHASE1_TESTS_COMPLETED)
    }
  }

  "mark report as ready to download" should {
    "not change progress if not all the active tests have reports ready" in new OnlineTest {
      val reportReady = CubiksTestResultReady(reportId = Some(1), reportStatus = "Ready", reportLinkURL = Some("www.report.com"))

      when(otRepositoryMock.getTestProfileByCubiksId(cubiksUserId)).thenReturn(
        Future.successful(Phase1TestWithUserIds("appId", "userId", phase1TestProfile.copy(
          tests = List(phase1Test.copy(usedForResults = false, cubiksUserId = 123),
            phase1Test,
            phase1TestBq.copy(cubiksUserId = 789, resultsReadyToDownload = false)
          )
        )))
      )
      when(otRepositoryMock.insertOrUpdateTestGroup(any[String], any[Phase1TestProfile]))
        .thenReturn(Future.successful(()))
      when(otRepositoryMock.updateProgressStatus(any[String], any[ProgressStatus]))
        .thenReturn(Future.successful(()))

      val result = phase1TestService.markAsReportReadyToDownload(cubiksUserId, reportReady).futureValue

      verify(otRepositoryMock, times(0)).updateProgressStatus(any[String], any[ProgressStatus])
    }

    "change progress to reports ready if all the active tests have reports ready" in new OnlineTest {
      val reportReady = CubiksTestResultReady(reportId = Some(1), reportStatus = "Ready", reportLinkURL = Some("www.report.com"))

      when(otRepositoryMock.getTestProfileByCubiksId(cubiksUserId)).thenReturn(
        Future.successful(Phase1TestWithUserIds("appId", "userId", phase1TestProfile.copy(
          tests = List(phase1Test.copy(usedForResults = false, cubiksUserId = 123),
            phase1Test,
            phase1TestBq.copy(cubiksUserId = 789, resultsReadyToDownload = true)
          )
        )))
      )
      when(otRepositoryMock.insertOrUpdateTestGroup(any[String], any[Phase1TestProfile]))
        .thenReturn(Future.successful(()))
      when(otRepositoryMock.updateProgressStatus(any[String], any[ProgressStatus]))
        .thenReturn(Future.successful(()))

      val result = phase1TestService.markAsReportReadyToDownload(cubiksUserId, reportReady).futureValue

      verify(otRepositoryMock).updateProgressStatus("appId", ProgressStatuses.PHASE1_TESTS_RESULTS_READY)
    }
  }


  "reset phase1 tests" should {
    "remove progress and register for new tests" in new SuccessfulTestInviteFixture {
      import ProgressStatuses._

      when(appRepositoryMock.findCandidateByUserId(any[String])).thenReturn(Future.successful(Some(candidate)))
      val phase1TestProfileWithStartedTests = phase1TestProfile.copy(tests = phase1TestProfile.tests
        .map(t => t.copy(startedDateTime = Some(startedDate))))
      when(otRepositoryMock.getTestGroup(any[String])).thenReturn(Future.successful(Some(phase1TestProfileWithStartedTests)))
      when(otRepositoryMock.removeTestProfileProgresses(any[String], any[List[ProgressStatus]])).thenReturn(Future.successful(()))
      phase1TestService.resetTests(onlineTestApplication, List("sjq"), "createdBy").futureValue

      verify(otRepositoryMock).removeTestProfileProgresses("appId",
        List(PHASE1_TESTS_STARTED, PHASE1_TESTS_COMPLETED, PHASE1_TESTS_RESULTS_RECEIVED, PHASE1_TESTS_RESULTS_READY))
      val expectedTestsAfterReset = List(phase1TestProfileWithStartedTests.tests.head.copy(usedForResults = false),
        phase1Test.copy(participantScheduleId = invitation.participantScheduleId))
      verify(otRepositoryMock).insertOrUpdateTestGroup(
        "appId",
        phase1TestProfile.copy(tests = expectedTestsAfterReset)
      )
    }
  }

  "retrieve phase 1 test report" should {
    "return an exception if there is an error retrieving one of the reports" in new OnlineTest {
      val failedTest = phase1Test.copy(scheduleId = 555, reportId = Some(2))
      val successfulTest = phase1Test.copy(scheduleId = 444, reportId = Some(1))

      when(cubiksGatewayClientMock.downloadXmlReport(eqTo(successfulTest.reportId.get)))
        .thenReturn(Future.successful(OnlineTestCommands.TestResult(status = "Completed",
          norm = "some norm",
          tScore = Some(23.9999d),
          percentile = Some(22.4d),
          raw = Some(66.9999d),
          sten = Some(1.333d)
        )))

      when(cubiksGatewayClientMock.downloadXmlReport(eqTo(failedTest.reportId.get)))
        .thenReturn(Future.failed(new Exception))

      val result = phase1TestService.retrieveTestResult(Phase1TestWithUserIds(
        "appId", "userId", phase1TestProfile.copy(tests = List(successfulTest, failedTest))
      ))
    }

    "save a phase1 report for a candidate and update progress status" in new OnlineTest {

      val test = phase1Test.copy(reportId = Some(123), resultsReadyToDownload = true)
      val testProfile = phase1TestProfile.copy(tests = List(test))

      when(cubiksGatewayClientMock.downloadXmlReport(any[Int]))
        .thenReturn(Future.successful(result))

      when(otRepositoryMock.insertPhase1TestResult(any[String], any[CubiksTest], any[persisted.TestResult]))
        .thenReturn(Future.successful(()))
      when(otRepositoryMock.updateProgressStatus(any[String], any[ProgressStatus]))
        .thenReturn(Future.successful(()))
      when(otRepositoryMock.getTestGroup(any[String])).thenReturn(
        Future.successful(Some(testProfile.copy(tests = List(test.copy(testResult = Some(savedResult))))))
      )

      phase1TestService.retrieveTestResult(Phase1TestWithUserIds(
        "appId", "userId", testProfile
      )).futureValue

      verify(auditServiceMock, times(2)).logEventNoRequest(any[String], any[Map[String, String]])
      verify(otRepositoryMock).updateProgressStatus(any[String], any[ProgressStatus])
    }

    "save a phase1 report for a candidate and not update progress status" in new OnlineTest {

      val testReady = phase1Test.copy(reportId = Some(123), resultsReadyToDownload = true)
      val testNotReady = phase1Test.copy(reportId = None, resultsReadyToDownload = false)
      val testProfile = phase1TestProfile.copy(tests = List(testReady, testNotReady))

      when(cubiksGatewayClientMock.downloadXmlReport(any[Int]))
        .thenReturn(Future.successful(result))

      when(otRepositoryMock.insertPhase1TestResult(any[String], any[CubiksTest], any[persisted.TestResult]))
        .thenReturn(Future.successful(()))
      when(otRepositoryMock.updateProgressStatus(any[String], any[ProgressStatus]))
        .thenReturn(Future.successful(()))
      when(otRepositoryMock.getTestGroup(any[String])).thenReturn(
        Future.successful(Some(testProfile.copy(tests = List(testReady.copy(testResult = Some(savedResult)), testNotReady))))
      )

      phase1TestService.retrieveTestResult(Phase1TestWithUserIds(
        "appId", "userId", testProfile
      )).futureValue

      verify(auditServiceMock, times(1)).logEventNoRequest(any[String], any[Map[String, String]])
      verify(otRepositoryMock, times(0)).updateProgressStatus(any[String], any[ProgressStatus])
    }
  }

<<<<<<< HEAD
  "processNextTestForReminder" should {
    "do nothing if there are no application to process for reminders" in new OnlineTest {
      when(otRepositoryMock.nextTestForReminder(Phase1FirstReminder)).thenReturn(Future.successful(None))
      phase1TestService.processNextTestForReminder(Phase1FirstReminder).futureValue mustBe ()
    }
    "update progress status and send an email to the user when an application is about to expire" in new OnlineTest {
      when(otRepositoryMock.nextTestForReminder(Phase1FirstReminder)).thenReturn(Future.successful(Some(expiryReminder)))
      when(cdRepositoryMock.find(userId)).thenReturn(Future.successful(contactDetails))
      when(appRepositoryMock.addProgressStatusAndUpdateAppStatus(any[String], any[ProgressStatuses.ProgressStatus])).thenReturn(success)
      when(emailClientMock.sendTestExpiringReminder(any[String], any[String], any[Int], any[TimeUnit], any[DateTime])
        (any[HeaderCarrier])).thenReturn(success)

      val result = phase1TestService.processNextTestForReminder(Phase1FirstReminder)
=======
  "processNextExpiredTest" should {
    "do nothing if there are no expired application to process" in new OnlineTest {
      when(otRepositoryMock.nextExpiringApplication(Phase1ExpirationEvent)).thenReturn(Future.successful(None))
      phase1TestService.processNextExpiredTest(Phase1ExpirationEvent).futureValue mustBe ()
    }
    "update progress status and send an email to the user when an application is expired" in new OnlineTest {
      when(otRepositoryMock.nextExpiringApplication(Phase1ExpirationEvent)).thenReturn(Future.successful(Some(expiredApplication)))
      when(cdRepositoryMock.find(userId)).thenReturn(Future.successful(contactDetails))
      when(appRepositoryMock.addProgressStatusAndUpdateAppStatus(any[String], any[ProgressStatuses.ProgressStatus])).thenReturn(success)
      when(emailClientMock.sendOnlineTestExpired(any[String], any[String], any[String])(any[HeaderCarrier])).thenReturn(success)

      val result = phase1TestService.processNextExpiredTest(Phase1ExpirationEvent)
>>>>>>> 88950838

      result.futureValue mustBe (())

      verify(cdRepositoryMock).find(userId)
<<<<<<< HEAD
      verify(appRepositoryMock).addProgressStatusAndUpdateAppStatus(applicationId, PHASE1_TESTS_FIRST_REMINDER)
      verify(emailClientMock).sendTestExpiringReminder(
        emailContactDetails,
        preferredName,
        Phase1FirstReminder.hoursBeforeReminder,
        Phase1FirstReminder.timeUnit,
        expiryReminder.expiryDate)
=======
      verify(appRepositoryMock).addProgressStatusAndUpdateAppStatus(applicationId, PHASE1_TESTS_EXPIRED)
      verify(emailClientMock).sendOnlineTestExpired(emailContactDetails, preferredName, Phase1ExpirationEvent.template)
>>>>>>> 88950838
    }
  }

  trait OnlineTest {
    implicit val hc = HeaderCarrier()
    implicit val rh = mock[RequestHeader]

    val appRepositoryMock = mock[GeneralApplicationRepository]
    val cdRepositoryMock = mock[ContactDetailsRepository]
    val otRepositoryMock = mock[Phase1TestRepository]
    val trRepositoryMock = mock[TestReportRepository]
    val cubiksGatewayClientMock = mock[CubiksGatewayClient]
    val emailClientMock = mock[CSREmailClient]
    val auditServiceMock = mock[AuditService]
    val tokenFactoryMock = mock[UUIDFactory]
    val onlineTestInvitationDateFactoryMock = mock[DateTimeFactory]
    val eventServiceMock = mock[EventService]

    when(tokenFactoryMock.generateUUID()).thenReturn(token)
    when(onlineTestInvitationDateFactoryMock.nowLocalTimeZone).thenReturn(invitationDate)
    when(otRepositoryMock.removeTestProfileProgresses(any[String], any[List[ProgressStatus]])).thenReturn(Future.successful(()))

    val phase1TestService = new Phase1TestService with EventServiceFixture {
      val appRepository = appRepositoryMock
      val cdRepository = cdRepositoryMock
      val phase1TestRepo = otRepositoryMock
      val trRepository = trRepositoryMock
      val cubiksGatewayClient = cubiksGatewayClientMock
      val emailClient = emailClientMock
      val auditService = auditServiceMock
      val tokenFactory = tokenFactoryMock
      val dateTimeFactory = onlineTestInvitationDateFactoryMock
      val gatewayConfig = testGatewayConfig
      val actor = ActorSystem()
    }
  }

  trait SuccessfulTestInviteFixture extends OnlineTest {
    when(cubiksGatewayClientMock.registerApplicant(eqTo(registerApplicant)))
      .thenReturn(Future.successful(registration))
    when(cubiksGatewayClientMock.inviteApplicant(any[InviteApplicant]))
      .thenReturn(Future.successful(invitation))
    when(cdRepositoryMock.find(any[String])).thenReturn(Future.successful(contactDetails))
    when(emailClientMock.sendOnlineTestInvitation(
      eqTo(emailContactDetails), eqTo(preferredName), eqTo(expirationDate))(
      any[HeaderCarrier]
    )).thenReturn(Future.successful(()))
    when(otRepositoryMock.insertOrUpdateTestGroup(any[String], any[Phase1TestProfile])).thenReturn(Future.successful(()))
    when(trRepositoryMock.remove(any[String])).thenReturn(Future.successful(()))
    when(otRepositoryMock.removeTestProfileProgresses(any[String], any[List[ProgressStatus]])).thenReturn(Future.successful(()))
  }
}<|MERGE_RESOLUTION|>--- conflicted
+++ resolved
@@ -25,12 +25,8 @@
 import model._
 import model.Exceptions.ConnectorException
 import model.OnlineTestCommands._
-<<<<<<< HEAD
-import model.ProgressStatuses.{ PHASE1_TESTS_FIRST_REMINDER, ProgressStatus }
-=======
-import model.ProgressStatuses.{ PHASE1_TESTS_EXPIRED, ProgressStatus }
+import model.ProgressStatuses.{ PHASE1_TESTS_EXPIRED, PHASE1_TESTS_FIRST_REMINDER, ProgressStatus }
 import model.events.{ AuditEvents, DataStoreEvents }
->>>>>>> 88950838
 import model.events.EventTypes.{ toString => _, _ }
 import model.exchange.CubiksTestResultReady
 import model.persisted._
@@ -163,11 +159,8 @@
   )
 
   val applicationId = "31009ccc-1ac3-4d55-9c53-1908a13dc5e1"
-<<<<<<< HEAD
+  val expiredApplication = ExpiringOnlineTest(applicationId, userId, preferredName)
   val expiryReminder = NotificationExpiringOnlineTest(applicationId, userId, preferredName, expirationDate)
-=======
-  val expiredApplication = ExpiringOnlineTest(applicationId, userId, preferredName)
->>>>>>> 88950838
   val success = Future.successful(())
 
   "get online test" should {
@@ -573,7 +566,27 @@
     }
   }
 
-<<<<<<< HEAD
+  "processNextExpiredTest" should {
+    "do nothing if there are no expired application to process" in new OnlineTest {
+      when(otRepositoryMock.nextExpiringApplication(Phase1ExpirationEvent)).thenReturn(Future.successful(None))
+      phase1TestService.processNextExpiredTest(Phase1ExpirationEvent).futureValue mustBe ()
+    }
+    "update progress status and send an email to the user when an application is expired" in new OnlineTest {
+      when(otRepositoryMock.nextExpiringApplication(Phase1ExpirationEvent)).thenReturn(Future.successful(Some(expiredApplication)))
+      when(cdRepositoryMock.find(userId)).thenReturn(Future.successful(contactDetails))
+      when(appRepositoryMock.addProgressStatusAndUpdateAppStatus(any[String], any[ProgressStatuses.ProgressStatus])).thenReturn(success)
+      when(emailClientMock.sendOnlineTestExpired(any[String], any[String], any[String])(any[HeaderCarrier])).thenReturn(success)
+
+      val result = phase1TestService.processNextExpiredTest(Phase1ExpirationEvent)
+
+      result.futureValue mustBe (())
+
+      verify(cdRepositoryMock).find(userId)
+      verify(appRepositoryMock).addProgressStatusAndUpdateAppStatus(applicationId, PHASE1_TESTS_EXPIRED)
+      verify(emailClientMock).sendOnlineTestExpired(emailContactDetails, preferredName, Phase1ExpirationEvent.template)
+    }
+  }
+
   "processNextTestForReminder" should {
     "do nothing if there are no application to process for reminders" in new OnlineTest {
       when(otRepositoryMock.nextTestForReminder(Phase1FirstReminder)).thenReturn(Future.successful(None))
@@ -587,25 +600,10 @@
         (any[HeaderCarrier])).thenReturn(success)
 
       val result = phase1TestService.processNextTestForReminder(Phase1FirstReminder)
-=======
-  "processNextExpiredTest" should {
-    "do nothing if there are no expired application to process" in new OnlineTest {
-      when(otRepositoryMock.nextExpiringApplication(Phase1ExpirationEvent)).thenReturn(Future.successful(None))
-      phase1TestService.processNextExpiredTest(Phase1ExpirationEvent).futureValue mustBe ()
-    }
-    "update progress status and send an email to the user when an application is expired" in new OnlineTest {
-      when(otRepositoryMock.nextExpiringApplication(Phase1ExpirationEvent)).thenReturn(Future.successful(Some(expiredApplication)))
-      when(cdRepositoryMock.find(userId)).thenReturn(Future.successful(contactDetails))
-      when(appRepositoryMock.addProgressStatusAndUpdateAppStatus(any[String], any[ProgressStatuses.ProgressStatus])).thenReturn(success)
-      when(emailClientMock.sendOnlineTestExpired(any[String], any[String], any[String])(any[HeaderCarrier])).thenReturn(success)
-
-      val result = phase1TestService.processNextExpiredTest(Phase1ExpirationEvent)
->>>>>>> 88950838
 
       result.futureValue mustBe (())
 
       verify(cdRepositoryMock).find(userId)
-<<<<<<< HEAD
       verify(appRepositoryMock).addProgressStatusAndUpdateAppStatus(applicationId, PHASE1_TESTS_FIRST_REMINDER)
       verify(emailClientMock).sendTestExpiringReminder(
         emailContactDetails,
@@ -613,10 +611,6 @@
         Phase1FirstReminder.hoursBeforeReminder,
         Phase1FirstReminder.timeUnit,
         expiryReminder.expiryDate)
-=======
-      verify(appRepositoryMock).addProgressStatusAndUpdateAppStatus(applicationId, PHASE1_TESTS_EXPIRED)
-      verify(emailClientMock).sendOnlineTestExpired(emailContactDetails, preferredName, Phase1ExpirationEvent.template)
->>>>>>> 88950838
     }
   }
 
