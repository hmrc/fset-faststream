/*
 * Copyright 2016 HM Revenue & Customs
 *
 * Licensed under the Apache License, Version 2.0 (the "License");
 * you may not use this file except in compliance with the License.
 * You may obtain a copy of the License at
 *
 *     http://www.apache.org/licenses/LICENSE-2.0
 *
 * Unless required by applicable law or agreed to in writing, software
 * distributed under the License is distributed on an "AS IS" BASIS,
 * WITHOUT WARRANTIES OR CONDITIONS OF ANY KIND, either express or implied.
 * See the License for the specific language governing permissions and
 * limitations under the License.
 */

package services.onlinetesting

import akka.actor.ActorSystem
import config._
import connectors.ExchangeObjects._
import connectors.{ CSREmailClient, CubiksGatewayClient }
import factories.{ DateTimeFactory, UUIDFactory }
import model._
import model.Exceptions.ConnectorException
import model.OnlineTestCommands._
import model.PersistedObjects.ContactDetails
import model.ProgressStatuses.ProgressStatus
import model.events.EventTypes.{ toString => _, _ }
import model.exchange.Phase1TestResultReady
import model.persisted.Phase1TestWithUserIds
import org.joda.time.DateTime
import org.mockito.Matchers.{ eq => eqTo, _ }
import org.mockito.Mockito._
import org.scalatest.{ BeforeAndAfterEach, PrivateMethodTester }
import org.scalatest.concurrent.ScalaFutures
import org.scalatest.mock.MockitoSugar
import org.scalatestplus.play.PlaySpec
import play.api.mvc.RequestHeader
import repositories.application.GeneralApplicationRepository
import repositories.onlinetesting.Phase1TestRepository
import repositories.{ ContactDetailsRepository, TestReportRepository }
import services.AuditService
import services.events.{ EventService, EventServiceFixture }
import testkit.ExtendedTimeout
import uk.gov.hmrc.play.http.HeaderCarrier

import scala.concurrent.{ ExecutionContext, Future }

class OnlineTestServiceSpec extends PlaySpec with BeforeAndAfterEach with MockitoSugar with ScalaFutures with ExtendedTimeout
  with PrivateMethodTester {
  implicit val ec: ExecutionContext = ExecutionContext.global
  val scheduleCompletionBaseUrl = "http://localhost:9284/fset-fast-stream/online-tests/phase1"

  val testGatewayConfig = CubiksGatewayConfig(
    "",
    Phase1TestsConfig(expiryTimeInDays = 7,
      scheduleIds = Map("sjq" -> 16196, "bq" -> 16194),
      List("sjq", "bq"),
      List("sjq")
    ),
    competenceAssessment = CubiksGatewayStandardAssessment(31, 32),
    situationalAssessment = CubiksGatewayStandardAssessment(41, 42),
    ReportConfig(1, 2, "en-GB"),
    candidateAppUrl = "http://localhost:9284",
    emailDomain = "test.com"
  )

  val sjqScheduleId =testGatewayConfig.phase1Tests.scheduleIds("sjq")
  val bqScheduleId =testGatewayConfig.phase1Tests.scheduleIds("bq")

  val preferredName = "Preferred\tName"
  val preferredNameSanitized = "Preferred Name"
  val userId = "userId"

  val onlineTestApplication = OnlineTestApplication(applicationId = "appId",
    applicationStatus = ApplicationStatus.SUBMITTED,
    userId = userId,
    guaranteedInterview = false,
    needsAdjustments = false,
    preferredName,
    timeAdjustments = None
  )

  val cubiksUserId = 98765
  val lastName = ""
  val token = "token"
  val emailCubiks = token + "@" + testGatewayConfig.emailDomain
  val registerApplicant = RegisterApplicant(preferredNameSanitized, lastName, emailCubiks)
  val registration = Registration(cubiksUserId)

  val inviteApplicant = InviteApplicant(sjqScheduleId,
    cubiksUserId, s"$scheduleCompletionBaseUrl/complete/$token",
    resultsURL = None, timeAdjustments = None
  )

  val accessCode = "fdkfdfj"
  val logonUrl = "http://localhost/logonUrl"
  val authenticateUrl = "http://localhost/authenticate"
  val invitation = Invitation(cubiksUserId, emailCubiks, accessCode, logonUrl, authenticateUrl, sjqScheduleId)

  val invitationDate = DateTime.parse("2016-05-11")
  val startedDate = invitationDate.plusDays(1)
  val expirationDate = invitationDate.plusDays(7)

  val phase1TestBq = Phase1Test(scheduleId = testGatewayConfig.phase1Tests.scheduleIds("bq"),
    usedForResults = true,
    cubiksUserId = cubiksUserId,
    token = token,
    testUrl = authenticateUrl,
    invitationDate = invitationDate,
    participantScheduleId = 235
  )

  val phase1Test = Phase1Test(scheduleId = testGatewayConfig.phase1Tests.scheduleIds("sjq"),
    usedForResults = true,
    cubiksUserId = cubiksUserId,
    token = token,
    testUrl = authenticateUrl,
    invitationDate = invitationDate,
    participantScheduleId = 234
  )
  val phase1TestProfile = Phase1TestProfile(expirationDate,
    List(phase1Test)
  )

  val candidate = Commands.Candidate(userId = "user123", firstName = Some("Cid"),
    lastName = Some("Highwind"), preferredName = None, applicationId = Some("appId123"),
    email = Some("test@test.com"), dateOfBirth = None, address = None, postCode = None, country = None
  )

  val postcode = "WC2B 4"
  val emailContactDetails = "emailfjjfjdf@mailinator.com"
  val contactDetails = ContactDetails(Address("Aldwych road"), postcode, emailContactDetails, Some("111111"))

  val auditDetails = Map("userId" -> userId)
  val auditDetailsWithEmail = auditDetails + ("email" -> emailContactDetails)

  val connectorErrorMessage = "Error in connector"

  "get online test" should {
    "return None if the application id does not exist" in new OnlineTest {
      when(otRepositoryMock.getTestGroup(any())).thenReturn(Future.successful(None))
      val result = onlineTestService.getPhase1TestProfile("nonexistent-userid").futureValue
      result mustBe None
    }

    val validExpireDate = new DateTime(2016, 6, 9, 0, 0)

    "return a valid set of aggregated online test data if the user id is valid" in new OnlineTest {
      when(appRepositoryMock.findCandidateByUserId(any[String])).thenReturn(Future.successful(
        Some(candidate)
      ))

      when(otRepositoryMock.getTestGroup(any[String])).thenReturn(Future.successful(
        Some(Phase1TestProfile(expirationDate = validExpireDate,
          tests = List(phase1Test)
        ))
      ))

      val result = onlineTestService.getPhase1TestProfile("valid-userid").futureValue

      result.get.expirationDate must equal(validExpireDate)
//      result.get.activeTests.head.invitationDate must equal(InvitationDate)
    }
  }

  "register and invite application" should {
    "issue one email for invites to SJQ for GIS candidates" in new SuccessfulTestInviteFixture {
      when(otRepositoryMock.getTestGroup(any[String])).thenReturn(Future.successful(Some(phase1TestProfile)))

      val result = onlineTestService
        .registerAndInviteForTestGroup(onlineTestApplication.copy(guaranteedInterview = true))

      result.futureValue mustBe (())

      verify(emailClientMock, times(1)).sendOnlineTestInvitation(
        eqTo(emailContactDetails), eqTo(preferredName), eqTo(expirationDate)
      )(any[HeaderCarrier])

      verify(auditServiceMock, times(1)).logEventNoRequest("UserRegisteredForOnlineTest", auditDetails)
      verify(auditServiceMock, times(1)).logEventNoRequest("UserInvitedToOnlineTest", auditDetails)
      verify(auditServiceMock, times(1)).logEventNoRequest("OnlineTestInvitationEmailSent", auditDetailsWithEmail)
      verify(auditServiceMock, times(1)).logEventNoRequest("OnlineTestInvitationProcessComplete", auditDetails)
      verify(auditServiceMock, times(1)).logEventNoRequest("OnlineTestInvited", auditDetails)
      verify(auditServiceMock, times(5)).logEventNoRequest(any[String], any[Map[String, String]])
    }

    "issue one email for invites to SJQ and BQ tests for non GIS candidates" in new SuccessfulTestInviteFixture {
      when(otRepositoryMock.getTestGroup(any[String])).thenReturn(Future.successful(Some(phase1TestProfile)))
      val result = onlineTestService.registerAndInviteForTestGroup(onlineTestApplication)

      result.futureValue mustBe (())

      verify(emailClientMock, times(1)).sendOnlineTestInvitation(
        eqTo(emailContactDetails), eqTo(preferredName), eqTo(expirationDate)
      )(any[HeaderCarrier])

      verify(auditServiceMock, times(2)).logEventNoRequest("UserRegisteredForOnlineTest", auditDetails)
      verify(auditServiceMock, times(2)).logEventNoRequest("UserInvitedToOnlineTest", auditDetails)
      verify(auditServiceMock, times(1)).logEventNoRequest("OnlineTestInvitationEmailSent", auditDetailsWithEmail)
      verify(auditServiceMock, times(1)).logEventNoRequest("OnlineTestInvitationProcessComplete", auditDetails)
      verify(auditServiceMock, times(1)).logEventNoRequest("OnlineTestInvited", auditDetails)
      verify(auditServiceMock, times(7)).logEventNoRequest(any[String], any[Map[String, String]])
    }

    "fail if registration fails" in new OnlineTest {
      when(cubiksGatewayClientMock.registerApplicant(any[RegisterApplicant])(any[HeaderCarrier])).
        thenReturn(Future.failed(new ConnectorException(connectorErrorMessage)))

      val result = onlineTestService.registerAndInviteForTestGroup(onlineTestApplication)
      result.failed.futureValue mustBe a[ConnectorException]

      verify(auditServiceMock, times(0)).logEventNoRequest(any[String], any[Map[String, String]])
    }

    "fail and audit 'UserRegisteredForOnlineTest' if invitation fails" in new OnlineTest {
      when(cubiksGatewayClientMock.registerApplicant(any[RegisterApplicant])(any[HeaderCarrier]))
        .thenReturn(Future.successful(registration))
      when(cubiksGatewayClientMock.inviteApplicant(any[InviteApplicant])(any[HeaderCarrier])).thenReturn(
        Future.failed(new ConnectorException(connectorErrorMessage))
      )

      val result = onlineTestService.registerAndInviteForTestGroup(onlineTestApplication)
      result.failed.futureValue mustBe a[ConnectorException]

      verify(auditServiceMock, times(2)).logEventNoRequest("UserRegisteredForOnlineTest", auditDetails)
      verify(auditServiceMock, times(2)).logEventNoRequest(any[String], any[Map[String, String]])
    }
    "fail, audit 'UserRegisteredForOnlineTest' and audit 'UserInvitedToOnlineTest' " +
      "if there is an exception retrieving the contact details" in new OnlineTest {
        when(cubiksGatewayClientMock.registerApplicant(eqTo(registerApplicant))(any[HeaderCarrier]))
          .thenReturn(Future.successful(registration))
        when(cubiksGatewayClientMock.inviteApplicant(any[InviteApplicant])(any[HeaderCarrier]))
          .thenReturn(Future.successful(invitation))
        when(cdRepositoryMock.find(userId))
          .thenReturn(Future.failed(new Exception))

        val result = onlineTestService.registerAndInviteForTestGroup(onlineTestApplication)
        result.failed.futureValue mustBe an[Exception]

        verify(auditServiceMock, times(2)).logEventNoRequest("UserRegisteredForOnlineTest", auditDetails)
        verify(auditServiceMock, times(2)).logEventNoRequest("UserInvitedToOnlineTest", auditDetails)
        verify(auditServiceMock, times(4)).logEventNoRequest(any[String], any[Map[String, String]])
      }
    "fail, audit 'UserRegisteredForOnlineTest' and audit 'UserInvitedToOnlineTest'" +
      " if there is an exception sending the invitation email" in new OnlineTest {
        when(cubiksGatewayClientMock.registerApplicant(any[RegisterApplicant])(any[HeaderCarrier]))
          .thenReturn(Future.successful(registration))
        when(cubiksGatewayClientMock.inviteApplicant(any[InviteApplicant])(any[HeaderCarrier]))
          .thenReturn(Future.successful(invitation))
        when(cdRepositoryMock.find(userId))
          .thenReturn(Future.successful(contactDetails))

        when(emailClientMock.sendOnlineTestInvitation(
          eqTo(emailContactDetails), eqTo(preferredName), eqTo(expirationDate)
        )(any[HeaderCarrier]))
          .thenReturn(Future.failed(new Exception))

        val result = onlineTestService.registerAndInviteForTestGroup(onlineTestApplication)
        result.failed.futureValue mustBe an[Exception]

        verify(auditServiceMock, times(2)).logEventNoRequest("UserRegisteredForOnlineTest", auditDetails)
        verify(auditServiceMock, times(2)).logEventNoRequest("UserInvitedToOnlineTest", auditDetails)
        verify(auditServiceMock, times(4)).logEventNoRequest(any[String], any[Map[String, String]])
      }
    "fail, audit 'UserRegisteredForOnlineTest', audit 'UserInvitedToOnlineTest'" +
      ", not send invitation email to user" +
      "if there is an exception storing the status and the online profile data to database" in new OnlineTest {
        when(cubiksGatewayClientMock.registerApplicant(eqTo(registerApplicant))(any[HeaderCarrier]))
          .thenReturn(Future.successful(registration))
        when(cubiksGatewayClientMock.inviteApplicant(any[InviteApplicant])(any[HeaderCarrier]))
          .thenReturn(Future.successful(invitation))
        when(cdRepositoryMock.find(userId)).thenReturn(Future.successful(contactDetails))
        when(emailClientMock.sendOnlineTestInvitation(
          eqTo(emailContactDetails), eqTo(preferredName), eqTo(expirationDate))(any[HeaderCarrier])
        ).thenReturn(Future.successful(()))


      when(otRepositoryMock.insertOrUpdatePhase1TestGroup("appId", phase1TestProfile))
        .thenReturn(Future.failed(new Exception))
      when(trRepositoryMock.remove("appId")).thenReturn(Future.successful(()))

      val result = onlineTestService.registerAndInviteForTestGroup(onlineTestApplication)
      result.failed.futureValue mustBe an[Exception]

      verify(emailClientMock, times(0)).sendOnlineTestInvitation(any[String], any[String], any[DateTime])(
        any[HeaderCarrier]
      )
      verify(auditServiceMock, times(2)).logEventNoRequest("UserRegisteredForOnlineTest", auditDetails)
      verify(auditServiceMock, times(2)).logEventNoRequest("UserInvitedToOnlineTest", auditDetails)
      verify(auditServiceMock, times(4)).logEventNoRequest(any[String], any[Map[String, String]])
    }

    "audit 'OnlineTestInvitationProcessComplete' on success" in new OnlineTest {
      when(otRepositoryMock.getTestGroup(any[String])).thenReturn(Future.successful(Some(phase1TestProfile)))
      when(cubiksGatewayClientMock.registerApplicant(eqTo(registerApplicant))(any[HeaderCarrier]))
        .thenReturn(Future.successful(registration))
      when(cubiksGatewayClientMock.inviteApplicant(any[InviteApplicant])(any[HeaderCarrier]))
        .thenReturn(Future.successful(invitation))
      when(cdRepositoryMock.find(any[String])).thenReturn(Future.successful(contactDetails))
      when(emailClientMock.sendOnlineTestInvitation(
        eqTo(emailContactDetails), eqTo(preferredName), eqTo(expirationDate))(
        any[HeaderCarrier]
      )).thenReturn(Future.successful(()))
      when(otRepositoryMock.insertOrUpdatePhase1TestGroup(any[String], any[Phase1TestProfile]))
        .thenReturn(Future.successful(()))
      when(trRepositoryMock.remove(any[String])).thenReturn(Future.successful(()))

      val result = onlineTestService.registerAndInviteForTestGroup(onlineTestApplication)
      result.futureValue mustBe (())

      verify(emailClientMock, times(1)).sendOnlineTestInvitation(
        eqTo(emailContactDetails), eqTo(preferredName), eqTo(expirationDate)
      )(any[HeaderCarrier])

      verify(auditServiceMock, times(2)).logEventNoRequest("UserRegisteredForOnlineTest", auditDetails)
      verify(auditServiceMock, times(2)).logEventNoRequest("UserInvitedToOnlineTest", auditDetails)
      verify(auditServiceMock, times(1)).logEventNoRequest("OnlineTestInvitationEmailSent", auditDetailsWithEmail)
      verify(auditServiceMock, times(1)).logEventNoRequest("OnlineTestInvitationProcessComplete", auditDetails)
      verify(auditServiceMock, times(1)).logEventNoRequest("OnlineTestInvited", auditDetails)
      verify(auditServiceMock, times(7)).logEventNoRequest(any[String], any[Map[String, String]])
    }
  }

  "get adjusted time" should {
    "return minimum if percentage is zero" in new OnlineTest {
      val result = onlineTestService.getAdjustedTime(minimum = 6, maximum = 12, percentageToIncrease = 0)
      result must be(6)
    }
    "return maximum if percentage is 100%" in new OnlineTest {
      val result = onlineTestService.getAdjustedTime(minimum = 6, maximum = 12, percentageToIncrease = 100)
      result must be(12)
    }
    "return maximum if percentage is over 100%" in new OnlineTest {
      val result = onlineTestService.getAdjustedTime(minimum = 6, maximum = 12, percentageToIncrease = 101)
      result must be(12)
    }
    "return adjusted time if percentage is above zero and below 100%" in new OnlineTest {
      val result = onlineTestService.getAdjustedTime(minimum = 6, maximum = 12, percentageToIncrease = 50)
      result must be(9)
    }
    "return adjusted time round up if percentage is above zero and below 100%" in new OnlineTest {
      val result = onlineTestService.getAdjustedTime(minimum = 6, maximum = 12, percentageToIncrease = 51)
      result must be(10)
    }
  }

  "build invite application" should {
    "return an InviteApplication for a GIS candidate" in new OnlineTest {
      val result = onlineTestService.buildInviteApplication(
        onlineTestApplication.copy(guaranteedInterview = true),
        token, cubiksUserId, sjqScheduleId
      )

      result mustBe inviteApplicant.copy(
        scheduleCompletionURL = s"$scheduleCompletionBaseUrl/complete/$token"
      )
    }

    "return an InviteApplication for a non GIS candidate" in new OnlineTest {
      val sjqInvite = onlineTestService.buildInviteApplication(onlineTestApplication,
        token, cubiksUserId, testGatewayConfig.phase1Tests.scheduleIds("sjq"))

      sjqInvite mustBe inviteApplicant.copy(
        scheduleID = sjqScheduleId,
        scheduleCompletionURL = s"$scheduleCompletionBaseUrl/continue/$token"
      )

      val bqInvite = onlineTestService.buildInviteApplication(onlineTestApplication,
        token, cubiksUserId, bqScheduleId)

      bqInvite mustBe inviteApplicant.copy(
        scheduleID = bqScheduleId,
        scheduleCompletionURL = s"$scheduleCompletionBaseUrl/complete/$token"
      )
    }

  }

  "mark as started" should {
    "change progress to started" in new OnlineTest {
      when(otRepositoryMock.insertOrUpdatePhase1TestGroup(any[String], any[Phase1TestProfile])).thenReturn(Future.successful(()))
      when(otRepositoryMock.getPhase1TestProfileByCubiksId(cubiksUserId))
        .thenReturn(Future.successful(Phase1TestWithUserIds("appId123", "userId", phase1TestProfile)))
      when(otRepositoryMock.updateProgressStatus("appId123", ProgressStatuses.PHASE1_TESTS_STARTED)).thenReturn(Future.successful(()))
      onlineTestService.markAsStarted(cubiksUserId).futureValue

      verify(otRepositoryMock).updateProgressStatus("appId123", ProgressStatuses.PHASE1_TESTS_STARTED)
    }
  }

  "mark as completed" should {
    "change progress to completed if there are all tests completed" in new OnlineTest {
      when(otRepositoryMock.insertOrUpdatePhase1TestGroup(any[String], any[Phase1TestProfile])).thenReturn(Future.successful(()))
      val phase1Tests = phase1TestProfile.copy(tests = phase1TestProfile.tests.map(t => t.copy(completedDateTime = Some(DateTime.now()))))
      when(otRepositoryMock.getPhase1TestProfileByCubiksId(cubiksUserId))
        .thenReturn(Future.successful(Phase1TestWithUserIds("appId123", "userId", phase1Tests)))
      when(otRepositoryMock.updateProgressStatus("appId123", ProgressStatuses.PHASE1_TESTS_COMPLETED)).thenReturn(Future.successful(()))
      onlineTestService.markAsCompleted(cubiksUserId).futureValue

      verify(otRepositoryMock).updateProgressStatus("appId123", ProgressStatuses.PHASE1_TESTS_COMPLETED)
    }
  }

  "mark report as ready to download" should {
    "not change progress if not all the active tests have reports ready" in new OnlineTest {
      val reportReady = Phase1TestResultReady(reportId = Some(1), reportStatus = "Ready", reportLinkURL = Some("www.report.com"))

      when(otRepositoryMock.getPhase1TestProfileByCubiksId(cubiksUserId)).thenReturn(
        Future.successful(Phase1TestWithUserIds("appId", "userId", phase1TestProfile.copy(
          tests = List(phase1Test.copy(usedForResults = false, cubiksUserId = 123),
            phase1Test,
            phase1TestBq.copy(cubiksUserId = 789, resultsReadyToDownload = false)
          )
        )))
      )
      when(otRepositoryMock.insertOrUpdatePhase1TestGroup(any[String], any[Phase1TestProfile]))
        .thenReturn(Future.successful(()))
      when(otRepositoryMock.updateProgressStatus(any[String], any[ProgressStatus]))
          .thenReturn(Future.successful(()))

      val result = onlineTestService.markAsReportReadyToDownload(cubiksUserId, reportReady).futureValue

      verify(otRepositoryMock, times(0)).updateProgressStatus(any[String], any[ProgressStatus])
    }

    "change progress to reports ready if all the active tests have reports ready" in new OnlineTest {
      val reportReady = Phase1TestResultReady(reportId = Some(1), reportStatus = "Ready", reportLinkURL = Some("www.report.com"))

      when(otRepositoryMock.getPhase1TestProfileByCubiksId(cubiksUserId)).thenReturn(
        Future.successful(Phase1TestWithUserIds("appId", "userId", phase1TestProfile.copy(
          tests = List(phase1Test.copy(usedForResults = false, cubiksUserId = 123),
            phase1Test,
            phase1TestBq.copy(cubiksUserId = 789, resultsReadyToDownload = true)
          )
        )))
      )
      when(otRepositoryMock.insertOrUpdatePhase1TestGroup(any[String], any[Phase1TestProfile]))
        .thenReturn(Future.successful(()))
      when(otRepositoryMock.updateProgressStatus(any[String], any[ProgressStatus]))
          .thenReturn(Future.successful(()))

      val result = onlineTestService.markAsReportReadyToDownload(cubiksUserId, reportReady).futureValue

      verify(otRepositoryMock).updateProgressStatus("appId", ProgressStatuses.PHASE1_TESTS_RESULTS_READY)
    }
  }


  "reset phase1 tests" should {
    "remove progress and register for new tests" in new SuccessfulTestInviteFixture {
      import ProgressStatuses._

      when(appRepositoryMock.findCandidateByUserId(any[String])).thenReturn(Future.successful(Some(candidate)))
      val phase1TestProfileWithStartedTests = phase1TestProfile.copy(tests = phase1TestProfile.tests
        .map(t => t.copy(startedDateTime = Some(startedDate))))
      when(otRepositoryMock.getTestGroup(any[String])).thenReturn(Future.successful(Some(phase1TestProfileWithStartedTests)))
      when(otRepositoryMock.removePhase1TestProfileProgresses(any[String], any[List[ProgressStatus]])).thenReturn(Future.successful(()))
      val result = onlineTestService.resetPhase1Tests(onlineTestApplication, List("sjq"), "createdBy").futureValue

      verify(otRepositoryMock).removePhase1TestProfileProgresses(
        "appId",
        List(PHASE1_TESTS_STARTED, PHASE1_TESTS_COMPLETED, PHASE1_TESTS_RESULTS_RECEIVED))
      val expectedTestsAfterReset = List(phase1TestProfileWithStartedTests.tests.head.copy(usedForResults = false),
        phase1Test.copy(participantScheduleId = invitation.participantScheduleId))
      verify(otRepositoryMock).insertOrUpdatePhase1TestGroup(
        "appId",
        phase1TestProfile.copy(tests = expectedTestsAfterReset)
      )
    }
  }

  "retrieve phase 1 test report" should {
    "return an exception if no report Id is set" in new OnlineTest {
<<<<<<< HEAD
        an[Exception] must be thrownBy onlineTestService.retrievePhase1TestResult(Phase1TestProfileWithAppId(
          "appId", phase1TestProfile
        ))
=======
      an[Exception] must be thrownBy onlineTestService.retrievePhase1TestResult(Phase1TestWithUserIds(
        "appId", "userId", phase1TestProfile
      ))
>>>>>>> e9b4890e
    }

    "return an exception if there is an error retrieving one of the reports" in new OnlineTest {
      val failedTest = phase1Test.copy(scheduleId = 555, reportId = Some(2))
      val successfulTest = phase1Test.copy(scheduleId = 444, reportId = Some(1))

      when(cubiksGatewayClientMock.downloadXmlReport(eqTo(successfulTest.reportId.get))(any[HeaderCarrier]))
        .thenReturn(Future.successful(OnlineTestCommands.TestResult(status = "Completed",
          norm = "some norm",
          tScore = Some(23.9999d),
          percentile = Some(22.4d),
          raw = Some(66.9999d),
          sten = Some(1.333d)
        )))

      when(cubiksGatewayClientMock.downloadXmlReport(eqTo(failedTest.reportId.get))(any[HeaderCarrier]))
        .thenReturn(Future.failed(new Exception))

      an[Exception] mustBe thrownBy {
        onlineTestService.retrievePhase1TestResult(
          Phase1TestWithUserIds("appId", "userId", phase1TestProfile.copy(tests = List(successfulTest, failedTest)))
        ).futureValue
      }
      verify(otRepositoryMock, never()).updateProgressStatus("appId", ProgressStatuses.PHASE1_TESTS_RESULTS_RECEIVED)
    }

    "return an exception if there is an error inserting one of the phase1 test results" in new OnlineTest {
      val appId = "appId"
      val failedTest = phase1Test.copy(scheduleId = 555, reportId = Some(2))
      val successfulTest = phase1Test.copy(scheduleId = 444, reportId = Some(1))
      val testResult = OnlineTestCommands.TestResult(status = "Completed",
        norm = "some norm",
        tScore = Some(23.9999d),
        percentile = Some(22.4d),
        raw = Some(66.9999d),
        sten = Some(1.333d)
      )
      val persistedTestResult = model.persisted.TestResult.fromCommandObject(testResult)

      when(cubiksGatewayClientMock.downloadXmlReport(any[Int])(any[HeaderCarrier]))
        .thenReturn(Future.successful(testResult))

      when(otRepositoryMock.insertPhase1TestResult(eqTo(appId), eqTo(failedTest), eqTo(persistedTestResult)))
        .thenReturn(Future.successful(()))

      when(otRepositoryMock.insertPhase1TestResult(eqTo(appId), eqTo(successfulTest), eqTo(persistedTestResult)))
        .thenReturn(Future.failed(new Exception))

      an[Exception] mustBe thrownBy {
        onlineTestService.retrievePhase1TestResult(Phase1TestWithUserIds(appId, "userId",
          phase1TestProfile.copy(tests = List(successfulTest, failedTest)))).futureValue
      }

      verify(otRepositoryMock, never()).updateProgressStatus(appId, ProgressStatuses.PHASE1_TESTS_RESULTS_RECEIVED)
    }

    "save a phase1 report for a candidate" in new OnlineTest {
      when(cubiksGatewayClientMock.downloadXmlReport(any[Int])(any[HeaderCarrier]))
        .thenReturn(Future.successful(OnlineTestCommands.TestResult(status = "Completed",
          norm = "some norm",
          tScore = Some(23.9999d),
          percentile = Some(22.4d),
          raw = Some(66.9999d),
          sten = Some(1.333d)
        )))

      when(otRepositoryMock.insertPhase1TestResult(any[String], any[Phase1Test], any[persisted.TestResult]))
        .thenReturn(Future.successful(()))
      when(otRepositoryMock.updateProgressStatus(any[String], any[ProgressStatus]))
        .thenReturn(Future.successful(()))

      val result = onlineTestService.retrievePhase1TestResult(Phase1TestWithUserIds(
        "appId", "userId", phase1TestProfile.copy(tests = List(phase1Test.copy(reportId = Some(123))))
      )).futureValue

      verify(otRepositoryMock, times(1)).updateProgressStatus("appId", ProgressStatuses.PHASE1_TESTS_RESULTS_RECEIVED)
      verify(auditServiceMock, times(1)).logEventNoRequest(any[String], any[Map[String, String]])
    }
  }

  trait OnlineTest {
    implicit val hc = HeaderCarrier()
    implicit val rh = mock[RequestHeader]

    val appRepositoryMock = mock[GeneralApplicationRepository]
    val cdRepositoryMock = mock[ContactDetailsRepository]
    val otRepositoryMock = mock[Phase1TestRepository]
    val trRepositoryMock = mock[TestReportRepository]
    val cubiksGatewayClientMock = mock[CubiksGatewayClient]
    val emailClientMock = mock[CSREmailClient]
    var auditServiceMock = mock[AuditService]
    val tokenFactoryMock = mock[UUIDFactory]
    val onlineTestInvitationDateFactoryMock = mock[DateTimeFactory]
    val eventServiceMock = mock[EventService]

    when(tokenFactoryMock.generateUUID()).thenReturn(token)
    when(onlineTestInvitationDateFactoryMock.nowLocalTimeZone).thenReturn(invitationDate)
    when(otRepositoryMock.removePhase1TestProfileProgresses(any[String], any[List[ProgressStatus]])).thenReturn(Future.successful(()))

    val onlineTestService = new OnlineTestService with EventServiceFixture {
      val appRepository = appRepositoryMock
      val cdRepository = cdRepositoryMock
      val phase1TestRepo = otRepositoryMock
      val trRepository = trRepositoryMock
      val cubiksGatewayClient = cubiksGatewayClientMock
      val emailClient = emailClientMock
      val auditService = auditServiceMock
      val tokenFactory = tokenFactoryMock
      val dateTimeFactory = onlineTestInvitationDateFactoryMock
      val gatewayConfig = testGatewayConfig
      val actor = ActorSystem()
    }
  }


  trait SuccessfulTestInviteFixture extends OnlineTest {
    when(cubiksGatewayClientMock.registerApplicant(eqTo(registerApplicant))(any[HeaderCarrier]))
      .thenReturn(Future.successful(registration))
    when(cubiksGatewayClientMock.inviteApplicant(any[InviteApplicant])(any[HeaderCarrier]))
      .thenReturn(Future.successful(invitation))
    when(cdRepositoryMock.find(any[String])).thenReturn(Future.successful(contactDetails))
    when(emailClientMock.sendOnlineTestInvitation(
      eqTo(emailContactDetails), eqTo(preferredName), eqTo(expirationDate))(
      any[HeaderCarrier]
    )).thenReturn(Future.successful(()))
    when(otRepositoryMock.insertOrUpdatePhase1TestGroup(any[String], any[Phase1TestProfile])).thenReturn(Future.successful(()))
    when(trRepositoryMock.remove(any[String])).thenReturn(Future.successful(()))
    when(otRepositoryMock.removePhase1TestProfileProgresses(any[String], any[List[ProgressStatus]])).thenReturn(Future.successful(()))
  }
}<|MERGE_RESOLUTION|>--- conflicted
+++ resolved
@@ -66,8 +66,8 @@
     emailDomain = "test.com"
   )
 
-  val sjqScheduleId =testGatewayConfig.phase1Tests.scheduleIds("sjq")
-  val bqScheduleId =testGatewayConfig.phase1Tests.scheduleIds("bq")
+  val sjqScheduleId = testGatewayConfig.phase1Tests.scheduleIds("sjq")
+  val bqScheduleId = testGatewayConfig.phase1Tests.scheduleIds("bq")
 
   val preferredName = "Preferred\tName"
   val preferredNameSanitized = "Preferred Name"
@@ -161,7 +161,7 @@
       val result = onlineTestService.getPhase1TestProfile("valid-userid").futureValue
 
       result.get.expirationDate must equal(validExpireDate)
-//      result.get.activeTests.head.invitationDate must equal(InvitationDate)
+      //      result.get.activeTests.head.invitationDate must equal(InvitationDate)
     }
   }
 
@@ -229,52 +229,52 @@
     }
     "fail, audit 'UserRegisteredForOnlineTest' and audit 'UserInvitedToOnlineTest' " +
       "if there is an exception retrieving the contact details" in new OnlineTest {
-        when(cubiksGatewayClientMock.registerApplicant(eqTo(registerApplicant))(any[HeaderCarrier]))
-          .thenReturn(Future.successful(registration))
-        when(cubiksGatewayClientMock.inviteApplicant(any[InviteApplicant])(any[HeaderCarrier]))
-          .thenReturn(Future.successful(invitation))
-        when(cdRepositoryMock.find(userId))
-          .thenReturn(Future.failed(new Exception))
-
-        val result = onlineTestService.registerAndInviteForTestGroup(onlineTestApplication)
-        result.failed.futureValue mustBe an[Exception]
-
-        verify(auditServiceMock, times(2)).logEventNoRequest("UserRegisteredForOnlineTest", auditDetails)
-        verify(auditServiceMock, times(2)).logEventNoRequest("UserInvitedToOnlineTest", auditDetails)
-        verify(auditServiceMock, times(4)).logEventNoRequest(any[String], any[Map[String, String]])
-      }
+      when(cubiksGatewayClientMock.registerApplicant(eqTo(registerApplicant))(any[HeaderCarrier]))
+        .thenReturn(Future.successful(registration))
+      when(cubiksGatewayClientMock.inviteApplicant(any[InviteApplicant])(any[HeaderCarrier]))
+        .thenReturn(Future.successful(invitation))
+      when(cdRepositoryMock.find(userId))
+        .thenReturn(Future.failed(new Exception))
+
+      val result = onlineTestService.registerAndInviteForTestGroup(onlineTestApplication)
+      result.failed.futureValue mustBe an[Exception]
+
+      verify(auditServiceMock, times(2)).logEventNoRequest("UserRegisteredForOnlineTest", auditDetails)
+      verify(auditServiceMock, times(2)).logEventNoRequest("UserInvitedToOnlineTest", auditDetails)
+      verify(auditServiceMock, times(4)).logEventNoRequest(any[String], any[Map[String, String]])
+    }
     "fail, audit 'UserRegisteredForOnlineTest' and audit 'UserInvitedToOnlineTest'" +
       " if there is an exception sending the invitation email" in new OnlineTest {
-        when(cubiksGatewayClientMock.registerApplicant(any[RegisterApplicant])(any[HeaderCarrier]))
-          .thenReturn(Future.successful(registration))
-        when(cubiksGatewayClientMock.inviteApplicant(any[InviteApplicant])(any[HeaderCarrier]))
-          .thenReturn(Future.successful(invitation))
-        when(cdRepositoryMock.find(userId))
-          .thenReturn(Future.successful(contactDetails))
-
-        when(emailClientMock.sendOnlineTestInvitation(
-          eqTo(emailContactDetails), eqTo(preferredName), eqTo(expirationDate)
-        )(any[HeaderCarrier]))
-          .thenReturn(Future.failed(new Exception))
-
-        val result = onlineTestService.registerAndInviteForTestGroup(onlineTestApplication)
-        result.failed.futureValue mustBe an[Exception]
-
-        verify(auditServiceMock, times(2)).logEventNoRequest("UserRegisteredForOnlineTest", auditDetails)
-        verify(auditServiceMock, times(2)).logEventNoRequest("UserInvitedToOnlineTest", auditDetails)
-        verify(auditServiceMock, times(4)).logEventNoRequest(any[String], any[Map[String, String]])
-      }
+      when(cubiksGatewayClientMock.registerApplicant(any[RegisterApplicant])(any[HeaderCarrier]))
+        .thenReturn(Future.successful(registration))
+      when(cubiksGatewayClientMock.inviteApplicant(any[InviteApplicant])(any[HeaderCarrier]))
+        .thenReturn(Future.successful(invitation))
+      when(cdRepositoryMock.find(userId))
+        .thenReturn(Future.successful(contactDetails))
+
+      when(emailClientMock.sendOnlineTestInvitation(
+        eqTo(emailContactDetails), eqTo(preferredName), eqTo(expirationDate)
+      )(any[HeaderCarrier]))
+        .thenReturn(Future.failed(new Exception))
+
+      val result = onlineTestService.registerAndInviteForTestGroup(onlineTestApplication)
+      result.failed.futureValue mustBe an[Exception]
+
+      verify(auditServiceMock, times(2)).logEventNoRequest("UserRegisteredForOnlineTest", auditDetails)
+      verify(auditServiceMock, times(2)).logEventNoRequest("UserInvitedToOnlineTest", auditDetails)
+      verify(auditServiceMock, times(4)).logEventNoRequest(any[String], any[Map[String, String]])
+    }
     "fail, audit 'UserRegisteredForOnlineTest', audit 'UserInvitedToOnlineTest'" +
       ", not send invitation email to user" +
       "if there is an exception storing the status and the online profile data to database" in new OnlineTest {
-        when(cubiksGatewayClientMock.registerApplicant(eqTo(registerApplicant))(any[HeaderCarrier]))
-          .thenReturn(Future.successful(registration))
-        when(cubiksGatewayClientMock.inviteApplicant(any[InviteApplicant])(any[HeaderCarrier]))
-          .thenReturn(Future.successful(invitation))
-        when(cdRepositoryMock.find(userId)).thenReturn(Future.successful(contactDetails))
-        when(emailClientMock.sendOnlineTestInvitation(
-          eqTo(emailContactDetails), eqTo(preferredName), eqTo(expirationDate))(any[HeaderCarrier])
-        ).thenReturn(Future.successful(()))
+      when(cubiksGatewayClientMock.registerApplicant(eqTo(registerApplicant))(any[HeaderCarrier]))
+        .thenReturn(Future.successful(registration))
+      when(cubiksGatewayClientMock.inviteApplicant(any[InviteApplicant])(any[HeaderCarrier]))
+        .thenReturn(Future.successful(invitation))
+      when(cdRepositoryMock.find(userId)).thenReturn(Future.successful(contactDetails))
+      when(emailClientMock.sendOnlineTestInvitation(
+        eqTo(emailContactDetails), eqTo(preferredName), eqTo(expirationDate))(any[HeaderCarrier])
+      ).thenReturn(Future.successful(()))
 
 
       when(otRepositoryMock.insertOrUpdatePhase1TestGroup("appId", phase1TestProfile))
@@ -418,7 +418,7 @@
       when(otRepositoryMock.insertOrUpdatePhase1TestGroup(any[String], any[Phase1TestProfile]))
         .thenReturn(Future.successful(()))
       when(otRepositoryMock.updateProgressStatus(any[String], any[ProgressStatus]))
-          .thenReturn(Future.successful(()))
+        .thenReturn(Future.successful(()))
 
       val result = onlineTestService.markAsReportReadyToDownload(cubiksUserId, reportReady).futureValue
 
@@ -439,7 +439,7 @@
       when(otRepositoryMock.insertOrUpdatePhase1TestGroup(any[String], any[Phase1TestProfile]))
         .thenReturn(Future.successful(()))
       when(otRepositoryMock.updateProgressStatus(any[String], any[ProgressStatus]))
-          .thenReturn(Future.successful(()))
+        .thenReturn(Future.successful(()))
 
       val result = onlineTestService.markAsReportReadyToDownload(cubiksUserId, reportReady).futureValue
 
@@ -450,6 +450,7 @@
 
   "reset phase1 tests" should {
     "remove progress and register for new tests" in new SuccessfulTestInviteFixture {
+
       import ProgressStatuses._
 
       when(appRepositoryMock.findCandidateByUserId(any[String])).thenReturn(Future.successful(Some(candidate)))
@@ -473,15 +474,9 @@
 
   "retrieve phase 1 test report" should {
     "return an exception if no report Id is set" in new OnlineTest {
-<<<<<<< HEAD
-        an[Exception] must be thrownBy onlineTestService.retrievePhase1TestResult(Phase1TestProfileWithAppId(
-          "appId", phase1TestProfile
-        ))
-=======
       an[Exception] must be thrownBy onlineTestService.retrievePhase1TestResult(Phase1TestWithUserIds(
         "appId", "userId", phase1TestProfile
       ))
->>>>>>> e9b4890e
     }
 
     "return an exception if there is an error retrieving one of the reports" in new OnlineTest {
@@ -611,4 +606,5 @@
     when(trRepositoryMock.remove(any[String])).thenReturn(Future.successful(()))
     when(otRepositoryMock.removePhase1TestProfileProgresses(any[String], any[List[ProgressStatus]])).thenReturn(Future.successful(()))
   }
+
 }