--- conflicted
+++ resolved
@@ -35,12 +35,8 @@
 import repositories.contactdetails.ContactDetailsRepository
 import repositories.onlinetesting.Phase1TestRepository
 import services.AuditService
-<<<<<<< HEAD
-import services.events.{ AuditEventService, EventServiceFixture }
-=======
 import services.stc.StcEventService
 import services.stc.StcEventServiceFixture
->>>>>>> 0cfc11b4
 import testkit.UnitSpec
 import uk.gov.hmrc.play.http.HeaderCarrier
 
@@ -286,11 +282,7 @@
     val auditServiceMock = mock[AuditService]
     val tokenFactoryMock = mock[UUIDFactory]
     val onlineTestInvitationDateFactoryMock = mock[DateTimeFactory]
-<<<<<<< HEAD
-    val eventServiceMock = mock[AuditEventService]
-=======
     val eventServiceMock = mock[StcEventService]
->>>>>>> 0cfc11b4
 
     val applicationId = "31009ccc-1ac3-4d55-9c53-1908a13dc5e1"
     val userId = "353bffd0-447e-47f6-b581-6e37ab2906af"
