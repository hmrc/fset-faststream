/*
 * Copyright 2016 HM Revenue & Customs
 *
 * Licensed under the Apache License, Version 2.0 (the "License");
 * you may not use this file except in compliance with the License.
 * You may obtain a copy of the License at
 *
 *     http://www.apache.org/licenses/LICENSE-2.0
 *
 * Unless required by applicable law or agreed to in writing, software
 * distributed under the License is distributed on an "AS IS" BASIS,
 * WITHOUT WARRANTIES OR CONDITIONS OF ANY KIND, either express or implied.
 * See the License for the specific language governing permissions and
 * limitations under the License.
 */

package services.onlinetesting

import config._
import connectors.ExchangeObjects._
import connectors.{ CSREmailClient, CubiksGatewayClient }
import factories.{ DateTimeFactory, UUIDFactory }
import model.{ Address, ApplicationStatus, Commands, ProgressStatuses }
import model.Exceptions.ConnectorException
import model.OnlineTestCommands._
import model.PersistedObjects.ContactDetails
import model.persisted.Phase1TestProfileWithAppId
import org.joda.time.{ DateTime, DateTimeZone }
import org.mockito.Matchers.{ eq => eqTo, _ }
import org.mockito.Mockito._
import org.scalatest.{ BeforeAndAfterEach, PrivateMethodTester }
import org.scalatest.concurrent.ScalaFutures
import org.scalatest.mock.MockitoSugar
import org.scalatestplus.play.PlaySpec
import repositories.application.{ GeneralApplicationRepository, OnlineTestRepository }
import repositories.{ ContactDetailsRepository, TestReportRepository }
import services.AuditService
import testkit.ExtendedTimeout
import uk.gov.hmrc.play.http.HeaderCarrier

import scala.concurrent.{ ExecutionContext, Future }

class OnlineTestServiceSpec extends PlaySpec with BeforeAndAfterEach with MockitoSugar with ScalaFutures with ExtendedTimeout
  with PrivateMethodTester {
  implicit val ec: ExecutionContext = ExecutionContext.global

  val scheduleCompletionBaseUrl = "http://localhost:9284/fset-fast-stream/online-tests/phase1"

  val testGatewayConfig = CubiksGatewayConfig(
    "",
    Phase1TestsConfig(expiryTimeInDays = 7,
      scheduleIds = Map("sjq" -> 16196, "bq" -> 16194),
      List("sjq", "bq"),
      List("sjq")
    ),
    competenceAssessment = CubiksGatewayStandardAssessment(31, 32),
    situationalAssessment = CubiksGatewayStandardAssessment(41, 42),
    ReportConfig(1, 2, "en-GB"),
    candidateAppUrl = "http://localhost:9284",
    emailDomain = "test.com"
  )

  val sjqScheduleId =testGatewayConfig.phase1Tests.scheduleIds("sjq")
  val bqScheduleId =testGatewayConfig.phase1Tests.scheduleIds("bq")

  val preferredName = "Preferred\tName"
  val preferredNameSanitized = "Preferred Name"
  val userId = "userId"

  val onlineTestApplication = OnlineTestApplication(applicationId = "appId",
    applicationStatus = ApplicationStatus.SUBMITTED,
    userId = userId,
    guaranteedInterview = false,
    needsAdjustments = false,
    preferredName,
    timeAdjustments = None
  )

  val cubiksUserId = 98765
  val lastName = ""
  val token = "token"
  val emailCubiks = token + "@" + testGatewayConfig.emailDomain
  val registerApplicant = RegisterApplicant(preferredNameSanitized, lastName, emailCubiks)
  val registration = Registration(cubiksUserId)

  val inviteApplicant = InviteApplicant(sjqScheduleId,
    cubiksUserId, s"$scheduleCompletionBaseUrl/complete/$token",
    resultsURL = None, timeAdjustments = None
  )

<<<<<<< HEAD
  val ErrorMessage = "Error in connector"

  val ApplicationId = "ApplicationId1"
  val UserId = "1"
  val GuaranteedInterviewFalse = false
  val GuaranteedInterviewTrue = true
  val NeedsAdjustment = false
  val VerbalTimeAdjustmentPercentage = 6
  val NumericalTimeAdjustmentPercentage = 6
  val PreferredName = "Preferred\tName"
  val PreferredNameSanitized = "Preferred Name"
  val applicationForOnlineTestingWithNoTimeAdjustments = OnlineTestApplication(ApplicationId, ApplicationStatus.SUBMITTED, UserId,
    GuaranteedInterviewFalse, NeedsAdjustment, PreferredName, None)
  val timeAdjustments = TimeAdjustmentsOnlineTestApplication(VerbalTimeAdjustmentPercentage, NumericalTimeAdjustmentPercentage)
  val applicationForOnlineTestingWithTimeAdjustments = OnlineTestApplication(ApplicationId, ApplicationStatus.SUBMITTED, UserId,
    GuaranteedInterviewFalse, NeedsAdjustment, PreferredName, Some(timeAdjustments))
  val applicationForOnlineTestingGisWithNoTimeAdjustments = OnlineTestApplication(ApplicationId, ApplicationStatus.SUBMITTED, UserId,
    GuaranteedInterviewTrue, NeedsAdjustment, PreferredName, None)
  val applicationForOnlineTestingGisWithTimeAdjustments = OnlineTestApplication(ApplicationId, ApplicationStatus.SUBMITTED, UserId,
    GuaranteedInterviewTrue, NeedsAdjustment, PreferredName, Some(timeAdjustments))

  val FirstName = PreferredName
  val LastName = ""
  val Token = "2222"
  val EmailCubiks = Token + "@" + emailDomainMock
  val registerApplicant = RegisterApplicant(PreferredNameSanitized, LastName, EmailCubiks)

  val CubiksUserId = 2222
  val registration = Registration(CubiksUserId)

  val ScheduleId = standardScheduleIdMock.head

  val inviteApplicant = InviteApplicant(ScheduleId, CubiksUserId, onlineTestCompletedUrlMock, None, None)
  val inviteApplicantGisWithNoTimeAdjustments = inviteApplicant
  val inviteApplicantNoGisWithNoTimeAdjustments = inviteApplicant
  val timeAdjustmentsForInviteApplicant = TimeAdjustments(VerbalAndNumericalAssessmentId, VerbalSectionId, NumericalSectionId,
    7, 7)
  val inviteApplicantNoGisWithTimeAdjustments = inviteApplicant.copy(timeAdjustments = Some(timeAdjustmentsForInviteApplicant))
  val AccessCode = "fdkfdfj"
  val LogonUrl = "http://localhost/logonUrl"
  val AuthenticateUrl = "http://localhost/authenticate"
  val invitation = Invitation(CubiksUserId, EmailCubiks, AccessCode, LogonUrl, AuthenticateUrl, ScheduleId)
  val InvitationDate = DateTime.parse("2016-05-11").withZone(DateTimeZone.UTC)
  val StartedDate = InvitationDate.plusDays(1)
  val ExpirationDate = InvitationDate.plusDays(7)
  val phase1Test = Phase1Test(scheduleId = standardScheduleIdMock.head,
=======
  val accessCode = "fdkfdfj"
  val logonUrl = "http://localhost/logonUrl"
  val authenticateUrl = "http://localhost/authenticate"
  val invitation = Invitation(cubiksUserId, emailCubiks, accessCode, logonUrl, authenticateUrl, sjqScheduleId)

  val invitationDate = DateTime.parse("2016-05-11")
  val expirationDate = invitationDate.plusDays(7)
  val phase1Test = Phase1Test(scheduleId = testGatewayConfig.phase1Tests.scheduleIds("sjq"),
>>>>>>> 2d5b515b
    usedForResults = true,
    cubiksUserId = cubiksUserId,
    token = token,
    testUrl = authenticateUrl,
    invitationDate = invitationDate,
    participantScheduleId = 234
  )
  val phase1TestProfile = Phase1TestProfile(expirationDate,
    List(phase1Test)
  )

  val candidate = Commands.Candidate(userId = "user123", firstName = Some("Cid"),
    lastName = Some("Highwind"), preferredName = None, applicationId = Some("appId123"),
    email = Some("test@test.com"), dateOfBirth = None, address = None, postCode = None, country = None
  )

  val postcode = "WC2B 4"
  val emailContactDetails = "emailfjjfjdf@mailinator.com"
  val contactDetails = ContactDetails(Address("Aldwych road"), postcode, emailContactDetails, Some("111111"))

  val auditDetails = Map("userId" -> userId)
  val auditDetailsWithEmail = auditDetails + ("email" -> emailContactDetails)

  val connectorErrorMessage = "Error in connector"

  "get online test" should {
    "return None if the user does not exist" in new OnlineTest {
      when(appRepositoryMock.findCandidateByUserId(any[String])).thenReturn(Future.successful(None))
      val result = onlineTestService.getPhase1TestProfile("nonexistent-userid").futureValue
      result mustBe None

    }

    val validExpireDate = new DateTime(2016, 6, 9, 0, 0)

    "return a valid set of aggregated online test data if the user id is valid" in new OnlineTest {
      when(appRepositoryMock.findCandidateByUserId(any[String])).thenReturn(Future.successful(
        Some(candidate)
      ))

      when(otRepositoryMock.getPhase1TestProfile(any[String])).thenReturn(Future.successful(
        Some(Phase1TestProfile(expirationDate = validExpireDate,
          tests = List(phase1Test)
        ))
      ))

      val result = onlineTestService.getPhase1TestProfile("valid-userid").futureValue

      result.get.expirationDate must equal(validExpireDate)
//      result.get.activeTests.head.invitationDate must equal(InvitationDate)
    }
  }

  "register and invite application" should {
    "issue one email for invites to SJQ for GIS candidates" in new SuccessfulTestInviteFixture {
      when(otRepositoryMock.getPhase1TestProfile(any[String])).thenReturn(Future.successful(Some(phase1TestProfile)))
      val result = onlineTestService
        .registerAndInviteForTestGroup(onlineTestApplication.copy(guaranteedInterview = true))

      result.futureValue mustBe (())

      verify(emailClientMock, times(1)).sendOnlineTestInvitation(
        eqTo(emailContactDetails), eqTo(preferredName), eqTo(expirationDate)
      )(any[HeaderCarrier])

      verify(auditServiceMock, times(1)).logEventNoRequest("UserRegisteredForOnlineTest", auditDetails)
      verify(auditServiceMock, times(1)).logEventNoRequest("UserInvitedToOnlineTest", auditDetails)
      verify(auditServiceMock, times(1)).logEventNoRequest("OnlineTestInvitationEmailSent", auditDetailsWithEmail)
      verify(auditServiceMock, times(1)).logEventNoRequest("OnlineTestInvitationProcessComplete", auditDetails)
      verify(auditServiceMock, times(1)).logEventNoRequest("OnlineTestInvited", auditDetails)
      verify(auditServiceMock, times(5)).logEventNoRequest(any[String], any[Map[String, String]])
    }

    "issue one email for invites to SJQ and BQ tests for non GIS candidates" in new SuccessfulTestInviteFixture {
      when(otRepositoryMock.getPhase1TestProfile(any[String])).thenReturn(Future.successful(Some(phase1TestProfile)))
      val result = onlineTestService.registerAndInviteForTestGroup(onlineTestApplication)
      result.futureValue mustBe (())

      verify(emailClientMock, times(1)).sendOnlineTestInvitation(
        eqTo(emailContactDetails), eqTo(preferredName), eqTo(expirationDate)
      )(any[HeaderCarrier])

      verify(auditServiceMock, times(2)).logEventNoRequest("UserRegisteredForOnlineTest", auditDetails)
      verify(auditServiceMock, times(2)).logEventNoRequest("UserInvitedToOnlineTest", auditDetails)
      verify(auditServiceMock, times(1)).logEventNoRequest("OnlineTestInvitationEmailSent", auditDetailsWithEmail)
      verify(auditServiceMock, times(1)).logEventNoRequest("OnlineTestInvitationProcessComplete", auditDetails)
      verify(auditServiceMock, times(1)).logEventNoRequest("OnlineTestInvited", auditDetails)
      verify(auditServiceMock, times(7)).logEventNoRequest(any[String], any[Map[String, String]])
    }

    "fail if registration fails" in new OnlineTest {
      when(cubiksGatewayClientMock.registerApplicant(any[RegisterApplicant])(any[HeaderCarrier])).
        thenReturn(Future.failed(new ConnectorException(connectorErrorMessage)))

      val result = onlineTestService.registerAndInviteForTestGroup(onlineTestApplication)
      result.failed.futureValue mustBe a[ConnectorException]

      verify(auditServiceMock, times(0)).logEventNoRequest(any[String], any[Map[String, String]])
    }

    "fail and audit 'UserRegisteredForOnlineTest' if invitation fails" in new OnlineTest {
      when(cubiksGatewayClientMock.registerApplicant(any[RegisterApplicant])(any[HeaderCarrier]))
        .thenReturn(Future.successful(registration))
      when(cubiksGatewayClientMock.inviteApplicant(any[InviteApplicant])(any[HeaderCarrier])).thenReturn(
        Future.failed(new ConnectorException(connectorErrorMessage))
      )

      val result = onlineTestService.registerAndInviteForTestGroup(onlineTestApplication)
      result.failed.futureValue mustBe a[ConnectorException]

      verify(auditServiceMock, times(2)).logEventNoRequest("UserRegisteredForOnlineTest", auditDetails)
      verify(auditServiceMock, times(2)).logEventNoRequest(any[String], any[Map[String, String]])
    }
    "fail, audit 'UserRegisteredForOnlineTest' and audit 'UserInvitedToOnlineTest' " +
      "if there is an exception retrieving the contact details" in new OnlineTest {
        when(cubiksGatewayClientMock.registerApplicant(eqTo(registerApplicant))(any[HeaderCarrier]))
          .thenReturn(Future.successful(registration))
        when(cubiksGatewayClientMock.inviteApplicant(any[InviteApplicant])(any[HeaderCarrier]))
          .thenReturn(Future.successful(invitation))
        when(cdRepositoryMock.find(userId))
          .thenReturn(Future.failed(new Exception))

        val result = onlineTestService.registerAndInviteForTestGroup(onlineTestApplication)
        result.failed.futureValue mustBe an[Exception]

        verify(auditServiceMock, times(2)).logEventNoRequest("UserRegisteredForOnlineTest", auditDetails)
        verify(auditServiceMock, times(2)).logEventNoRequest("UserInvitedToOnlineTest", auditDetails)
        verify(auditServiceMock, times(4)).logEventNoRequest(any[String], any[Map[String, String]])
      }
    "fail, audit 'UserRegisteredForOnlineTest' and audit 'UserInvitedToOnlineTest'" +
      " if there is an exception sending the invitation email" in new OnlineTest {
        when(cubiksGatewayClientMock.registerApplicant(any[RegisterApplicant])(any[HeaderCarrier]))
          .thenReturn(Future.successful(registration))
        when(cubiksGatewayClientMock.inviteApplicant(any[InviteApplicant])(any[HeaderCarrier]))
          .thenReturn(Future.successful(invitation))
        when(cdRepositoryMock.find(userId))
          .thenReturn(Future.successful(contactDetails))

        when(emailClientMock.sendOnlineTestInvitation(
          eqTo(emailContactDetails), eqTo(preferredName), eqTo(expirationDate)
        )(any[HeaderCarrier]))
          .thenReturn(Future.failed(new Exception))

        val result = onlineTestService.registerAndInviteForTestGroup(onlineTestApplication)
        result.failed.futureValue mustBe an[Exception]

        verify(auditServiceMock, times(2)).logEventNoRequest("UserRegisteredForOnlineTest", auditDetails)
        verify(auditServiceMock, times(2)).logEventNoRequest("UserInvitedToOnlineTest", auditDetails)
        verify(auditServiceMock, times(4)).logEventNoRequest(any[String], any[Map[String, String]])
      }
    "fail, audit 'UserRegisteredForOnlineTest', audit 'UserInvitedToOnlineTest'" +
      ", not send invitation email to user" +
      "if there is an exception storing the status and the online profile data to database" in new OnlineTest {
        when(cubiksGatewayClientMock.registerApplicant(eqTo(registerApplicant))(any[HeaderCarrier]))
          .thenReturn(Future.successful(registration))
        when(cubiksGatewayClientMock.inviteApplicant(any[InviteApplicant])(any[HeaderCarrier]))
          .thenReturn(Future.successful(invitation))
        when(cdRepositoryMock.find(userId)).thenReturn(Future.successful(contactDetails))
        when(emailClientMock.sendOnlineTestInvitation(
          eqTo(emailContactDetails), eqTo(preferredName), eqTo(expirationDate))(any[HeaderCarrier])
        ).thenReturn(Future.successful(()))


      when(otRepositoryMock.insertOrUpdatePhase1TestGroup("appId", phase1TestProfile))
        .thenReturn(Future.failed(new Exception))
      when(trRepositoryMock.remove("appId")).thenReturn(Future.successful(()))

      val result = onlineTestService.registerAndInviteForTestGroup(onlineTestApplication)
      result.failed.futureValue mustBe an[Exception]

      verify(emailClientMock, times(0)).sendOnlineTestInvitation(any[String], any[String], any[DateTime])(
        any[HeaderCarrier]
      )
      verify(auditServiceMock, times(2)).logEventNoRequest("UserRegisteredForOnlineTest", auditDetails)
      verify(auditServiceMock, times(2)).logEventNoRequest("UserInvitedToOnlineTest", auditDetails)
      verify(auditServiceMock, times(4)).logEventNoRequest(any[String], any[Map[String, String]])
    }

    "audit 'OnlineTestInvitationProcessComplete' on success" in new OnlineTest {
      when(otRepositoryMock.getPhase1TestProfile(any[String])).thenReturn(Future.successful(Some(phase1TestProfile)))
      when(cubiksGatewayClientMock.registerApplicant(eqTo(registerApplicant))(any[HeaderCarrier]))
        .thenReturn(Future.successful(registration))
      when(cubiksGatewayClientMock.inviteApplicant(any[InviteApplicant])(any[HeaderCarrier]))
        .thenReturn(Future.successful(invitation))
      when(cdRepositoryMock.find(any[String])).thenReturn(Future.successful(contactDetails))
      when(emailClientMock.sendOnlineTestInvitation(
        eqTo(emailContactDetails), eqTo(preferredName), eqTo(expirationDate))(
        any[HeaderCarrier]
      )).thenReturn(Future.successful(()))
      when(otRepositoryMock.insertOrUpdatePhase1TestGroup(any[String], any[Phase1TestProfile]))
        .thenReturn(Future.successful(()))
      when(trRepositoryMock.remove(any[String])).thenReturn(Future.successful(()))

      val result = onlineTestService.registerAndInviteForTestGroup(onlineTestApplication)
      result.futureValue mustBe (())

      verify(emailClientMock, times(1)).sendOnlineTestInvitation(
        eqTo(emailContactDetails), eqTo(preferredName), eqTo(expirationDate)
      )(any[HeaderCarrier])

      verify(auditServiceMock, times(2)).logEventNoRequest("UserRegisteredForOnlineTest", auditDetails)
      verify(auditServiceMock, times(2)).logEventNoRequest("UserInvitedToOnlineTest", auditDetails)
      verify(auditServiceMock, times(1)).logEventNoRequest("OnlineTestInvitationEmailSent", auditDetailsWithEmail)
      verify(auditServiceMock, times(1)).logEventNoRequest("OnlineTestInvitationProcessComplete", auditDetails)
      verify(auditServiceMock, times(1)).logEventNoRequest("OnlineTestInvited", auditDetails)
      verify(auditServiceMock, times(7)).logEventNoRequest(any[String], any[Map[String, String]])
    }
  }

  "get adjusted time" should {
    "return minimum if percentage is zero" in new OnlineTest {
      val result = onlineTestService.getAdjustedTime(minimum = 6, maximum = 12, percentageToIncrease = 0)
      result must be(6)
    }
    "return maximum if percentage is 100%" in new OnlineTest {
      val result = onlineTestService.getAdjustedTime(minimum = 6, maximum = 12, percentageToIncrease = 100)
      result must be(12)
    }
    "return maximum if percentage is over 100%" in new OnlineTest {
      val result = onlineTestService.getAdjustedTime(minimum = 6, maximum = 12, percentageToIncrease = 101)
      result must be(12)
    }
    "return adjusted time if percentage is above zero and below 100%" in new OnlineTest {
      val result = onlineTestService.getAdjustedTime(minimum = 6, maximum = 12, percentageToIncrease = 50)
      result must be(9)
    }
    "return adjusted time round up if percentage is above zero and below 100%" in new OnlineTest {
      val result = onlineTestService.getAdjustedTime(minimum = 6, maximum = 12, percentageToIncrease = 51)
      result must be(10)
    }
  }

  "build invite application" should {
    "return an InviteApplication for a GIS candidate" in new OnlineTest {
      val result = onlineTestService.buildInviteApplication(
        onlineTestApplication.copy(guaranteedInterview = true),
        token, cubiksUserId, sjqScheduleId
      )

      result mustBe inviteApplicant.copy(
        scheduleCompletionURL = s"$scheduleCompletionBaseUrl/complete/$token"
      )
    }

    "return an InviteApplication for a non GIS candidate" in new OnlineTest {
      val sjqInvite = onlineTestService.buildInviteApplication(onlineTestApplication,
        token, cubiksUserId, testGatewayConfig.phase1Tests.scheduleIds("sjq"))

      sjqInvite mustBe inviteApplicant.copy(
        scheduleID = sjqScheduleId,
        scheduleCompletionURL = s"$scheduleCompletionBaseUrl/continue/$token"
      )

      val bqInvite = onlineTestService.buildInviteApplication(onlineTestApplication,
        token, cubiksUserId, bqScheduleId)

      bqInvite mustBe inviteApplicant.copy(
        scheduleID = bqScheduleId,
        scheduleCompletionURL = s"$scheduleCompletionBaseUrl/complete/$token"
      )
    }

  }

  "mark as started" should {
    "change progress to started" in new OnlineTest {
      when(otRepositoryMock.insertOrUpdatePhase1TestGroup(any[String], any[Phase1TestProfile])).thenReturn(Future.successful())
      when(otRepositoryMock.getPhase1TestProfileByCubiksId(cubiksUserId))
        .thenReturn(Future.successful(Phase1TestProfileWithAppId("appId123", phase1TestProfile)))
      when(otRepositoryMock.updateProgressStatus("appId123", ProgressStatuses.PHASE1_TESTS_STARTED)).thenReturn(Future.successful())
      onlineTestService.markAsStarted(cubiksUserId).futureValue

      verify(otRepositoryMock).updateProgressStatus("appId123", ProgressStatuses.PHASE1_TESTS_STARTED)
    }
  }

  "mark as completed" should {
    "change progress to completed if there are all tests completed" in new OnlineTest {
      when(otRepositoryMock.insertOrUpdatePhase1TestGroup(any[String], any[Phase1TestProfile])).thenReturn(Future.successful())
      val phase1Tests = phase1TestProfile.copy(tests = phase1TestProfile.tests.map(t => t.copy(completedDateTime = Some(DateTime.now()))))
      when(otRepositoryMock.getPhase1TestProfileByCubiksId(cubiksUserId))
        .thenReturn(Future.successful(Phase1TestProfileWithAppId("appId123", phase1Tests)))
      when(otRepositoryMock.updateProgressStatus("appId123", ProgressStatuses.PHASE1_TESTS_COMPLETED)).thenReturn(Future.successful())
      onlineTestService.markAsCompleted(cubiksUserId).futureValue

      verify(otRepositoryMock).updateProgressStatus("appId123", ProgressStatuses.PHASE1_TESTS_COMPLETED)
    }
  }

<<<<<<< HEAD
  "reset phase1 tests" should {
    "remove progress and register for new tests" in new SuccessfulTestInviteFixture {
      import ProgressStatuses._

      when(appRepositoryMock.findCandidateByUserId(any[String])).thenReturn(Future.successful(Some(candidate)))
      val phase1TestProfileWithStartedTests = phase1TestProfile.copy(tests = phase1TestProfile.tests
        .map(t => t.copy(startedDateTime = Some(StartedDate))))
      when(otRepositoryMock.getPhase1TestProfile(any[String])).thenReturn(Future.successful(Some(phase1TestProfileWithStartedTests)))
      when(otRepositoryMock.removePhase1TestProfileProgresses(any[String], any[List[ProgressStatus]])).thenReturn(Future.successful())
      val result = onlineTestService.resetPhase1Tests(
        applicationForOnlineTestingWithNoTimeAdjustments, List("sjq")).futureValue

      verify(otRepositoryMock).removePhase1TestProfileProgresses(
        "ApplicationId1",
        List(PHASE1_TESTS_STARTED, PHASE1_TESTS_COMPLETED, PHASE1_TESTS_RESULTS_RECEIVED))
      val expectedTestsAfterReset = List(phase1TestProfileWithStartedTests.tests.head.copy(usedForResults = false),
        phase1Test.copy(participantScheduleId = invitation.participantScheduleId))
      verify(otRepositoryMock).insertOrUpdatePhase1TestGroup(
        "ApplicationId1",
        phase1TestProfile.copy(tests = expectedTestsAfterReset)
      )
    }
  }
=======
>>>>>>> 2d5b515b

  trait OnlineTest {
    implicit val hc = HeaderCarrier()

    val appRepositoryMock = mock[GeneralApplicationRepository]
    val cdRepositoryMock = mock[ContactDetailsRepository]
    val otRepositoryMock = mock[OnlineTestRepository]
    val trRepositoryMock = mock[TestReportRepository]
    val cubiksGatewayClientMock = mock[CubiksGatewayClient]
    val emailClientMock = mock[CSREmailClient]
    var auditServiceMock = mock[AuditService]
    val tokenFactoryMock = mock[UUIDFactory]
    val onlineTestInvitationDateFactoryMock = mock[DateTimeFactory]

<<<<<<< HEAD
    when(tokenFactoryMock.generateUUID()).thenReturn(Token)
    when(onlineTestInvitationDateFactoryMock.nowLocalTimeZone).thenReturn(InvitationDate)
    when(otRepositoryMock.removePhase1TestProfileProgresses(any[String], any[List[ProgressStatus]])).thenReturn(Future.successful())
=======
    when(tokenFactoryMock.generateUUID()).thenReturn(token)
    when(onlineTestInvitationDateFactoryMock.nowLocalTimeZone).thenReturn(invitationDate)
>>>>>>> 2d5b515b

    val onlineTestService = new OnlineTestService {
      val appRepository = appRepositoryMock
      val cdRepository = cdRepositoryMock
      val otRepository = otRepositoryMock
      val trRepository = trRepositoryMock
      val cubiksGatewayClient = cubiksGatewayClientMock
      val emailClient = emailClientMock
      val auditService = auditServiceMock
      val tokenFactory = tokenFactoryMock
      val dateTimeFactory = onlineTestInvitationDateFactoryMock
      val gatewayConfig = testGatewayConfig


    }
  }

  trait SuccessfulTestInviteFixture extends OnlineTest {
    when(cubiksGatewayClientMock.registerApplicant(eqTo(registerApplicant))(any[HeaderCarrier]))
      .thenReturn(Future.successful(registration))
    when(cubiksGatewayClientMock.inviteApplicant(any[InviteApplicant])(any[HeaderCarrier]))
      .thenReturn(Future.successful(invitation))
    when(cdRepositoryMock.find(any[String])).thenReturn(Future.successful(contactDetails))
    when(emailClientMock.sendOnlineTestInvitation(
      eqTo(emailContactDetails), eqTo(preferredName), eqTo(expirationDate))(
      any[HeaderCarrier]
    )).thenReturn(Future.successful(()))
    when(otRepositoryMock.insertOrUpdatePhase1TestGroup(any[String], any[Phase1TestProfile])).thenReturn(Future.successful(()))
    when(trRepositoryMock.remove(any[String])).thenReturn(Future.successful(()))
    when(otRepositoryMock.removePhase1TestProfileProgresses(any[String], any[List[ProgressStatus]])).thenReturn(Future.successful())
  }
}<|MERGE_RESOLUTION|>--- conflicted
+++ resolved
@@ -88,54 +88,6 @@
     resultsURL = None, timeAdjustments = None
   )
 
-<<<<<<< HEAD
-  val ErrorMessage = "Error in connector"
-
-  val ApplicationId = "ApplicationId1"
-  val UserId = "1"
-  val GuaranteedInterviewFalse = false
-  val GuaranteedInterviewTrue = true
-  val NeedsAdjustment = false
-  val VerbalTimeAdjustmentPercentage = 6
-  val NumericalTimeAdjustmentPercentage = 6
-  val PreferredName = "Preferred\tName"
-  val PreferredNameSanitized = "Preferred Name"
-  val applicationForOnlineTestingWithNoTimeAdjustments = OnlineTestApplication(ApplicationId, ApplicationStatus.SUBMITTED, UserId,
-    GuaranteedInterviewFalse, NeedsAdjustment, PreferredName, None)
-  val timeAdjustments = TimeAdjustmentsOnlineTestApplication(VerbalTimeAdjustmentPercentage, NumericalTimeAdjustmentPercentage)
-  val applicationForOnlineTestingWithTimeAdjustments = OnlineTestApplication(ApplicationId, ApplicationStatus.SUBMITTED, UserId,
-    GuaranteedInterviewFalse, NeedsAdjustment, PreferredName, Some(timeAdjustments))
-  val applicationForOnlineTestingGisWithNoTimeAdjustments = OnlineTestApplication(ApplicationId, ApplicationStatus.SUBMITTED, UserId,
-    GuaranteedInterviewTrue, NeedsAdjustment, PreferredName, None)
-  val applicationForOnlineTestingGisWithTimeAdjustments = OnlineTestApplication(ApplicationId, ApplicationStatus.SUBMITTED, UserId,
-    GuaranteedInterviewTrue, NeedsAdjustment, PreferredName, Some(timeAdjustments))
-
-  val FirstName = PreferredName
-  val LastName = ""
-  val Token = "2222"
-  val EmailCubiks = Token + "@" + emailDomainMock
-  val registerApplicant = RegisterApplicant(PreferredNameSanitized, LastName, EmailCubiks)
-
-  val CubiksUserId = 2222
-  val registration = Registration(CubiksUserId)
-
-  val ScheduleId = standardScheduleIdMock.head
-
-  val inviteApplicant = InviteApplicant(ScheduleId, CubiksUserId, onlineTestCompletedUrlMock, None, None)
-  val inviteApplicantGisWithNoTimeAdjustments = inviteApplicant
-  val inviteApplicantNoGisWithNoTimeAdjustments = inviteApplicant
-  val timeAdjustmentsForInviteApplicant = TimeAdjustments(VerbalAndNumericalAssessmentId, VerbalSectionId, NumericalSectionId,
-    7, 7)
-  val inviteApplicantNoGisWithTimeAdjustments = inviteApplicant.copy(timeAdjustments = Some(timeAdjustmentsForInviteApplicant))
-  val AccessCode = "fdkfdfj"
-  val LogonUrl = "http://localhost/logonUrl"
-  val AuthenticateUrl = "http://localhost/authenticate"
-  val invitation = Invitation(CubiksUserId, EmailCubiks, AccessCode, LogonUrl, AuthenticateUrl, ScheduleId)
-  val InvitationDate = DateTime.parse("2016-05-11").withZone(DateTimeZone.UTC)
-  val StartedDate = InvitationDate.plusDays(1)
-  val ExpirationDate = InvitationDate.plusDays(7)
-  val phase1Test = Phase1Test(scheduleId = standardScheduleIdMock.head,
-=======
   val accessCode = "fdkfdfj"
   val logonUrl = "http://localhost/logonUrl"
   val authenticateUrl = "http://localhost/authenticate"
@@ -144,7 +96,6 @@
   val invitationDate = DateTime.parse("2016-05-11")
   val expirationDate = invitationDate.plusDays(7)
   val phase1Test = Phase1Test(scheduleId = testGatewayConfig.phase1Tests.scheduleIds("sjq"),
->>>>>>> 2d5b515b
     usedForResults = true,
     cubiksUserId = cubiksUserId,
     token = token,
@@ -434,7 +385,7 @@
     }
   }
 
-<<<<<<< HEAD
+
   "reset phase1 tests" should {
     "remove progress and register for new tests" in new SuccessfulTestInviteFixture {
       import ProgressStatuses._
@@ -458,8 +409,6 @@
       )
     }
   }
-=======
->>>>>>> 2d5b515b
 
   trait OnlineTest {
     implicit val hc = HeaderCarrier()
@@ -474,14 +423,9 @@
     val tokenFactoryMock = mock[UUIDFactory]
     val onlineTestInvitationDateFactoryMock = mock[DateTimeFactory]
 
-<<<<<<< HEAD
-    when(tokenFactoryMock.generateUUID()).thenReturn(Token)
-    when(onlineTestInvitationDateFactoryMock.nowLocalTimeZone).thenReturn(InvitationDate)
-    when(otRepositoryMock.removePhase1TestProfileProgresses(any[String], any[List[ProgressStatus]])).thenReturn(Future.successful())
-=======
     when(tokenFactoryMock.generateUUID()).thenReturn(token)
     when(onlineTestInvitationDateFactoryMock.nowLocalTimeZone).thenReturn(invitationDate)
->>>>>>> 2d5b515b
+    when(otRepositoryMock.removePhase1TestProfileProgresses(any[String], any[List[ProgressStatus]])).thenReturn(Future.successful())
 
     val onlineTestService = new OnlineTestService {
       val appRepository = appRepositoryMock
