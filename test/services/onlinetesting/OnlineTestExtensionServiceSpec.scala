/*
 * Copyright 2016 HM Revenue & Customs
 *
 * Licensed under the Apache License, Version 2.0 (the "License");
 * you may not use this file except in compliance with the License.
 * You may obtain a copy of the License at
 *
 *     http://www.apache.org/licenses/LICENSE-2.0
 *
 * Unless required by applicable law or agreed to in writing, software
 * distributed under the License is distributed on an "AS IS" BASIS,
 * WITHOUT WARRANTIES OR CONDITIONS OF ANY KIND, either express or implied.
 * See the License for the specific language governing permissions and
 * limitations under the License.
 */

package services.onlinetesting

import factories.DateTimeFactory
import model.persisted.Phase1TestProfile
import model.ProgressStatuses.{ PHASE1_TESTS_EXPIRED, PHASE1_TESTS_FIRST_REMINDER, PHASE1_TESTS_SECOND_REMINDER, PHASE1_TESTS_STARTED }
import model.command.{ Phase1ProgressResponse, ProgressResponse }
import org.joda.time.DateTime
import org.mockito.Matchers.{ eq => eqTo, _ }
import org.mockito.Mockito._
import org.scalatest.concurrent.ScalaFutures
import org.scalatestplus.play.PlaySpec
import play.api.mvc.RequestHeader
import repositories.onlinetesting.Phase1TestRepository
import repositories.application.GeneralApplicationRepository
import services.AuditService
import services.events.EventServiceFixture
import services.onlinetesting.Exceptions.TestExtensionException
import testkit.MockitoImplicits.{ OngoingStubbingExtension, OngoingStubbingExtensionUnit }
import testkit.MockitoSugar
import uk.gov.hmrc.play.http.HeaderCarrier

import scala.concurrent.Future

class OnlineTestExtensionServiceSpec extends PlaySpec with ScalaFutures with MockitoSugar {

  "extendTestGroupExpiryTime" should {
    "return a successful Future" when {
      "add extra days onto expiry, from today's date, if expired" in new TestFixture {
        when(mockAppRepository.findProgress(any())).thenReturnAsync(
          createSuccessfulProgressResponse(Phase1ProgressResponse(phase1TestsExpired = true)
          ))
        when(mockOtRepository.getTestGroup(applicationId)).thenReturnAsync(successfulTestProfile)
<<<<<<< HEAD
=======
        when(mockProgressResponse.phase1ProgressResponse.phase1TestsExpired).thenReturn(true)
>>>>>>> 010a2190
        when(mockDateFactory.nowLocalTimeZone).thenReturn(Now)
        when(mockProfile.expirationDate).thenReturn(OneHourAgo)
        when(mockOtRepository.updateGroupExpiryTime(eqTo(applicationId), any(), any())).thenReturnAsync()
        when(mockAppRepository.removeProgressStatuses(eqTo(applicationId), any())).thenReturnAsync()

        val result = underTest.extendTestGroupExpiryTime(applicationId, twoExtraDays, "triggeredBy").futureValue

        verify(mockAppRepository).findProgress(eqTo(applicationId))
        verify(mockOtRepository).getTestGroup(eqTo(applicationId))
        verify(mockDateFactory).nowLocalTimeZone
        verify(mockOtRepository).updateGroupExpiryTime(eqTo(applicationId), eqTo(Now.plusDays(twoExtraDays)), any())
        verify(mockAppRepository).removeProgressStatuses(eqTo(applicationId), eqTo(statusToRemoveWhenExpiryInMoreThanOneDayExpired))
      }
      "add extra days onto expiry, from the expiry time, if not expired" in new TestFixture {
        when(mockAppRepository.findProgress(any())).thenReturnAsync(
          createSuccessfulProgressResponse(Phase1ProgressResponse(phase1TestsExpired = false,
          phase1TestsStarted = true))
        )
        when(mockOtRepository.getTestGroup(applicationId)).thenReturnAsync(successfulTestProfile)
<<<<<<< HEAD
=======
        when(mockProgressResponse.phase1ProgressResponse.phase1TestsExpired).thenReturn(false)
        when(mockProgressResponse.phase1ProgressResponse.phase1TestsStarted).thenReturn(true)
>>>>>>> 010a2190
        when(mockProfile.expirationDate).thenReturn(InFiveHours)
        when(mockOtRepository.updateGroupExpiryTime(eqTo(applicationId), any(), any())).thenReturnAsync()
        when(mockAppRepository.removeProgressStatuses(eqTo(applicationId), any())).thenReturnAsync()

        underTest.extendTestGroupExpiryTime(applicationId, threeExtraDays, "triggeredBy").futureValue
        underTest.verifyAuditEvents(1, "NonExpiredTestsExtended")
        underTest.verifyDataStoreEvents(1, "OnlineExerciseExtended")

        verify(mockOtRepository).updateGroupExpiryTime(eqTo(applicationId), eqTo(InFiveHours.plusDays(threeExtraDays)), any())
        verify(mockAppRepository).removeProgressStatuses(eqTo(applicationId), eqTo(statusToRemoveWhenExpiryInMoreThanThreeDays))
      }
    }
    "return a failed Future" when {
      "the application status doesn't allow an extension" in new TestFixture {
        when(mockAppRepository.findProgress(any())).thenReturnAsync(createSuccessfulProgressResponse())
        when(mockOtRepository.getTestGroup(applicationId)).thenReturnAsync(successfulTestProfile)
        whenReady(underTest.extendTestGroupExpiryTime(applicationId, twoExtraDays, "triggeredBy").failed) { e =>
          e mustBe (invalidStatusError)
        }

        verify(mockAppRepository).findProgress(eqTo(applicationId))
        verify(mockOtRepository).getTestGroup(eqTo(applicationId))
        verifyNoMoreInteractions(mockAppRepository, mockOtRepository, mockAuditService, mockDateFactory)
      }
      "find progress fails" in new TestFixture {
        when(mockAppRepository.findProgress(any())).thenReturn(Future.failed(genericError))
        whenReady(underTest.extendTestGroupExpiryTime(applicationId, twoExtraDays, "triggeredBy").failed) { e =>
          e mustBe (genericError)
        }
        verify(mockAppRepository).findProgress(eqTo(applicationId))
      }
      "No test phase 1 profile is available" in new TestFixture {
        when(mockAppRepository.findProgress(any())).thenReturnAsync(createSuccessfulProgressResponse())
        when(mockOtRepository.getTestGroup(applicationId)).thenReturnAsync(None)
        whenReady(underTest.extendTestGroupExpiryTime(applicationId, twoExtraDays, "triggeredBy").failed) { e =>
          e mustBe (noTestProfileFoundError)
        }
        verify(mockAppRepository).findProgress(eqTo(applicationId))
        verify(mockOtRepository).getTestGroup(eqTo(applicationId))
      }
      "remove status returns an error and no audit event is emitted" in new TestFixture {
        when(mockAppRepository.findProgress(any())).thenReturnAsync(
          createSuccessfulProgressResponse(Phase1ProgressResponse(phase1TestsExpired = true))
        )
        when(mockOtRepository.getTestGroup(applicationId)).thenReturnAsync(successfulTestProfile)
<<<<<<< HEAD
=======
        when(mockProgressResponse.phase1ProgressResponse.phase1TestsExpired).thenReturn(true)
>>>>>>> 010a2190
        when(mockDateFactory.nowLocalTimeZone).thenReturn(Now)
        when(mockProfile.expirationDate).thenReturn(OneHourAgo)
        when(mockOtRepository.updateGroupExpiryTime(eqTo(applicationId), any(), any())).thenReturnAsync()
        when(mockAppRepository.removeProgressStatuses(eqTo(applicationId), any())).thenReturn(Future.failed(genericError))

        whenReady(underTest.extendTestGroupExpiryTime(applicationId, twoExtraDays, "triggeredBy").failed) { e =>
          e mustBe (genericError)
        }

        verify(mockAppRepository).removeProgressStatuses(eqTo(applicationId), eqTo(statusToRemoveWhenExpiryInMoreThanOneDayExpired))
      }
    }
  }

  "getProgressStatusesToRemove" should {
    "return a list of statuses to remove" when {
      import OnlineTestExtensionServiceImpl.getProgressStatusesToRemove
      "the new expiry date is more than 3 days ahead" in new TestFixture {
         when(mockProgressResponse.phase1ProgressResponse).thenReturn(new Phase1ProgressResponse)

         val result = getProgressStatusesToRemove(InMoreThanThreeDays, mockProfile, mockProgressResponse)
         result mustBe(Some(statusToRemoveWhenExpiryInMoreThanThreeDays))
      }
      "the new expiry date is more than 3 days ahead and the test was expired and not started" in new TestFixture {
        when(mockProfile.hasNotStartedYet).thenReturn(true)
<<<<<<< HEAD
        when(mockProgressResponse.phase1ProgressResponse).thenReturn(new Phase1ProgressResponse(phase1TestsExpired = true))
=======
        when(mockProgressResponse.phase1ProgressResponse.phase1TestsExpired).thenReturn(true)
>>>>>>> 010a2190

        val result = getProgressStatusesToRemove(InMoreThanThreeDays, mockProfile, mockProgressResponse)
        result mustBe(Some(statusToRemoveWhenExpiryInMoreThanThreeDaysExpiredNotStarted))
      }
      "the new expiry date is more than 1 day but less than 3 days ahead" in new TestFixture {
        when(mockProgressResponse.phase1ProgressResponse).thenReturn(new Phase1ProgressResponse)
        val result = getProgressStatusesToRemove(InTwentyFiveHours, mockProfile, mockProgressResponse)
        result mustBe(Some(statusToRemoveWhenExpiryInMoreThanOneDay))
      }
      "the new expiry date is less than 1 day ahead" in new TestFixture {
        when(mockProgressResponse.phase1ProgressResponse).thenReturn(new Phase1ProgressResponse)
        val result = getProgressStatusesToRemove(InFiveHours, mockProfile, mockProgressResponse)
        result mustBe(None)
      }
    }
  }

  trait TestFixture {
    implicit val hc = HeaderCarrier()
    implicit val rh = mock[RequestHeader]
    val applicationId = "abc"
    val twoExtraDays = 2
    val threeExtraDays = 3
    val statusToRemoveWhenNotStartedAndFirstReminderSent = List(PHASE1_TESTS_STARTED, PHASE1_TESTS_FIRST_REMINDER)
    val statusToRemoveWhenExpiryInMoreThanOneDayExpired = List(PHASE1_TESTS_EXPIRED, PHASE1_TESTS_SECOND_REMINDER)
    val statusToRemoveWhenExpiryInMoreThanThreeDays = List(PHASE1_TESTS_SECOND_REMINDER, PHASE1_TESTS_FIRST_REMINDER)
    val statusToRemoveWhenExpiryInMoreThanOneDay = List(PHASE1_TESTS_SECOND_REMINDER)
    val statusToRemoveWhenExpiryInMoreThanThreeDaysExpiredNotStarted = List(
      PHASE1_TESTS_EXPIRED, PHASE1_TESTS_STARTED, PHASE1_TESTS_SECOND_REMINDER, PHASE1_TESTS_FIRST_REMINDER)
    val invalidStatusError = TestExtensionException("Application is in an invalid status for test extension")
    val noTestProfileFoundError = TestExtensionException("No Phase1TestGroupAvailable for the given application")
    val genericError = new Exception("Dummy error!")
    val mockDateFactory = mock[DateTimeFactory]
    val Now = DateTime.now()
    val OneHourAgo = Now.minusHours(1)
    val InFiveHours = Now.plusHours(5)
    val InTwentyFiveHours = Now.plusHours(25)
    val InMoreThanThreeDays = Now.plusHours(73)
    val mockProfile = mock[Phase1TestProfile]
    val mockPhase1ProgressResponse = mock[Phase1ProgressResponse]
    val mockProgressResponse = mock[ProgressResponse]

    def createSuccessfulProgressResponse(phase1Progress: Phase1ProgressResponse = Phase1ProgressResponse()): ProgressResponse =
      ProgressResponse("appId", phase1ProgressResponse = phase1Progress)

    val successfulTestProfile = Some(mockProfile)
    val mockAppRepository = mock[GeneralApplicationRepository]
    val mockOtRepository = mock[Phase1TestRepository]
    val mockAuditService = mock[AuditService]
    val underTest = new OnlineTestExtensionService with EventServiceFixture {
      val appRepository = mockAppRepository
      val otRepository = mockOtRepository
      val auditService = mockAuditService
      val dateTimeFactory = mockDateFactory
    }

    when(mockProgressResponse.phase1ProgressResponse).thenReturn(mockPhase1ProgressResponse)
  }
}<|MERGE_RESOLUTION|>--- conflicted
+++ resolved
@@ -46,10 +46,7 @@
           createSuccessfulProgressResponse(Phase1ProgressResponse(phase1TestsExpired = true)
           ))
         when(mockOtRepository.getTestGroup(applicationId)).thenReturnAsync(successfulTestProfile)
-<<<<<<< HEAD
-=======
         when(mockProgressResponse.phase1ProgressResponse.phase1TestsExpired).thenReturn(true)
->>>>>>> 010a2190
         when(mockDateFactory.nowLocalTimeZone).thenReturn(Now)
         when(mockProfile.expirationDate).thenReturn(OneHourAgo)
         when(mockOtRepository.updateGroupExpiryTime(eqTo(applicationId), any(), any())).thenReturnAsync()
@@ -69,11 +66,8 @@
           phase1TestsStarted = true))
         )
         when(mockOtRepository.getTestGroup(applicationId)).thenReturnAsync(successfulTestProfile)
-<<<<<<< HEAD
-=======
         when(mockProgressResponse.phase1ProgressResponse.phase1TestsExpired).thenReturn(false)
         when(mockProgressResponse.phase1ProgressResponse.phase1TestsStarted).thenReturn(true)
->>>>>>> 010a2190
         when(mockProfile.expirationDate).thenReturn(InFiveHours)
         when(mockOtRepository.updateGroupExpiryTime(eqTo(applicationId), any(), any())).thenReturnAsync()
         when(mockAppRepository.removeProgressStatuses(eqTo(applicationId), any())).thenReturnAsync()
@@ -119,10 +113,7 @@
           createSuccessfulProgressResponse(Phase1ProgressResponse(phase1TestsExpired = true))
         )
         when(mockOtRepository.getTestGroup(applicationId)).thenReturnAsync(successfulTestProfile)
-<<<<<<< HEAD
-=======
         when(mockProgressResponse.phase1ProgressResponse.phase1TestsExpired).thenReturn(true)
->>>>>>> 010a2190
         when(mockDateFactory.nowLocalTimeZone).thenReturn(Now)
         when(mockProfile.expirationDate).thenReturn(OneHourAgo)
         when(mockOtRepository.updateGroupExpiryTime(eqTo(applicationId), any(), any())).thenReturnAsync()
@@ -148,11 +139,7 @@
       }
       "the new expiry date is more than 3 days ahead and the test was expired and not started" in new TestFixture {
         when(mockProfile.hasNotStartedYet).thenReturn(true)
-<<<<<<< HEAD
         when(mockProgressResponse.phase1ProgressResponse).thenReturn(new Phase1ProgressResponse(phase1TestsExpired = true))
-=======
-        when(mockProgressResponse.phase1ProgressResponse.phase1TestsExpired).thenReturn(true)
->>>>>>> 010a2190
 
         val result = getProgressStatusesToRemove(InMoreThanThreeDays, mockProfile, mockProgressResponse)
         result mustBe(Some(statusToRemoveWhenExpiryInMoreThanThreeDaysExpiredNotStarted))
