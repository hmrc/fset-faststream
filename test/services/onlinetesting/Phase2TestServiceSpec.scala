--- conflicted
+++ resolved
@@ -492,13 +492,8 @@
     val candidates = List(onlineTestApplication, onlineTestApplication2)
 
     val registeredMap = Map(
-<<<<<<< HEAD
       (registrations.head.userId, (onlineTestApplication, tokens.head, registrations.head)),
       (registrations.last.userId, (onlineTestApplication2, tokens.last, registrations.last))
-=======
-      registrations.head.userId -> ((onlineTestApplication, tokens.head, registrations.head)),
-      registrations.last.userId -> ((onlineTestApplication2, tokens.last, registrations.last))
->>>>>>> e2a44908
     )
 
     val invites = List(Invitation(userId = registrations.head.userId, email = "email@test.com", accessCode = "accessCode",
