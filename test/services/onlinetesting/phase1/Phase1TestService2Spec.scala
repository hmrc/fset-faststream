/*
 * Copyright 2019 HM Revenue & Customs
 *
 * Licensed under the Apache License, Version 2.0 (the "License");
 * you may not use this file except in compliance with the License.
 * You may obtain a copy of the License at
 *
 *     http://www.apache.org/licenses/LICENSE-2.0
 *
 * Unless required by applicable law or agreed to in writing, software
 * distributed under the License is distributed on an "AS IS" BASIS,
 * WITHOUT WARRANTIES OR CONDITIONS OF ANY KIND, either express or implied.
 * See the License for the specific language governing permissions and
 * limitations under the License.
 */

package services.onlinetesting.phase1

import akka.actor.ActorSystem
import config._
import connectors.ExchangeObjects._
import connectors.{ CSREmailClient, OnlineTestsGatewayClient }
import factories.{ DateTimeFactory, UUIDFactory }
import model.Commands.PostCode
import model.Exceptions.{ CannotFindTestByOrderId, ConnectorException }
import model.OnlineTestCommands._
import model.Phase1TestExamples._
import model.ProgressStatuses.{ toString => _, _ }
import model.exchange.PsiRealTimeResults
import model.persisted._
import model.stc.StcEventTypes.{ toString => _ }
import model.{ ProgressStatuses, _ }
import org.joda.time.{ DateTime, LocalDate }
import org.mockito.ArgumentMatchers.{ eq => eqTo, _ }
import org.mockito.Mockito._
import org.scalatest.PrivateMethodTester
import play.api.mvc.RequestHeader
import repositories.application.GeneralApplicationRepository
import repositories.contactdetails.ContactDetailsRepository
import repositories.onlinetesting.{ Phase1TestRepository, Phase1TestRepository2 }
import services.AuditService
import services.sift.ApplicationSiftService
import services.stc.StcEventServiceFixture
import testkit.MockitoImplicits._
import testkit.{ ExtendedTimeout, UnitSpec }
import uk.gov.hmrc.http.HeaderCarrier

import scala.concurrent.{ ExecutionContext, Future }

class Phase1TestService2Spec extends UnitSpec with ExtendedTimeout
  with PrivateMethodTester {
  implicit val ec: ExecutionContext = ExecutionContext.global
  val scheduleCompletionBaseUrl = "http://localhost:9284/fset-fast-stream/online-tests/phase1"

  val inventoryIds: Map[String, String] = Map[String, String](
  "test1" -> "test1-uuid",
  "test2" -> "test2-uuid",
  "test3" -> "test3-uuid",
  "test4"->"test4-uuid")

  def testIds(idx: Int): PsiTestIds =
    PsiTestIds(s"inventory-id-$idx", Option(s"assessment-id-$idx"), Option(s"report-id-$idx"), Option(s"norm-id-$idx"))

  val tests = Map[String, PsiTestIds](
    "test1" -> testIds(1),
    "test2" -> testIds(2),
    "test3" -> testIds(3),
    "test4" -> testIds(4)
  )

  val mockPhase1TestConfig = Phase1TestsConfig2(
    5, tests, List("test1", "test2", "test3", "test4"), List("test1", "test4")
  )
  val mockPhase2TestConfig = Phase2TestsConfig2(
    5, 90, tests, List("test1", "test4")
  )

  val mockNumericalTestsConfig2 = NumericalTestsConfig2(tests, List("test1"))

  val integrationConfig = TestIntegrationGatewayConfig(
    url = "",
    phase1Tests = mockPhase1TestConfig,
    phase2Tests = mockPhase2TestConfig,
    numericalTests = mockNumericalTestsConfig2,
    reportConfig = ReportConfig(1, 2, "en-GB"),
    candidateAppUrl = "http://localhost:9284",
    emailDomain = "test.com"
  )

  val preferredName = "Preferred\tName"
  val preferredNameSanitized = "Preferred Name"
  val lastName = ""
  val userId = "testUserId"
  val appId = "appId"

  val onlineTestApplication = OnlineTestApplication(applicationId = appId,
    applicationStatus = ApplicationStatus.SUBMITTED,
    userId = userId,
    testAccountId = "testAccountId",
    guaranteedInterview = false,
    needsOnlineAdjustments = false,
    needsAtVenueAdjustments = false,
    preferredName,
    lastName,
    None,
    None
  )

  def uuid: String = UUIDFactory.generateUUID()
  val orderId: String = uuid
  val accessCode = "fdkfdfj"
  val logonUrl = "http://localhost/logonUrl"
  val authenticateUrl = "http://localhost/authenticate"

  val invitationDate = DateTime.parse("2016-05-11")
  val startedDate = invitationDate.plusDays(1)
  val expirationDate = invitationDate.plusDays(5)

  val phase1Test = PsiTest(inventoryId = uuid, orderId = uuid, usedForResults = true,
  testUrl = authenticateUrl, invitationDate = invitationDate)

  val phase1TestProfile = Phase1TestProfile2(expirationDate, List(phase1Test))

  val candidate = model.Candidate(userId = "user123", applicationId = Some("appId123"), testAccountId = Some("testAccountId"),
    email = Some("test@test.com"), firstName = Some("Cid"),lastName = Some("Highwind"), preferredName = None,
    dateOfBirth = None, address = None, postCode = None, country = None,
    applicationRoute = None, applicationStatus = None
  )

  val postcode : Option[PostCode]= Some("WC2B 4")
  val emailContactDetails = "emailfjjfjdf@mailinator.com"
  val contactDetails = ContactDetails(outsideUk = false, Address("Aldwych road"), postcode, Some("UK"), emailContactDetails, "111111")

  val auditDetails = Map("userId" -> userId)
  val auditDetailsWithEmail = auditDetails + ("email" -> emailContactDetails)

  val connectorErrorMessage = "Error in connector"

  val result = OnlineTestCommands.PsiTestResult(status = "Completed", tScore = 23.9999d, raw = 66.9999d)

  val savedResult = persisted.PsiTestResult(tScore = 23.9999d, rawScore = 66.9999d, None)

  val applicationId = "31009ccc-1ac3-4d55-9c53-1908a13dc5e1"
  val expiredApplication = ExpiringOnlineTest(applicationId, userId, preferredName)
  val expiryReminder = NotificationExpiringOnlineTest(applicationId, userId, preferredName, expirationDate)
  val success = Future.successful(())

  "get online test" should {
    "return None if the application id does not exist" in new OnlineTest {
      when(otRepositoryMock2.getTestGroup(any())).thenReturnAsync(None)
      val result = phase1TestService.getTestGroup2("nonexistent-userid").futureValue
      result mustBe None
    }

    val validExpireDate = new DateTime(2016, 6, 9, 0, 0)

    "return a valid set of aggregated online test data if the user id is valid" in new OnlineTest {
      when(appRepositoryMock.findCandidateByUserId(any[String]))
        .thenReturnAsync(Some(candidate))

      when(otRepositoryMock2.getTestGroup(any[String]))
        .thenReturnAsync(Some(Phase1TestProfile2(expirationDate = validExpireDate, tests = List(phase1Test))))

      val result = phase1TestService.getTestGroup2("valid-userid").futureValue

      result.get.expirationDate must equal(validExpireDate)
    }
  }

  "register and invite application" should {
    "Invite to two tests and issue one email for GIS candidates" in new SuccessfulTestInviteFixture {
<<<<<<< HEAD
      when(otRepositoryMock2.getTestGroup(any[String])).thenReturn(Future.successful(Some(phase1TestProfile)))
=======
      when(otRepositoryMock2.getTestGroup(any[String])).thenReturnAsync(Some(phase1TestProfile))
      when(otRepositoryMock2.markTestAsInactive2(any[String])).thenReturnAsync()
      when(otRepositoryMock2.insertPsiTests(any[String], any[Phase1TestProfile2])).thenReturnAsync()

>>>>>>> d3457933
      val result = phase1TestService
        .registerAndInvite(List(onlineTestApplication.copy(guaranteedInterview = true)))

      result.futureValue mustBe unit

      verify(onlineTestsGatewayClientMock, times(2)).psiRegisterApplicant(any[RegisterCandidateRequest])
      verify(emailClientMock, times(1)).sendOnlineTestInvitation(
        eqTo(emailContactDetails), eqTo(preferredName), eqTo(expirationDate)
      )(any[HeaderCarrier])

      verify(auditServiceMock, times(2)).logEventNoRequest("UserRegisteredForOnlineTest", auditDetails)
      verify(auditServiceMock, times(1)).logEventNoRequest("OnlineTestInvitationEmailSent", auditDetailsWithEmail)
      verify(auditServiceMock, times(1)).logEventNoRequest("OnlineTestInvitationProcessComplete", auditDetails)
      verify(auditServiceMock, times(1)).logEventNoRequest("OnlineTestInvited", auditDetails)
      verify(auditServiceMock, times(5)).logEventNoRequest(any[String], any[Map[String, String]])
    }

    "Invite to 4 tests and issue one email for non-GIS candidates" in new SuccessfulTestInviteFixture {
<<<<<<< HEAD
      when(otRepositoryMock2.getTestGroup(any[String])).thenReturn(Future.successful(Some(phase1TestProfile)))
=======
      when(otRepositoryMock2.getTestGroup(any[String])).thenReturnAsync(Some(phase1TestProfile))
      when(otRepositoryMock2.markTestAsInactive2(any[String])).thenReturnAsync()
      when(otRepositoryMock2.insertPsiTests(any[String], any[Phase1TestProfile2])).thenReturnAsync()
>>>>>>> d3457933

      val result = phase1TestService
        .registerAndInvite(List(onlineTestApplication.copy(guaranteedInterview = false)))

      result.futureValue mustBe unit

      verify(onlineTestsGatewayClientMock, times(4)).psiRegisterApplicant(any[RegisterCandidateRequest])
      verify(emailClientMock, times(1)).sendOnlineTestInvitation(
        eqTo(emailContactDetails), eqTo(preferredName), eqTo(expirationDate)
      )(any[HeaderCarrier])

      verify(auditServiceMock, times(4)).logEventNoRequest("UserRegisteredForOnlineTest", auditDetails)
      verify(auditServiceMock, times(1)).logEventNoRequest("OnlineTestInvitationEmailSent", auditDetailsWithEmail)
      verify(auditServiceMock, times(1)).logEventNoRequest("OnlineTestInvitationProcessComplete", auditDetails)
      verify(auditServiceMock, times(1)).logEventNoRequest("OnlineTestInvited", auditDetails)
      verify(auditServiceMock, times(7)).logEventNoRequest(any[String], any[Map[String, String]])
    }

    "fail if registration fails" in new OnlineTest {
      when(onlineTestsGatewayClientMock.psiRegisterApplicant(any[RegisterCandidateRequest]))
        .thenReturn(Future.failed(new ConnectorException(connectorErrorMessage)))

      val result = phase1TestService.registerAndInvite(onlineTestApplication :: Nil)
      result.failed.futureValue mustBe a[ConnectorException]

      verify(auditServiceMock, times(0)).logEventNoRequest(any[String], any[Map[String, String]])
    }

    "fail, audit 'UserRegisteredForOnlineTest' and audit 'OnlineTestInvited' " +
      "if there is an exception retrieving the contact details" in new OnlineTest  {
<<<<<<< HEAD
      when(otRepositoryMock2.getTestGroup(any[String])).thenReturn(Future.successful(Some(phase1TestProfile)))
      when(otRepositoryMock2.insertOrUpdateTestGroup(any[String], any[Phase1TestProfile2]))
        .thenReturn(Future.successful(()))
      when(onlineTestsGatewayClientMock.psiRegisterApplicant(any[RegisterCandidateRequest]))
        .thenReturn(Future.successful(aoa))
=======
      when(otRepositoryMock2.getTestGroup(any[String])).thenReturnAsync(Some(phase1TestProfile))
      when(otRepositoryMock2.markTestAsInactive2(any[String])).thenReturnAsync()
      when(otRepositoryMock2.insertPsiTests(any[String], any[Phase1TestProfile2])).thenReturnAsync()
      when(onlineTestsGatewayClientMock.psiRegisterApplicant(any[RegisterCandidateRequest])).thenReturnAsync(aoa)
>>>>>>> d3457933

      when(cdRepositoryMock.find(anyString())).thenReturn(Future.failed(new Exception))

      val result = phase1TestService.registerAndInvite(List(onlineTestApplication))
      result.failed.futureValue mustBe an[Exception]

      verify(auditServiceMock, times(4)).logEventNoRequest("UserRegisteredForOnlineTest", auditDetails)
      verify(auditServiceMock, times(1)).logEventNoRequest("OnlineTestInvited", auditDetails)
      verify(auditServiceMock, times(5)).logEventNoRequest(any[String], any[Map[String, String]])
    }

    "fail, audit 'UserRegisteredForOnlineTest' and audit 'OnlineTestInvited'" +
      " if there is an exception sending the invitation email" in new OnlineTest {
<<<<<<< HEAD
      when(otRepositoryMock2.getTestGroup(any[String])).thenReturn(Future.successful(Some(phase1TestProfile)))
      when(otRepositoryMock2.insertOrUpdateTestGroup(any[String], any[Phase1TestProfile2]))
        .thenReturn(Future.successful(()))
      when(onlineTestsGatewayClientMock.psiRegisterApplicant(any[RegisterCandidateRequest]))
        .thenReturn(Future.successful(aoa))
=======
      when(otRepositoryMock2.getTestGroup(any[String])).thenReturnAsync(Some(phase1TestProfile))
      when(otRepositoryMock2.markTestAsInactive2(any[String])).thenReturnAsync()
      when(otRepositoryMock2.insertPsiTests(any[String], any[Phase1TestProfile2])).thenReturnAsync()
      when(onlineTestsGatewayClientMock.psiRegisterApplicant(any[RegisterCandidateRequest])).thenReturnAsync(aoa)
>>>>>>> d3457933

      when(cdRepositoryMock.find(userId)).thenReturnAsync(contactDetails)

      when(emailClientMock.sendOnlineTestInvitation(
        eqTo(emailContactDetails), eqTo(preferredName), eqTo(expirationDate)
      )(any[HeaderCarrier]))
        .thenReturn(Future.failed(new Exception))

      val result = phase1TestService.registerAndInvite(List(onlineTestApplication))
      result.failed.futureValue mustBe an[Exception]

      verify(auditServiceMock, times(4)).logEventNoRequest("UserRegisteredForOnlineTest", auditDetails)
      verify(auditServiceMock, times(1)).logEventNoRequest("OnlineTestInvited", auditDetails)
      verify(auditServiceMock, times(5)).logEventNoRequest(any[String], any[Map[String, String]])
    }

    "audit 'OnlineTestInvitationProcessComplete' on success" in new OnlineTest {
<<<<<<< HEAD
      when(onlineTestsGatewayClientMock.psiRegisterApplicant(any[RegisterCandidateRequest]))
        .thenReturn(Future.successful(aoa))
      when(otRepositoryMock2.getTestGroup(any[String])).thenReturn(Future.successful(Some(phase1TestProfile)))
      when(cdRepositoryMock.find(any[String])).thenReturn(Future.successful(contactDetails))
=======
      when(onlineTestsGatewayClientMock.psiRegisterApplicant(any[RegisterCandidateRequest])).thenReturnAsync(aoa)
      when(otRepositoryMock2.getTestGroup(any[String])).thenReturnAsync(Some(phase1TestProfile))
      when(otRepositoryMock2.markTestAsInactive2(any[String])).thenReturnAsync()
      when(otRepositoryMock2.insertPsiTests(any[String], any[Phase1TestProfile2])).thenReturnAsync()
      when(cdRepositoryMock.find(any[String])).thenReturnAsync(contactDetails)
>>>>>>> d3457933
      when(emailClientMock.sendOnlineTestInvitation(
        eqTo(emailContactDetails), eqTo(preferredName), eqTo(expirationDate))(
        any[HeaderCarrier]
      )).thenReturnAsync()
      when(otRepositoryMock2.insertOrUpdateTestGroup(any[String], any[Phase1TestProfile2]))
        .thenReturnAsync()

      val result = phase1TestService.registerAndInvite(List(onlineTestApplication))
      result.futureValue mustBe unit

      verify(emailClientMock, times(1)).sendOnlineTestInvitation(
        eqTo(emailContactDetails), eqTo(preferredName), eqTo(expirationDate)
      )(any[HeaderCarrier])

      verify(auditServiceMock, times(4)).logEventNoRequest("UserRegisteredForOnlineTest", auditDetails)
      verify(auditServiceMock, times(1)).logEventNoRequest("OnlineTestInvitationEmailSent", auditDetailsWithEmail)
      verify(auditServiceMock, times(1)).logEventNoRequest("OnlineTestInvitationProcessComplete", auditDetails)
      verify(auditServiceMock, times(1)).logEventNoRequest("OnlineTestInvited", auditDetails)
      verify(auditServiceMock, times(7)).logEventNoRequest(any[String], any[Map[String, String]])
    }
  }

  "mark as started" should {
    "change progress to started" in new OnlineTest {
      when(otRepositoryMock2.updateTestStartTime(any[String], any[DateTime])).thenReturnAsync()
      when(otRepositoryMock2.getTestGroupByOrderId(anyString()))
        .thenReturnAsync(Phase1TestGroupWithUserIds2("appId123", userId, phase1TestProfile))
      when(otRepositoryMock2.updateProgressStatus("appId123", ProgressStatuses.PHASE1_TESTS_STARTED))
        .thenReturnAsync()

      phase1TestService.markAsStarted2(orderId).futureValue

      verify(otRepositoryMock2).updateProgressStatus("appId123", ProgressStatuses.PHASE1_TESTS_STARTED)
    }
  }

  "mark as completed" should {
    "change progress to completed if there are all tests completed and the test profile hasn't expired" in new OnlineTest {
      when(otRepositoryMock2.updateTestCompletionTime2(any[String], any[DateTime])).thenReturnAsync()
      val phase1Tests: Phase1TestProfile2 = phase1TestProfile.copy(
        tests = phase1TestProfile.tests.map(t => t.copy(orderId = orderId, completedDateTime = Some(DateTime.now()))),
        expirationDate = DateTime.now().plusDays(2)
      )
      when(otRepositoryMock2.getTestProfileByOrderId(anyString()))
        .thenReturnAsync(phase1Tests)
      when(otRepositoryMock2.getTestGroupByOrderId(anyString()))
        .thenReturnAsync(Phase1TestGroupWithUserIds2("appId123", userId, phase1Tests))
      when(otRepositoryMock2.updateProgressStatus("appId123", ProgressStatuses.PHASE1_TESTS_COMPLETED))
        .thenReturnAsync()

      phase1TestService.markAsCompleted2(orderId).futureValue

      verify(otRepositoryMock2).updateProgressStatus("appId123", ProgressStatuses.PHASE1_TESTS_COMPLETED)
    }
  }

  "store real time results" should {
    "handle not finding an application for the given order id" in new OnlineTest {
      when(otRepositoryMock2.getApplicationIdForOrderId(any[String], any[String])).thenReturnAsync(None)

      val result = phase1TestService.storeRealTimeResults(orderId, realTimeResults)

      val exception = result.failed.futureValue
      exception mustBe an[CannotFindTestByOrderId]
      exception.getMessage mustBe s"Application not found for test for orderId=$orderId"
    }

    "handle not finding a test profile for the given order id" in new OnlineTest {
      when(otRepositoryMock2.getApplicationIdForOrderId(any[String], any[String])).thenReturnAsync(Some(appId))

      when(otRepositoryMock2.getTestProfileByOrderId(any[String])).thenReturn(Future.failed(
        CannotFindTestByOrderId(s"Cannot find test group by orderId=$orderId")
      ))

      val result = phase1TestService.storeRealTimeResults(orderId, realTimeResults)

      val exception = result.failed.futureValue
      exception mustBe an[CannotFindTestByOrderId]
      exception.getMessage mustBe s"Cannot find test group by orderId=$orderId"
    }

    "handle not finding the test group when checking to update the progress status" in new OnlineTest {
      when(otRepositoryMock2.getApplicationIdForOrderId(any[String], any[String])).thenReturnAsync(Some(appId))

      val phase1Tests: Phase1TestProfile2 = phase1TestProfile.copy(
        tests = phase1TestProfile.tests.map(t => t.copy(orderId = orderId, completedDateTime = Some(DateTime.now()))),
        expirationDate = DateTime.now().plusDays(2)
      )

      when(otRepositoryMock2.getTestProfileByOrderId(any[String])).thenReturnAsync(phase1Tests)
      when(otRepositoryMock2.insertTestResult2(any[String], any[PsiTest], any[model.persisted.PsiTestResult])).thenReturnAsync()
      when(otRepositoryMock2.getTestGroup(any[String])).thenReturnAsync(None)

      val result = phase1TestService.storeRealTimeResults(orderId, realTimeResults)

      val exception = result.failed.futureValue
      exception mustBe an[Exception]
      exception.getMessage mustBe s"No test profile returned for $appId"

      verify(otRepositoryMock2, never()).updateTestCompletionTime2(any[String], any[DateTime])
      verify(otRepositoryMock2, never()).updateProgressStatus(any[String], any[ProgressStatuses.ProgressStatus])
    }

    "process the real time results and update the progress status" in new OnlineTest {
      when(otRepositoryMock2.getApplicationIdForOrderId(any[String], any[String])).thenReturnAsync(Some(appId))

      val phase1Tests: Phase1TestProfile2 = phase1TestProfile.copy(
        tests = phase1TestProfile.tests.map(t => t.copy(orderId = orderId, completedDateTime = Some(DateTime.now()))),
        expirationDate = DateTime.now().plusDays(2)
      )

      when(otRepositoryMock2.getTestProfileByOrderId(any[String])).thenReturnAsync(phase1Tests)
      when(otRepositoryMock2.insertTestResult2(any[String], any[PsiTest], any[model.persisted.PsiTestResult])).thenReturnAsync()

      val phase1TestProfile2 = Phase1TestProfile2(expirationDate = now, tests = List(firstPsiTest, secondPsiTest, thirdPsiTest, fourthPsiTest))
      when(otRepositoryMock2.getTestGroup(any[String])).thenReturnAsync(Some(phase1TestProfile2))
      when(otRepositoryMock2.updateProgressStatus(any[String], any[ProgressStatuses.ProgressStatus])).thenReturnAsync()

      phase1TestService.storeRealTimeResults(orderId, realTimeResults).futureValue

      verify(otRepositoryMock2, never()).updateTestCompletionTime2(any[String], any[DateTime])
      verify(otRepositoryMock2, times(1)).updateProgressStatus(any[String], eqTo(ProgressStatuses.PHASE1_TESTS_RESULTS_RECEIVED))
    }

    "process the real time results, mark the test as completed and update the progress status" in new OnlineTest {
      when(otRepositoryMock2.getApplicationIdForOrderId(any[String], any[String])).thenReturnAsync(Some(appId))

      val phase1TestsNotCompleted: Phase1TestProfile2 = phase1TestProfile.copy(
        tests = phase1TestProfile.tests.map(t => t.copy(orderId = orderId)),
        expirationDate = DateTime.now().plusDays(2)
      )

      when(otRepositoryMock2.getTestProfileByOrderId(any[String])).thenReturnAsync(phase1TestsNotCompleted)
      when(otRepositoryMock2.insertTestResult2(any[String], any[PsiTest], any[model.persisted.PsiTestResult])).thenReturnAsync()
      when(otRepositoryMock2.updateTestCompletionTime2(any[String], any[DateTime])).thenReturnAsync()

      val phase1TestsCompleted: Phase1TestProfile2 = phase1TestProfile.copy(
        tests = phase1TestProfile.tests.map(t => t.copy(orderId = orderId, completedDateTime = Some(DateTime.now()))),
        expirationDate = DateTime.now().plusDays(2)
      )

      val phase1TestGroupWithUserIds2 = Phase1TestGroupWithUserIds2(applicationId = "appId", userId = "userId", testGroup = phase1TestsCompleted)

      when(otRepositoryMock2.getTestGroupByOrderId(any[String])).thenReturnAsync(phase1TestGroupWithUserIds2)

      when(otRepositoryMock2.updateProgressStatus(any[String], eqTo(ProgressStatuses.PHASE1_TESTS_COMPLETED))).thenReturnAsync()

      val phase1TestProfile2 = Phase1TestProfile2(expirationDate = now, tests = List(firstPsiTest, secondPsiTest, thirdPsiTest, fourthPsiTest))
      when(otRepositoryMock2.getTestGroup(any[String])).thenReturnAsync(Some(phase1TestProfile2))
      when(otRepositoryMock2.updateProgressStatus(any[String], eqTo(ProgressStatuses.PHASE1_TESTS_RESULTS_RECEIVED))).thenReturnAsync()

      phase1TestService.storeRealTimeResults(orderId, realTimeResults).futureValue

      verify(otRepositoryMock2, times(1)).updateTestCompletionTime2(any[String], any[DateTime])
      verify(otRepositoryMock2, times(1)).updateProgressStatus(any[String], eqTo(ProgressStatuses.PHASE1_TESTS_COMPLETED))
      verify(otRepositoryMock2, times(1)).updateProgressStatus(any[String], eqTo(ProgressStatuses.PHASE1_TESTS_RESULTS_RECEIVED))
    }
  }

  trait OnlineTest {
    implicit val hc: HeaderCarrier = HeaderCarrier()
    implicit val rh: RequestHeader = mock[RequestHeader]
    implicit val now: DateTime = DateTime.now

    val appRepositoryMock = mock[GeneralApplicationRepository]
    val cdRepositoryMock = mock[ContactDetailsRepository]
    val otRepositoryMock = mock[Phase1TestRepository]
    val otRepositoryMock2 = mock[Phase1TestRepository2]
    val onlineTestsGatewayClientMock = mock[OnlineTestsGatewayClient]
    val emailClientMock = mock[CSREmailClient]
    val auditServiceMock = mock[AuditService]
    val tokenFactoryMock = mock[UUIDFactory]
    val onlineTestInvitationDateFactoryMock = mock[DateTimeFactory]
    val siftServiceMock = mock[ApplicationSiftService]

    def aoa = AssessmentOrderAcknowledgement(
      customerId = "cust-id", receiptId = "receipt-id", orderId = orderId, testLaunchUrl = authenticateUrl,status =
        AssessmentOrderAcknowledgement.acknowledgedStatus, statusDetails = "", statusDate = LocalDate.now())

    when(tokenFactoryMock.generateUUID()).thenReturn(uuid)
    when(onlineTestInvitationDateFactoryMock.nowLocalTimeZone).thenReturn(invitationDate)
    when(otRepositoryMock2.resetTestProfileProgresses(any[String], any[List[ProgressStatus]]))
      .thenReturnAsync()

    val realTimeResults = PsiRealTimeResults(tScore = 10.0, rawScore = 20.0, reportUrl = None)

    val phase1TestService = new Phase1TestService2 with StcEventServiceFixture {
      override val delaySecsBetweenRegistrations = 0
      val appRepository = appRepositoryMock
      val cdRepository = cdRepositoryMock
      val testRepository = otRepositoryMock
      val onlineTestsGatewayClient = onlineTestsGatewayClientMock
      val emailClient = emailClientMock
      val auditService = auditServiceMock
      val tokenFactory = tokenFactoryMock
      val dateTimeFactory = onlineTestInvitationDateFactoryMock
      val eventService = eventServiceMock
      val actor = ActorSystem()
      val siftService = siftServiceMock

      override val testRepository2 = otRepositoryMock2
      override val integrationGatewayConfig = integrationConfig
    }
  }

  trait SuccessfulTestInviteFixture extends OnlineTest {

    when(onlineTestsGatewayClientMock.psiRegisterApplicant(any[RegisterCandidateRequest]))
      .thenReturnAsync(aoa)
    when(cdRepositoryMock.find(any[String])).thenReturnAsync(contactDetails)
    when(emailClientMock.sendOnlineTestInvitation(
      eqTo(emailContactDetails), eqTo(preferredName), eqTo(expirationDate))(
      any[HeaderCarrier]
    )).thenReturnAsync()
    when(otRepositoryMock2.insertOrUpdateTestGroup(any[String], any[Phase1TestProfile2]))
      .thenReturnAsync()
    when(otRepositoryMock2.resetTestProfileProgresses(any[String], any[List[ProgressStatus]]))
      .thenReturnAsync()
  }
}<|MERGE_RESOLUTION|>--- conflicted
+++ resolved
@@ -169,14 +169,9 @@
 
   "register and invite application" should {
     "Invite to two tests and issue one email for GIS candidates" in new SuccessfulTestInviteFixture {
-<<<<<<< HEAD
       when(otRepositoryMock2.getTestGroup(any[String])).thenReturn(Future.successful(Some(phase1TestProfile)))
-=======
       when(otRepositoryMock2.getTestGroup(any[String])).thenReturnAsync(Some(phase1TestProfile))
-      when(otRepositoryMock2.markTestAsInactive2(any[String])).thenReturnAsync()
-      when(otRepositoryMock2.insertPsiTests(any[String], any[Phase1TestProfile2])).thenReturnAsync()
-
->>>>>>> d3457933
+
       val result = phase1TestService
         .registerAndInvite(List(onlineTestApplication.copy(guaranteedInterview = true)))
 
@@ -195,13 +190,7 @@
     }
 
     "Invite to 4 tests and issue one email for non-GIS candidates" in new SuccessfulTestInviteFixture {
-<<<<<<< HEAD
-      when(otRepositoryMock2.getTestGroup(any[String])).thenReturn(Future.successful(Some(phase1TestProfile)))
-=======
       when(otRepositoryMock2.getTestGroup(any[String])).thenReturnAsync(Some(phase1TestProfile))
-      when(otRepositoryMock2.markTestAsInactive2(any[String])).thenReturnAsync()
-      when(otRepositoryMock2.insertPsiTests(any[String], any[Phase1TestProfile2])).thenReturnAsync()
->>>>>>> d3457933
 
       val result = phase1TestService
         .registerAndInvite(List(onlineTestApplication.copy(guaranteedInterview = false)))
@@ -232,19 +221,9 @@
 
     "fail, audit 'UserRegisteredForOnlineTest' and audit 'OnlineTestInvited' " +
       "if there is an exception retrieving the contact details" in new OnlineTest  {
-<<<<<<< HEAD
-      when(otRepositoryMock2.getTestGroup(any[String])).thenReturn(Future.successful(Some(phase1TestProfile)))
-      when(otRepositoryMock2.insertOrUpdateTestGroup(any[String], any[Phase1TestProfile2]))
-        .thenReturn(Future.successful(()))
-      when(onlineTestsGatewayClientMock.psiRegisterApplicant(any[RegisterCandidateRequest]))
-        .thenReturn(Future.successful(aoa))
-=======
       when(otRepositoryMock2.getTestGroup(any[String])).thenReturnAsync(Some(phase1TestProfile))
-      when(otRepositoryMock2.markTestAsInactive2(any[String])).thenReturnAsync()
-      when(otRepositoryMock2.insertPsiTests(any[String], any[Phase1TestProfile2])).thenReturnAsync()
+      when(otRepositoryMock2.insertOrUpdateTestGroup(any[String], any[Phase1TestProfile2])).thenReturnAsync(())
       when(onlineTestsGatewayClientMock.psiRegisterApplicant(any[RegisterCandidateRequest])).thenReturnAsync(aoa)
->>>>>>> d3457933
-
       when(cdRepositoryMock.find(anyString())).thenReturn(Future.failed(new Exception))
 
       val result = phase1TestService.registerAndInvite(List(onlineTestApplication))
@@ -257,18 +236,11 @@
 
     "fail, audit 'UserRegisteredForOnlineTest' and audit 'OnlineTestInvited'" +
       " if there is an exception sending the invitation email" in new OnlineTest {
-<<<<<<< HEAD
-      when(otRepositoryMock2.getTestGroup(any[String])).thenReturn(Future.successful(Some(phase1TestProfile)))
+      when(otRepositoryMock2.getTestGroup(any[String])).thenReturnAsync(Some(phase1TestProfile))
       when(otRepositoryMock2.insertOrUpdateTestGroup(any[String], any[Phase1TestProfile2]))
-        .thenReturn(Future.successful(()))
+        .thenReturnAsync(())
       when(onlineTestsGatewayClientMock.psiRegisterApplicant(any[RegisterCandidateRequest]))
-        .thenReturn(Future.successful(aoa))
-=======
-      when(otRepositoryMock2.getTestGroup(any[String])).thenReturnAsync(Some(phase1TestProfile))
-      when(otRepositoryMock2.markTestAsInactive2(any[String])).thenReturnAsync()
-      when(otRepositoryMock2.insertPsiTests(any[String], any[Phase1TestProfile2])).thenReturnAsync()
-      when(onlineTestsGatewayClientMock.psiRegisterApplicant(any[RegisterCandidateRequest])).thenReturnAsync(aoa)
->>>>>>> d3457933
+        .thenReturnAsync(aoa)
 
       when(cdRepositoryMock.find(userId)).thenReturnAsync(contactDetails)
 
@@ -286,18 +258,9 @@
     }
 
     "audit 'OnlineTestInvitationProcessComplete' on success" in new OnlineTest {
-<<<<<<< HEAD
-      when(onlineTestsGatewayClientMock.psiRegisterApplicant(any[RegisterCandidateRequest]))
-        .thenReturn(Future.successful(aoa))
-      when(otRepositoryMock2.getTestGroup(any[String])).thenReturn(Future.successful(Some(phase1TestProfile)))
-      when(cdRepositoryMock.find(any[String])).thenReturn(Future.successful(contactDetails))
-=======
       when(onlineTestsGatewayClientMock.psiRegisterApplicant(any[RegisterCandidateRequest])).thenReturnAsync(aoa)
       when(otRepositoryMock2.getTestGroup(any[String])).thenReturnAsync(Some(phase1TestProfile))
-      when(otRepositoryMock2.markTestAsInactive2(any[String])).thenReturnAsync()
-      when(otRepositoryMock2.insertPsiTests(any[String], any[Phase1TestProfile2])).thenReturnAsync()
       when(cdRepositoryMock.find(any[String])).thenReturnAsync(contactDetails)
->>>>>>> d3457933
       when(emailClientMock.sendOnlineTestInvitation(
         eqTo(emailContactDetails), eqTo(preferredName), eqTo(expirationDate))(
         any[HeaderCarrier]
