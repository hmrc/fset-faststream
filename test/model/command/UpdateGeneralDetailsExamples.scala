/*
 * Copyright 2016 HM Revenue & Customs
 *
 * Licensed under the Apache License, Version 2.0 (the "License");
 * you may not use this file except in compliance with the License.
 * You may obtain a copy of the License at
 *
 *     http://www.apache.org/licenses/LICENSE-2.0
 *
 * Unless required by applicable law or agreed to in writing, software
 * distributed under the License is distributed on an "AS IS" BASIS,
 * WITHOUT WARRANTIES OR CONDITIONS OF ANY KIND, either express or implied.
 * See the License for the specific language governing permissions and
 * limitations under the License.
 */

package model.command

import org.joda.time.LocalDate
import model.AddressExamples._
import model.FastPassDetails

object UpdateGeneralDetailsExamples {
  val CandidateContactDetailsUK = UpdateGeneralDetails("John", "Doe", "johnd", "johndoe@test.com", LocalDate.now().minusYears(20),
<<<<<<< HEAD
    outsideUk = false, FullAddress, Some("A1 B23"), "1234567890", FastPassDetails(applicable = false))
=======
    outsideUk = false, FullAddress, Some("A1 B23"), "1234567890", Some(true))
>>>>>>> 94f74ed5
}<|MERGE_RESOLUTION|>--- conflicted
+++ resolved
@@ -22,9 +22,5 @@
 
 object UpdateGeneralDetailsExamples {
   val CandidateContactDetailsUK = UpdateGeneralDetails("John", "Doe", "johnd", "johndoe@test.com", LocalDate.now().minusYears(20),
-<<<<<<< HEAD
-    outsideUk = false, FullAddress, Some("A1 B23"), "1234567890", FastPassDetails(applicable = false))
-=======
-    outsideUk = false, FullAddress, Some("A1 B23"), "1234567890", Some(true))
->>>>>>> 94f74ed5
+    outsideUk = false, FullAddress, Some("A1 B23"), "1234567890", FastPassDetails(applicable = false), Some(true))
 }