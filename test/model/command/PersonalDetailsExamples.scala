/*
 * Copyright 2017 HM Revenue & Customs
 *
 * Licensed under the Apache License, Version 2.0 (the "License");
 * you may not use this file except in compliance with the License.
 * You may obtain a copy of the License at
 *
 *     http://www.apache.org/licenses/LICENSE-2.0
 *
 * Unless required by applicable law or agreed to in writing, software
 * distributed under the License is distributed on an "AS IS" BASIS,
 * WITHOUT WARRANTIES OR CONDITIONS OF ANY KIND, either express or implied.
 * See the License for the specific language governing permissions and
 * limitations under the License.
 */

package model.command

import factories.DateTimeFactory
import model.Address
import model.persisted.PersonalDetails
import org.joda.time.LocalDate

object PersonalDetailsExamples {

  val completeGeneralDetails = GeneralDetails("TestName", "TestSurname", "Jo Test", "jo@go.sx", LocalDate.parse("1972-11-23"),
    outsideUk = false, Address("Test street"), None, None, None, "098762532", None, None, None)

<<<<<<< HEAD
  val completed = PersonalDetails("firstname", "lastname", "preferedname", DateTimeFactory.nowLocalDate, Some(false))
=======
  val personalDetails = PersonalDetails("TestName", "TestSurname", "Jo Test", LocalDate.parse("1972-11-23"), edipCompleted = None)
>>>>>>> 6fc73d20
}<|MERGE_RESOLUTION|>--- conflicted
+++ resolved
@@ -26,9 +26,6 @@
   val completeGeneralDetails = GeneralDetails("TestName", "TestSurname", "Jo Test", "jo@go.sx", LocalDate.parse("1972-11-23"),
     outsideUk = false, Address("Test street"), None, None, None, "098762532", None, None, None)
 
-<<<<<<< HEAD
   val completed = PersonalDetails("firstname", "lastname", "preferedname", DateTimeFactory.nowLocalDate, Some(false))
-=======
   val personalDetails = PersonalDetails("TestName", "TestSurname", "Jo Test", LocalDate.parse("1972-11-23"), edipCompleted = None)
->>>>>>> 6fc73d20
 }