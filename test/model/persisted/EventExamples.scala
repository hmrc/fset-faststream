--- conflicted
+++ resolved
@@ -29,18 +29,11 @@
   val LocationAll = Location("All")
   val LocationLondon = Location("London")
   val LocationNewcastle = Location("Newcastle")
-<<<<<<< HEAD
-=======
-  val EventsNew = List(
-    Event(id = "1", eventType = EventType.FSAC, description = "PDFS FSB", location = LocationLondon,
-      venue = VenueLondon, date = LocalDate.now(), capacity = 67, minViableAttendees = 60,
-      attendeeSafetyMargin = 10, startTime = LocalTime.now(), endTime = LocalTime.now().plusHours(3), skillRequirements = Map(),
-      sessions = List()),
->>>>>>> c61d184f
 
   val e1 = Event(id = "1", eventType = EventType.FSAC, description = "PDFS FSB", location = LocationLondon,
     venue = VenueLondon, date = LocalDate.now(), capacity = 67, minViableAttendees = 60,
-    attendeeSafetyMargin = 10, startTime = LocalTime.now(), endTime = LocalTime.now().plusHours(3), skillRequirements = Map())
+    attendeeSafetyMargin = 10, startTime = LocalTime.now(), endTime = LocalTime.now().plusHours(3), skillRequirements = Map(),
+    sessions = List())
 
   val EventsNew = List(
     e1,
