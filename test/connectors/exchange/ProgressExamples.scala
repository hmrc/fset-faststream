--- conflicted
+++ resolved
@@ -16,34 +16,7 @@
 
 package connectors.exchange
 
-<<<<<<< HEAD
 import models.{ Phase1TestProgress, Phase2TestProgress, Phase3TestProgress, Progress }
-
-object ProgressExamples {
-  val InitialProgress = Progress(false, false, false, false, false, false, false, false, false, false, false,
-    Phase1TestProgress(phase1TestsInvited = false,
-      phase1TestsStarted = false,
-      phase1TestsCompleted = false,
-      phase1TestsExpired = false,
-      phase1TestsResultsReady = false,
-      phase1TestsResultsReceived = false
-    ),
-    Phase2TestProgress(phase2TestsInvited = false,
-      phase2TestsStarted = false,
-      phase2TestsCompleted = false,
-      phase2TestsExpired = false,
-      phase2TestsResultsReady = false,
-      phase2TestsResultsReceived = false
-    ),
-    Phase3TestProgress(phase3TestsInvited = false,
-      phase3TestsStarted = false,
-      phase3TestsCompleted = false,
-      phase3TestsExpired = false,
-      phase3TestsResultsReady = false,
-      phase3TestsResultsReceived = false
-    ),
-=======
-import models.{ Phase1TestProgress, Phase2TestProgress, Progress }
 
 object ProgressExamples {
   val InitialProgress = Progress(false, false, false, false, false, false, false, false, false, false, false,
@@ -51,40 +24,29 @@
       false, false, false, false),
     phase2TestProgress = Phase2TestProgress(false, false, false, false, false, false,
       false, false, false, false),
->>>>>>> 340c801b
+    phase3TestProgress = Phase3TestProgress(phase3TestsInvited = false,
+      phase3TestsStarted = false,
+      phase3TestsCompleted = false,
+      phase3TestsExpired = false,
+      phase3TestsResultsReady = false,
+      phase3TestsResultsReceived = false
+    ),
     false,
     AssessmentScores(false, false),
     AssessmentCentre(false, false, false)
   )
   val FullProgress = Progress(true, true, true, true, true, true, true, true, true, true, true,
-<<<<<<< HEAD
-    Phase1TestProgress(phase1TestsInvited = true,
-      phase1TestsStarted = true,
-      phase1TestsCompleted = true,
-      phase1TestsExpired = true,
-      phase1TestsResultsReady = true,
-      phase1TestsResultsReceived = true
-    ),
-    Phase2TestProgress(phase2TestsInvited = true,
-      phase2TestsStarted = true,
-      phase2TestsCompleted = true,
-      phase2TestsExpired = true,
-      phase2TestsResultsReady = true,
-      phase2TestsResultsReceived = true
-    ),
-    Phase3TestProgress(phase3TestsInvited = true,
+    phase1TestProgress = Phase1TestProgress(true, true, true, true, true, true,
+      true, true, true, true),
+    phase2TestProgress = Phase2TestProgress(true, true, true, true, true, true,
+      true, true, true, true),
+    phase3TestProgress = Phase3TestProgress(phase3TestsInvited = true,
       phase3TestsStarted = true,
       phase3TestsCompleted = true,
       phase3TestsExpired = true,
       phase3TestsResultsReady = true,
       phase3TestsResultsReceived = true
     ),
-=======
-    phase1TestProgress = Phase1TestProgress(true, true, true, true, true, true,
-      true, true, true, true),
-    phase2TestProgress = Phase2TestProgress(true, true, true, true, true, true,
-      true, true, true, true),
->>>>>>> 340c801b
     true,
     AssessmentScores(true, true),
     AssessmentCentre(true, true, true)
