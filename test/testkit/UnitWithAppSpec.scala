--- conflicted
+++ resolved
@@ -18,34 +18,24 @@
 
 import akka.stream.Materializer
 import com.kenshoo.play.metrics.PlayModule
-<<<<<<< HEAD
+import org.scalatest.TestSuite
 import org.scalatest.concurrent.ScalaFutures
 import org.scalatestplus.play.guice.GuiceOneAppPerSuite
-import org.scalatestplus.play.{ OneAppPerSuite, PlaySpec }
-=======
-import org.scalatest.TestSuite
-import org.scalatest.concurrent.ScalaFutures
-import org.scalatestplus.play.OneAppPerSuite
->>>>>>> 506938ae
-import play.api.{ Application, Play }
 import play.api.inject.guice.GuiceApplicationBuilder
 import play.api.libs.json.{ JsValue, Json, Writes }
 import play.api.mvc.Results
 import play.api.test.{ FakeHeaders, FakeRequest }
+import play.api.{ Application, Play }
 import play.modules.reactivemongo.ReactiveMongoHmrcModule
 
 /**
   * Common base class for all controller tests
   */
-<<<<<<< HEAD
-abstract class UnitWithAppSpec extends UnitSpec with GuiceOneAppPerSuite with Results with FutureHelper {
-=======
 abstract class UnitWithAppSpec extends UnitSpec with WithAppSpec
 
 abstract class ScalaMockUnitWithAppSpec extends ScalaMockUnitSpec with WithAppSpec
 
-trait WithAppSpec extends OneAppPerSuite with Results with FutureHelper with ScalaFutures { this: TestSuite =>
->>>>>>> 506938ae
+trait WithAppSpec extends GuiceOneAppPerSuite with Results with FutureHelper with ScalaFutures { this: TestSuite =>
   val AppId = "AppId"
   val UserId = "UserId"
 
@@ -65,27 +55,3 @@
   def fakeRequest = FakeRequest()
 
 }
-<<<<<<< HEAD
-
-class ScalaMockUnitWithAppSpec extends ScalaMockUnitSpec with GuiceOneAppPerSuite with Results with FutureHelper {
-
-  val AppId = "AppId"
-  val UserId = "UserId"
-
-  override implicit lazy val app: Application = new GuiceApplicationBuilder()
-    .disable[PlayModule]
-    .disable[ReactiveMongoHmrcModule]
-    .build
-
-  implicit def mat: Materializer = Play.materializer(app)
-
-  // Suppress logging during tests
-  def additionalConfig = Map("logger.application" -> "ERROR")
-
-  def fakeRequest[T](request: T)(implicit tjs: Writes[T]): FakeRequest[JsValue] =
-    FakeRequest("", "", FakeHeaders(), Json.toJson(request)).withHeaders("Content-Type" -> "application/json")
-
-  def fakeRequest = FakeRequest()
-}
-=======
->>>>>>> 506938ae
