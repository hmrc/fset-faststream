/*
 * Copyright 2016 HM Revenue & Customs
 *
 * Licensed under the Apache License, Version 2.0 (the "License");
 * you may not use this file except in compliance with the License.
 * You may obtain a copy of the License at
 *
 *     http://www.apache.org/licenses/LICENSE-2.0
 *
 * Unless required by applicable law or agreed to in writing, software
 * distributed under the License is distributed on an "AS IS" BASIS,
 * WITHOUT WARRANTIES OR CONDITIONS OF ANY KIND, either express or implied.
 * See the License for the specific language governing permissions and
 * limitations under the License.
 */

package mocks.application

import model.ApplicationRoute.ApplicationRoute
import model.ApplicationStatus.ApplicationStatus
import model.AssessmentScheduleCommands.{ ApplicationForAssessmentAllocation, ApplicationForAssessmentAllocationResult }
import model.Commands._
import model.EvaluationResults.AssessmentRuleCategoryResult
import model.Exceptions.ApplicationNotFound
import model.OnlineTestCommands.OnlineTestApplication
import model._
import model.command._
import model.persisted._
import model.report._
import org.joda.time.{ DateTime, LocalDate }
import repositories.application.GeneralApplicationRepository
import scheduler.fixer.FixBatch

import scala.collection.mutable
import scala.concurrent.Future

object DocumentRootInMemoryRepository extends DocumentRootInMemoryRepository

/**
 * @deprecated Please use Mockito
 */
// scalastyle:off number.of.methods
class DocumentRootInMemoryRepository extends GeneralApplicationRepository {

  override def find(applicationIds: List[String]): Future[List[Candidate]] = ???

  override def find(applicationId: String): Future[Option[Candidate]] = ???

  override def create(userId: String, frameworkId: String, applicationRoute:ApplicationRoute): Future[ApplicationResponse] = {

    val applicationId = java.util.UUID.randomUUID().toString
    val applicationCreated = ApplicationResponse(applicationId, "CREATED", ApplicationRoute.Faststream, userId,
      ProgressResponse(applicationId), None)

    inMemoryRepo += applicationId -> applicationCreated
    Future.successful(applicationCreated)
  }

  override def findProgress(applicationId: String): Future[ProgressResponse] = applicationId match {
    case "1111-1234" => Future.failed(new ApplicationNotFound(applicationId))
    case _ => Future.successful(ProgressResponse(applicationId, true))
  }

  val inMemoryRepo = new mutable.HashMap[String, ApplicationResponse]

  override def findByUserId(userId: String, frameworkId: String): Future[ApplicationResponse] = userId match {
    case "invalidUser" => Future.failed(new ApplicationNotFound("invalidUser"))
    case _ =>
      val applicationId = "1111-1111"
      val applicationCreated = ApplicationResponse(applicationId, "CREATED", ApplicationRoute.Faststream, userId,
        ProgressResponse(applicationId), None)
      Future.successful(applicationCreated)
  }

  override def findApplicationsForAssessmentAllocation(locations: List[String], start: Int,
    end: Int): Future[ApplicationForAssessmentAllocationResult] = {
    Future.successful(ApplicationForAssessmentAllocationResult(List(ApplicationForAssessmentAllocation("firstName", "lastName", "userId1",
      "applicationId1", "No", DateTime.now)), 1))
  }

  override def findStatus(applicationId: String): Future[ApplicationStatusDetails] = Future.successful(
    ApplicationStatusDetails("", ApplicationRoute.Faststream))

  override def submit(applicationId: String): Future[Unit] = Future.successful(Unit)

  override def withdraw(applicationId: String, reason: WithdrawApplication): Future[Unit] = Future.successful(Unit)

  override def updateQuestionnaireStatus(applicationId: String, sectionKey: String): Future[Unit] = Future.successful(Unit)

  override def preview(applicationId: String): Future[Unit] = Future.successful(Unit)

  override def findByCriteria(firstOrPreferredName: Option[String],
    lastName: Option[String], dateOfBirth: Option[LocalDate],
    userIds: List[String] = List.empty): Future[List[Candidate]] = Future.successful(List.empty[Candidate])

  override def findCandidateByUserId(userId: String): Future[Option[Candidate]] = Future.successful(None)

<<<<<<< HEAD
  override def candidateProgressReportNotWithdrawn(frameworkId: String): Future[List[CandidateProgressReportItem]] =
    candidateProgressReport(frameworkId)

  override def candidateProgressReport(frameworkId: String): Future[List[CandidateProgressReportItem]] = Future.successful(List(
    CandidateProgressReportItem("", "", Some("registered"),
      List(SchemeType.DigitalAndTechnology, SchemeType.Commercial), None, None, None, None, None, None, None, None, None, None, None))
  )

  override def diversityReport(frameworkId: String): Future[List[ApplicationForDiversityReport]] = ???

  override def onlineTestPassMarkReport(frameworkId: String): Future[List[ApplicationForOnlineTestPassMarkReport]] = ???

  override def adjustmentReport(frameworkId: String): Future[List[AdjustmentReportItem]] =
    Future.successful(
      List(
        AdjustmentReportItem("1", Some("11"), Some("John"), Some("Smith"), Some("Spiderman"), None, None, Some("Yes"),
          Some(ApplicationStatus.SUBMITTED), Some("Need help for online tests"), Some("Need help at the venue"),
          Some("Yes"), Some("A wooden leg"),
          Some(Adjustments(Some(List("etrayTimeExtension")),Some(true),Some(AdjustmentDetail(Some(55),None,None)),None)),None),
        AdjustmentReportItem("2", Some("22"), Some("Jones"), Some("Batman"), None, None, None, None,
          Some(ApplicationStatus.PHASE1_TESTS), None, Some("Need help at the venue"), None, None,
          Some(Adjustments(Some(List("etrayTimeExtension")),Some(true),Some(AdjustmentDetail(Some(55),None,None)),None)),None),
        AdjustmentReportItem("3", Some("33"), Some("Kathrine"), Some("Jones"), Some("Supergirl"), None, None, None,
          Some(ApplicationStatus.PHASE1_TESTS_PASSED), Some("Need help for online tests"), None,
          Some("Yes"), Some("A glass eye"),
          Some(Adjustments(Some(List("etrayTimeExtension")),Some(true),Some(AdjustmentDetail(Some(55),None,None)),None)),None)
      )
    )

=======
>>>>>>> 8c023a5f
  override def findApplicationIdsByLocation(location: String): Future[List[String]] = Future.successful(List())

  override def confirmAdjustments(applicationId: String, data: Adjustments): Future[Unit] = Future.successful(Unit)

  override def findAdjustments(applicationId: String): Future[Option[Adjustments]] =
    Future.successful(
      Some(Adjustments(Some(List("etrayTimeExtension")), Some(true), Some(AdjustmentDetail(Some(5))), None))
    )

  override def updateAdjustmentsComment(applicationId: String, adjustmentsComment: AdjustmentsComment): Future[Unit] = Future.successful(Unit)

  override def findAdjustmentsComment(applicationId: String): Future[AdjustmentsComment] =
    Future.successful(AdjustmentsComment("comment"))

  override def removeAdjustmentsComment(applicationId: String): Future[Unit] = Future.successful(Unit)

  override def rejectAdjustment(applicationId: String): Future[Unit] = Future.successful(Unit)

  override def findFailedTestForNotification(failedTestType: FailedTestType): Future[Option[NotificationFailedTest]] = {
    Future.successful(Some(NotificationFailedTest("31009ccc-1ac3-4d55-9c53-1908a13dc5e1", "fbb466a3-13a3-4dd0-93d6-9dfa764a5555", "George")))
  }

  override def gisByApplication(applicationId: String): Future[Boolean] = ???

  override def allocationExpireDateByApplicationId(applicationId: String): Future[Option[LocalDate]] = ???

  override def updateStatus(applicationId: String, applicationStatus: ApplicationStatus): Future[Unit] = ???

  override def applicationsWithAssessmentScoresAccepted(frameworkId: String): Future[List[ApplicationPreferences]] = ???

  override def nextAssessmentCentrePassedOrFailedApplication(): Future[Option[ApplicationForNotification]] = ???

  override def applicationsPassedInAssessmentCentre(frameworkId: String): Future[List[ApplicationPreferencesWithTestResults]] = ???

  override def fix(application: Candidate, issue: FixBatch): Future[Option[Candidate]] = ???

  override def getApplicationsToFix(issue: FixBatch): Future[List[Candidate]] = ???

  def nextApplicationReadyForAssessmentScoreEvaluation(currentPassmarkVersion: String): Future[Option[String]] = ???

  def saveAssessmentScoreEvaluation(applicationId: String, passmarkVersion: String, evaluationResult: AssessmentRuleCategoryResult,
    newApplicationStatus: ApplicationStatus): Future[Unit] = ???

  def addProgressStatusAndUpdateAppStatus(appId: String, progressStatus: ProgressStatuses.ProgressStatus): Future[Unit] = ???

  def removeProgressStatuses(appId: String, progressStatuses: List[ProgressStatuses.ProgressStatus]): Future[Unit] = ???

  def getOnlineTestApplication(appId: String): Future[Option[OnlineTestApplication]] = ???

  def fixDataByRemovingETray(appId: String): Future[Unit] = ???
}<|MERGE_RESOLUTION|>--- conflicted
+++ resolved
@@ -95,38 +95,6 @@
 
   override def findCandidateByUserId(userId: String): Future[Option[Candidate]] = Future.successful(None)
 
-<<<<<<< HEAD
-  override def candidateProgressReportNotWithdrawn(frameworkId: String): Future[List[CandidateProgressReportItem]] =
-    candidateProgressReport(frameworkId)
-
-  override def candidateProgressReport(frameworkId: String): Future[List[CandidateProgressReportItem]] = Future.successful(List(
-    CandidateProgressReportItem("", "", Some("registered"),
-      List(SchemeType.DigitalAndTechnology, SchemeType.Commercial), None, None, None, None, None, None, None, None, None, None, None))
-  )
-
-  override def diversityReport(frameworkId: String): Future[List[ApplicationForDiversityReport]] = ???
-
-  override def onlineTestPassMarkReport(frameworkId: String): Future[List[ApplicationForOnlineTestPassMarkReport]] = ???
-
-  override def adjustmentReport(frameworkId: String): Future[List[AdjustmentReportItem]] =
-    Future.successful(
-      List(
-        AdjustmentReportItem("1", Some("11"), Some("John"), Some("Smith"), Some("Spiderman"), None, None, Some("Yes"),
-          Some(ApplicationStatus.SUBMITTED), Some("Need help for online tests"), Some("Need help at the venue"),
-          Some("Yes"), Some("A wooden leg"),
-          Some(Adjustments(Some(List("etrayTimeExtension")),Some(true),Some(AdjustmentDetail(Some(55),None,None)),None)),None),
-        AdjustmentReportItem("2", Some("22"), Some("Jones"), Some("Batman"), None, None, None, None,
-          Some(ApplicationStatus.PHASE1_TESTS), None, Some("Need help at the venue"), None, None,
-          Some(Adjustments(Some(List("etrayTimeExtension")),Some(true),Some(AdjustmentDetail(Some(55),None,None)),None)),None),
-        AdjustmentReportItem("3", Some("33"), Some("Kathrine"), Some("Jones"), Some("Supergirl"), None, None, None,
-          Some(ApplicationStatus.PHASE1_TESTS_PASSED), Some("Need help for online tests"), None,
-          Some("Yes"), Some("A glass eye"),
-          Some(Adjustments(Some(List("etrayTimeExtension")),Some(true),Some(AdjustmentDetail(Some(55),None,None)),None)),None)
-      )
-    )
-
-=======
->>>>>>> 8c023a5f
   override def findApplicationIdsByLocation(location: String): Future[List[String]] = Future.successful(List())
 
   override def confirmAdjustments(applicationId: String, data: Adjustments): Future[Unit] = Future.successful(Unit)
