--- conflicted
+++ resolved
@@ -160,11 +160,7 @@
 
   override def resetApplicationAllocationStatus(applicationId: String, eventType: EventType): Future[Unit] = ???
 
-<<<<<<< HEAD
   override def setFailedToAttendAssessmentStatus(applicationId: String, eventType: EventType): Future[Unit] = ???
-=======
-  override def getCurrentSchemeStatus(applicationId: String): Future[Seq[SchemeEvaluationResult]] = ???
 
   override def withdrawScheme(applicationId: String, schemeWithdraw: WithdrawScheme, schemeStatus: (WithdrawScheme) => Seq[SchemeEvaluationResult]) = ???
->>>>>>> d786f427
 }