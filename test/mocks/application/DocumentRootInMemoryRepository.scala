/*
 * Copyright 2016 HM Revenue & Customs
 *
 * Licensed under the Apache License, Version 2.0 (the "License");
 * you may not use this file except in compliance with the License.
 * You may obtain a copy of the License at
 *
 *     http://www.apache.org/licenses/LICENSE-2.0
 *
 * Unless required by applicable law or agreed to in writing, software
 * distributed under the License is distributed on an "AS IS" BASIS,
 * WITHOUT WARRANTIES OR CONDITIONS OF ANY KIND, either express or implied.
 * See the License for the specific language governing permissions and
 * limitations under the License.
 */

package mocks.application

import model.ApplicationStatus.ApplicationStatus
import model.AssessmentScheduleCommands.{ ApplicationForAssessmentAllocation, ApplicationForAssessmentAllocationResult }
import model.Commands._
import model.command._
import model.EvaluationResults.AssessmentRuleCategoryResult
import model.Exceptions.ApplicationNotFound
<<<<<<< HEAD
import model.OnlineTestCommands.OnlineTestApplication
=======
import model.OnlineTestCommands.{OnlineTestApplication, Phase1TestProfile}
>>>>>>> 82ba138d
import model._
import model.report.{ApplicationForOnlineTestPassMarkReportItem, CandidateProgressReport}
import org.joda.time.{DateTime, LocalDate}
import model.persisted.ApplicationForNotification
import model.report.CandidateProgressReport
import org.joda.time.{ DateTime, LocalDate }
import repositories.application.GeneralApplicationRepository

import scala.collection.mutable
import scala.concurrent.Future
object DocumentRootInMemoryRepository extends DocumentRootInMemoryRepository

/**
 * @deprecated Please use Mockito
 */
// scalastyle:off number.of.methods
class DocumentRootInMemoryRepository extends GeneralApplicationRepository {

  override def find(applicationIds: List[String]): Future[List[Candidate]] = ???

  override def find(applicationId: String): Future[Option[Candidate]] = ???

  override def create(userId: String, frameworkId: String): Future[ApplicationResponse] = {

    val applicationId = java.util.UUID.randomUUID().toString
    val applicationCreated = ApplicationResponse(applicationId, "CREATED", userId,
      ProgressResponse(applicationId), None)

    inMemoryRepo += applicationId -> applicationCreated
    Future.successful(applicationCreated)
  }

  override def findProgress(applicationId: String): Future[ProgressResponse] = applicationId match {
    case "1111-1234" => Future.failed(new ApplicationNotFound(applicationId))
    case _ => Future.successful(ProgressResponse(applicationId, true))
  }

  val inMemoryRepo = new mutable.HashMap[String, ApplicationResponse]

  override def findByUserId(userId: String, frameworkId: String): Future[ApplicationResponse] = userId match {
    case "invalidUser" => Future.failed(new ApplicationNotFound("invalidUser"))
    case _ =>
      val applicationId = "1111-1111"
      val applicationCreated = ApplicationResponse(applicationId, "CREATED", userId,
        ProgressResponse(applicationId), None)
      Future.successful(applicationCreated)
  }

  override def findApplicationsForAssessmentAllocation(locations: List[String], start: Int,
    end: Int): Future[ApplicationForAssessmentAllocationResult] = {
    Future.successful(ApplicationForAssessmentAllocationResult(List(ApplicationForAssessmentAllocation("firstName", "lastName", "userId1",
      "applicationId1", "No", DateTime.now)), 1))
  }

  override def findStatus(applicationId: String): Future[ApplicationStatusDetails] = Future.successful(ApplicationStatusDetails(""))

  override def submit(applicationId: String): Future[Unit] = Future.successful(Unit)

  override def withdraw(applicationId: String, reason: WithdrawApplication): Future[Unit] = Future.successful(Unit)

  override def updateQuestionnaireStatus(applicationId: String, sectionKey: String): Future[Unit] = Future.successful(Unit)

  override def preview(applicationId: String): Future[Unit] = Future.successful(Unit)

  override def findByCriteria(firstOrPreferredName: Option[String],
    lastName: Option[String], dateOfBirth: Option[LocalDate],
    userIds: List[String] = List.empty): Future[List[Candidate]] = Future.successful(List.empty[Candidate])

  override def applicationsReport(frameworkId: String): Future[List[(String, IsNonSubmitted, PreferencesWithContactDetails)]] = {
    val app1 = ("user1", true, PreferencesWithContactDetails(Some("John"), Some("Smith"), Some("Jo"),
      Some("user1@email.com"), None, Some("location1"), Some("location1Scheme1"), Some("location1Scheme2"), Some("location2"),
      Some("location2Scheme1"), Some("location2Scheme2"), None, Some("2016-12-25 13:00:14")))
    val app2 = ("user2", true, PreferencesWithContactDetails(Some("John"), Some("Smith"), Some("Jo"),
      None, None, None, None, None, None, None, None, None, None))
    Future.successful(app1 :: app2 :: Nil)
  }

  override def findCandidateByUserId(userId: String): Future[Option[Candidate]] = Future.successful(None)

  override def candidateProgressReportNotWithdrawn(frameworkId: String): Future[List[CandidateProgressReport]] =
    candidateProgressReport(frameworkId)

  override def candidateProgressReport(frameworkId: String): Future[List[CandidateProgressReport]] = Future.successful(List(
    CandidateProgressReport("", Some("registered"),
      List(SchemeType.DigitalAndTechnology, SchemeType.Commercial), None, None, None, None, None, None, None, None, None, None))
  )

<<<<<<< HEAD
  /*final case class AdjustmentReport(
                                     //userId: String,
                                     //applicationId: Option[String],
                                     //firstName: Option[String],
                                     //lastName: Option[String],
                                     //: Option[String],
                                     //email: Option[String],
                                     //telephone: Option[String],
                                     gis: Option[String],
                                     applicationStatus: Option[String],
                                     needsSupportForOnlineAssessmentDescription: Option[String],
                                     needsSupportAtVenueDescription: Option[String],
                                     hasDisability: Option[String],
                                     hasDisabilityDescription: Option[String])*/
=======
  override def onlineTestPassMarkReport(frameworkId: String): Future[List[ApplicationForOnlineTestPassMarkReportItem]] = ???

>>>>>>> 82ba138d
  override def adjustmentReport(frameworkId: String): Future[List[AdjustmentReport]] =
    Future.successful(
      List(
        AdjustmentReport("1", Some("11"), Some("John"), Some("Smith"), Some("Spiderman"), None, None, Some("Yes"),
          Some(ApplicationStatus.SUBMITTED), Some("Need help for online tests"), Some("Need help at the venue"),
          Some("Yes"), Some("A wooden leg")),
        AdjustmentReport("2", Some("22"), Some("Jones"), Some("Batman"), None, None, None, None,
          Some(ApplicationStatus.PHASE1_TESTS), None, Some("Need help at the venue"), None, None),
        AdjustmentReport("3", Some("33"), Some("Kathrine"), Some("Jones"), Some("Supergirl"), None, None, None,
          Some(ApplicationStatus.PHASE1_TESTS_PASSED), Some("Need help for online tests"), None,
          Some("Yes"), Some("A glass eye"))
      )
    )

  override def findApplicationIdsByLocation(location: String): Future[List[String]] = Future.successful(List())

  override def confirmAdjustment(applicationId: String, data: AdjustmentManagement): Future[Unit] = Future.successful(Unit)

  override def rejectAdjustment(applicationId: String): Future[Unit] = Future.successful(Unit)

  override def candidatesAwaitingAllocation(frameworkId: String): Future[List[CandidateAwaitingAllocation]] =
    Future.successful(
      List(
        CandidateAwaitingAllocation("1", "John", "Smith", "Spiderman", "London", Some("Some adjustments"), new LocalDate(1988, 1, 21)),
        CandidateAwaitingAllocation("2", "James", "Jones", "Batman", "Bournemouth", Some("Some adjustments"), new LocalDate(1992, 11, 30)),
        CandidateAwaitingAllocation("3", "Katherine", "Jones", "Supergirl", "Queer Camel", None, new LocalDate(1990, 2, 12))
      )
    )

  override def gisByApplication(userId: String): Future[Boolean] = ???

  override def overallReportNotWithdrawnWithPersonalDetails(frameworkId: String): Future[List[ReportWithPersonalDetails]] = ???

  override def allocationExpireDateByApplicationId(applicationId: String): Future[Option[LocalDate]] = ???

  override def updateStatus(applicationId: String, applicationStatus: ApplicationStatus): Future[Unit] = ???

  override def applicationsWithAssessmentScoresAccepted(frameworkId: String): Future[List[ApplicationPreferences]] = ???

  override def allApplicationAndUserIds(frameworkId: String): Future[List[PersonalDetailsAdded]] = ???

  override def nextAssessmentCentrePassedOrFailedApplication(): Future[Option[ApplicationForNotification]] = ???

  override def applicationsPassedInAssessmentCentre(frameworkId: String): Future[List[ApplicationPreferencesWithTestResults]] = ???

  def nextApplicationReadyForAssessmentScoreEvaluation(currentPassmarkVersion: String): Future[Option[String]] = ???

  def saveAssessmentScoreEvaluation(applicationId: String, passmarkVersion: String, evaluationResult: AssessmentRuleCategoryResult,
    newApplicationStatus: ApplicationStatus): Future[Unit] = ???

  def addProgressStatusAndUpdateAppStatus(appId: String, progressStatus: ProgressStatuses.ProgressStatus): Future[Unit] = ???

  def removeProgressStatuses(appId: String, progressStatuses: List[ProgressStatuses.ProgressStatus]): Future[Unit] = ???

  def getOnlineTestApplication(appId: String): Future[Option[OnlineTestApplication]] = ???
}<|MERGE_RESOLUTION|>--- conflicted
+++ resolved
@@ -22,11 +22,7 @@
 import model.command._
 import model.EvaluationResults.AssessmentRuleCategoryResult
 import model.Exceptions.ApplicationNotFound
-<<<<<<< HEAD
-import model.OnlineTestCommands.OnlineTestApplication
-=======
 import model.OnlineTestCommands.{OnlineTestApplication, Phase1TestProfile}
->>>>>>> 82ba138d
 import model._
 import model.report.{ApplicationForOnlineTestPassMarkReportItem, CandidateProgressReport}
 import org.joda.time.{DateTime, LocalDate}
@@ -114,25 +110,8 @@
       List(SchemeType.DigitalAndTechnology, SchemeType.Commercial), None, None, None, None, None, None, None, None, None, None))
   )
 
-<<<<<<< HEAD
-  /*final case class AdjustmentReport(
-                                     //userId: String,
-                                     //applicationId: Option[String],
-                                     //firstName: Option[String],
-                                     //lastName: Option[String],
-                                     //: Option[String],
-                                     //email: Option[String],
-                                     //telephone: Option[String],
-                                     gis: Option[String],
-                                     applicationStatus: Option[String],
-                                     needsSupportForOnlineAssessmentDescription: Option[String],
-                                     needsSupportAtVenueDescription: Option[String],
-                                     hasDisability: Option[String],
-                                     hasDisabilityDescription: Option[String])*/
-=======
   override def onlineTestPassMarkReport(frameworkId: String): Future[List[ApplicationForOnlineTestPassMarkReportItem]] = ???
 
->>>>>>> 82ba138d
   override def adjustmentReport(frameworkId: String): Future[List[AdjustmentReport]] =
     Future.successful(
       List(
