/*
 * Copyright 2016 HM Revenue & Customs
 *
 * Licensed under the Apache License, Version 2.0 (the "License");
 * you may not use this file except in compliance with the License.
 * You may obtain a copy of the License at
 *
 *     http://www.apache.org/licenses/LICENSE-2.0
 *
 * Unless required by applicable law or agreed to in writing, software
 * distributed under the License is distributed on an "AS IS" BASIS,
 * WITHOUT WARRANTIES OR CONDITIONS OF ANY KIND, either express or implied.
 * See the License for the specific language governing permissions and
 * limitations under the License.
 */

package mocks.application


import model.Commands._
import model._
import model.persisted._
import model.report._
import org.joda.time.LocalDate
import repositories.application.ReportingRepository

import scala.concurrent.Future

object ReportingInMemoryRepository extends ReportingInMemoryRepository

/**
  * @deprecated Please use Mockito
  */
class ReportingInMemoryRepository extends ReportingRepository {

  override def applicationsReport(frameworkId: String): Future[List[(String, IsNonSubmitted, PreferencesWithContactDetails)]] = {
    val app1 = ("user1", true, PreferencesWithContactDetails(Some("John"), Some("Smith"), Some("Jo"),
      Some("user1@email.com"), None, Some("location1"), Some("location1Scheme1"), Some("location1Scheme2"), Some("location2"),
      Some("location2Scheme1"), Some("location2Scheme2"), None, Some("2016-12-25 13:00:14")))
    val app2 = ("user2", true, PreferencesWithContactDetails(Some("John"), Some("Smith"), Some("Jo"),
      None, None, None, None, None, None, None, None, None, None))
    Future.successful(app1 :: app2 :: Nil)
  }

  override def candidateProgressReportNotWithdrawn(frameworkId: String): Future[List[CandidateProgressReportItem]] =
    candidateProgressReport(frameworkId)

  override def candidateProgressReport(frameworkId: String): Future[List[CandidateProgressReportItem]] = Future.successful(List(
    CandidateProgressReportItem("","", Some("registered"),
<<<<<<< HEAD
      List(SchemeType.DigitalAndTechnology, SchemeType.Commercial), None, None, None, None, None, None, None,
      None, None, None, None, ApplicationRoute.Faststream))
=======
      List(SchemeType.DigitalAndTechnology, SchemeType.Commercial), None, None, None, None, None, None, None, None, None, None,
      None, None, None))
>>>>>>> f439c353
  )

  override def diversityReport(frameworkId: String): Future[List[ApplicationForDiversityReport]] = ???

  override def onlineTestPassMarkReport(frameworkId: String): Future[List[ApplicationForOnlineTestPassMarkReport]] = ???

  override def adjustmentReport(frameworkId: String): Future[List[AdjustmentReportItem]] =
    Future.successful(
      List(
        AdjustmentReportItem("1", Some("11"), Some("John"), Some("Smith"), Some("Spiderman"), None, None, Some("Yes"),
          Some(ApplicationStatus.SUBMITTED), Some("Need help for online tests"), Some("Need help at the venue"),
          Some("Yes"), Some("A wooden leg"),
          Some(Adjustments(Some(List("etrayTimeExtension")),Some(true),Some(AdjustmentDetail(Some(55),None,None)),None)),None),
        AdjustmentReportItem("2", Some("22"), Some("Jones"), Some("Batman"), None, None, None, None,
          Some(ApplicationStatus.PHASE1_TESTS), None, Some("Need help at the venue"), None, None,
          Some(Adjustments(Some(List("etrayTimeExtension")),Some(true),Some(AdjustmentDetail(Some(55),None,None)),None)),None),
        AdjustmentReportItem("3", Some("33"), Some("Kathrine"), Some("Jones"), Some("Supergirl"), None, None, None,
          Some(ApplicationStatus.PHASE1_TESTS_PASSED), Some("Need help for online tests"), None,
          Some("Yes"), Some("A glass eye"),
          Some(Adjustments(Some(List("etrayTimeExtension")),Some(true),Some(AdjustmentDetail(Some(55),None,None)),None)),None)
      )
    )

  override def allApplicationAndUserIds(frameworkId: String): Future[List[PersonalDetailsAdded]] = ???

  override def candidatesAwaitingAllocation(frameworkId: String): Future[List[CandidateAwaitingAllocation]] =
    Future.successful(
      List(
        CandidateAwaitingAllocation("1", "John", "Smith", "Spiderman", "London", Some("Some adjustments"), new LocalDate(1988, 1, 21)),
        CandidateAwaitingAllocation("2", "James", "Jones", "Batman", "Bournemouth", Some("Some adjustments"), new LocalDate(1992, 11, 30)),
        CandidateAwaitingAllocation("3", "Katherine", "Jones", "Supergirl", "Queer Camel", None, new LocalDate(1990, 2, 12))
      )
    )

  override def overallReportNotWithdrawnWithPersonalDetails(frameworkId: String): Future[List[ReportWithPersonalDetails]] = ???

}<|MERGE_RESOLUTION|>--- conflicted
+++ resolved
@@ -47,13 +47,8 @@
 
   override def candidateProgressReport(frameworkId: String): Future[List[CandidateProgressReportItem]] = Future.successful(List(
     CandidateProgressReportItem("","", Some("registered"),
-<<<<<<< HEAD
-      List(SchemeType.DigitalAndTechnology, SchemeType.Commercial), None, None, None, None, None, None, None,
-      None, None, None, None, ApplicationRoute.Faststream))
-=======
       List(SchemeType.DigitalAndTechnology, SchemeType.Commercial), None, None, None, None, None, None, None, None, None, None,
-      None, None, None))
->>>>>>> f439c353
+      None, None, ApplicationRoute.Faststream))
   )
 
   override def diversityReport(frameworkId: String): Future[List[ApplicationForDiversityReport]] = ???
