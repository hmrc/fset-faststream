/*
 * Copyright 2017 HM Revenue & Customs
 *
 * Licensed under the Apache License, Version 2.0 (the "License");
 * you may not use this file except in compliance with the License.
 * You may obtain a copy of the License at
 *
 *     http://www.apache.org/licenses/LICENSE-2.0
 *
 * Unless required by applicable law or agreed to in writing, software
 * distributed under the License is distributed on an "AS IS" BASIS,
 * WITHOUT WARRANTIES OR CONDITIONS OF ANY KIND, either express or implied.
 * See the License for the specific language governing permissions and
 * limitations under the License.
 */

package controllers

import config.TestFixtureBase
import mocks.application.DocumentRootInMemoryRepository
import model.EvaluationResults.Green
import model.command.WithdrawApplication
import model.exchange.{ CandidateEligibleForEvent, CandidatesEligibleForEventResponse }
import model.persisted.{ PassmarkEvaluation, SchemeEvaluationResult }
import model.{ ApplicationRoute, SchemeId }
import org.joda.time.DateTime
import org.mockito.ArgumentMatchers.{ eq => eqTo, _ }
import org.mockito.Mockito._
import play.api.libs.json.Json
import play.api.mvc._
import play.api.test.Helpers._
import play.api.test.{ FakeHeaders, FakeRequest, Helpers }
import repositories.application.GeneralApplicationRepository
import repositories.fileupload.FileUploadMongoRepository
import services.AuditService
import services.application.ApplicationService
import services.assessmentcentre.AssessmentCentreService
import services.onlinetesting.phase3.EvaluatePhase3ResultService
import testkit.UnitWithAppSpec
import uk.gov.hmrc.play.http.HeaderCarrier

import scala.concurrent.Future
import scala.language.postfixOps

class ApplicationControllerSpec extends UnitWithAppSpec {

  val ApplicationId = "1111-1111"
  val aWithdrawApplicationRequest = WithdrawApplication("Something", Some("Else"), "Candidate")
  val auditDetails = Map("applicationId" -> ApplicationId, "withdrawRequest" -> aWithdrawApplicationRequest.toString)

  "Create Application" must {
    "create an application" in new TestFixture {
      val result = TestApplicationController.createApplication(createApplicationRequest(
        s"""
           |{
           |  "userId":"1234",
           |  "frameworkId":"FASTSTREAM-2016",
           |  "applicationRoute":"${ApplicationRoute.Faststream}"
           |}
        """.stripMargin
      ))
      val jsonResponse = contentAsJson(result)

      (jsonResponse \ "applicationStatus").as[String] mustBe "CREATED"
      (jsonResponse \ "userId").as[String] mustBe "1234"

      verify(mockAuditService).logEvent(eqTo("ApplicationCreated"))(any[HeaderCarrier], any[RequestHeader])
    }

    "return a system error on invalid json" in new TestFixture {
      val result =
        TestApplicationController.createApplication(createApplicationRequest(
          s"""
             |{
             |  "some":"1234",
             |  "other":"FASTTRACK-2015"
             |}
          """.stripMargin
        ))

      status(result) mustBe BAD_REQUEST
    }
  }

  "Application Progress" must {
    "return the progress of an application" in new TestFixture {
      val result = TestApplicationController.applicationProgress(ApplicationId)(applicationProgressRequest(ApplicationId)).run
      val jsonResponse = contentAsJson(result)

      (jsonResponse \ "applicationId").as[String] mustBe ApplicationId
      (jsonResponse \ "personalDetails").as[Boolean] mustBe true

      status(result) mustBe OK
    }

    "return a system error when applicationId doesn't exists" in new TestFixture {
      val result = TestApplicationController.applicationProgress("1111-1234")(applicationProgressRequest("1111-1234")).run

      status(result) mustBe NOT_FOUND
    }
  }

  "Find application" must {
    "return the application" in new TestFixture {
      val result = TestApplicationController.findApplication(
        "validUser",
        "validFramework"
      )(findApplicationRequest("validUser", "validFramework")).run
      val jsonResponse = contentAsJson(result)

      (jsonResponse \ "applicationId").as[String] mustBe ApplicationId
      (jsonResponse \ "applicationStatus").as[String] mustBe "CREATED"
      (jsonResponse \ "userId").as[String] mustBe "validUser"

      status(result) mustBe OK
    }

    "return a system error when application doesn't exists" in new TestFixture {
      val result = TestApplicationController.findApplication(
        "invalidUser",
        "invalidFramework"
      )(findApplicationRequest("invalidUser", "invalidFramework")).run

      status(result) mustBe NOT_FOUND
    }
  }

  "Withdraw application" must {
    "withdraw the application" in new TestFixture {
      val result = TestApplicationController.withdrawApplication("1111-1111")(withdrawApplicationRequest("1111-1111")(
        s"""
           |{
           |  "reason":"Something",
           |  "otherReason":"Else",
           |  "withdrawer":"Candidate"
           |}
        """.stripMargin
      ))
      status(result) mustBe OK
    }
  }

  "Preview application" must {
    "mark the application as previewed" in new TestFixture {
      val result = TestApplicationController.preview(ApplicationId)(previewApplicationRequest(ApplicationId)(
        s"""
           |{
           |  "flag": true
           |}
        """.stripMargin
      ))
      status(result) mustBe OK
      verify(mockAuditService).logEvent(eqTo("ApplicationPreviewed"))(any[HeaderCarrier], any[RequestHeader])
    }
  }

  "Get Scheme Results" must {
    "return the scheme results for an application" in new TestFixture {
      val resultToSave = List(SchemeEvaluationResult(SchemeId("DigitalAndTechnology"), Green.toString))
      val evaluation = PassmarkEvaluation("version1", None, resultToSave, "version2", None)
      when(mockPassmarkService.getPassmarkEvaluation(any[String])).thenReturn(Future.successful(evaluation))

      val result = TestApplicationController.getPhase3Results(ApplicationId)(getPhase3ResultsRequest(ApplicationId)).run
      val jsonResponse = contentAsJson(result)

      jsonResponse mustBe Json.toJson(resultToSave)
      status(result) mustBe OK
    }

    "Return a 404 if no results are found for the application Id" in new TestFixture {
      val result = TestApplicationController.applicationProgress("1111-1234")(applicationProgressRequest("1111-1234")).run
      status(result) mustBe NOT_FOUND
    }
  }

<<<<<<< HEAD
=======
  "Find candidates eligible for event allocation" must {

    val mockApplicationService = mock[ApplicationService]
    val mockAuditService = mock[AuditService]
    val mockPassmarkService = mock[EvaluatePhase3ResultService]
    val mockAppRepository = mock[GeneralApplicationRepository]
    val mockAssessmentCentreService = mock[AssessmentCentreService]
    val mockFileUploadRepository = mock[FileUploadMongoRepository]

    object MyTestApplicationController extends ApplicationController {
      override val appRepository: GeneralApplicationRepository = mockAppRepository
      override val auditService: AuditService = mockAuditService
      override val applicationService: ApplicationService = mockApplicationService
      override val passmarkService: EvaluatePhase3ResultService = mockPassmarkService
      override val assessmentCentreService: AssessmentCentreService = mockAssessmentCentreService
      override val uploadRepository: FileUploadMongoRepository = mockFileUploadRepository
    }

    "handle no candidates" in new TestFixture {
      when(mockAppRepository.findCandidatesEligibleForEventAllocation(any[List[String]]))
        .thenReturn(Future.successful(CandidatesEligibleForEventResponse(List.empty, 0)))

      val result = MyTestApplicationController.findCandidatesEligibleForEventAllocation("London")(
      findCandidatesEligibleForEventAllocationRequest("london")).run
      val jsonResponse = contentAsJson(result)

      (jsonResponse \ "candidates").as[List[CandidateEligibleForEvent]] mustBe List.empty
      (jsonResponse \ "totalCandidates").as[Int] mustBe 0

      status(result) mustBe OK
    }

    "handle candidates" in new TestFixture {
      val candidate = CandidateEligibleForEvent(applicationId = "appId", firstName = "Joe", lastName = "Bloggs",
        needsAdjustment = true, dateReady = DateTime.now())
      when(mockAppRepository.findCandidatesEligibleForEventAllocation(any[List[String]]))
        .thenReturn(Future.successful(CandidatesEligibleForEventResponse(List(candidate), 1)))

      val result = MyTestApplicationController.findCandidatesEligibleForEventAllocation("London")(
      findCandidatesEligibleForEventAllocationRequest("london")).run
      val jsonResponse = contentAsJson(result)

      (jsonResponse \ "candidates").as[List[CandidateEligibleForEvent]] mustBe List(candidate)
      (jsonResponse \ "totalCandidates").as[Int] mustBe 1

      status(result) mustBe OK
    }
  }

>>>>>>> 65d20021
  trait TestFixture extends TestFixtureBase {
    val mockApplicationService = mock[ApplicationService]
    val mockPassmarkService = mock[EvaluatePhase3ResultService]
    val mockAssessmentCentreService = mock[AssessmentCentreService]
    val mockFileUploadRepository = mock[FileUploadMongoRepository]

    when(mockApplicationService.withdraw(eqTo(ApplicationId), eqTo(aWithdrawApplicationRequest))(any[HeaderCarrier], any[RequestHeader]))
      .thenReturn(Future.successful(()))

    object TestApplicationController extends ApplicationController {
      override val appRepository: GeneralApplicationRepository = DocumentRootInMemoryRepository
      override val auditService: AuditService = mockAuditService
      override val applicationService: ApplicationService = mockApplicationService
      override val passmarkService: EvaluatePhase3ResultService = mockPassmarkService
      override val assessmentCentreService: AssessmentCentreService = mockAssessmentCentreService
      override val uploadRepository: FileUploadMongoRepository = mockFileUploadRepository
    }

    def applicationProgressRequest(applicationId: String) = {
      FakeRequest(Helpers.GET, controllers.routes.ApplicationController.applicationProgress(applicationId).url, FakeHeaders(), "")
        .withHeaders("Content-Type" -> "application/json")
    }

    def findApplicationRequest(userId: String, frameworkId: String) = {
      FakeRequest(Helpers.GET, controllers.routes.ApplicationController.findApplication(userId, frameworkId).url, FakeHeaders(), "")
        .withHeaders("Content-Type" -> "application/json")
    }

    def createApplicationRequest(jsonString: String) = {
      val json = Json.parse(jsonString)
      FakeRequest(Helpers.PUT, controllers.routes.ApplicationController.createApplication().url, FakeHeaders(), json)
        .withHeaders("Content-Type" -> "application/json")
    }

    def withdrawApplicationRequest(applicationId: String)(jsonString: String) = {
      val json = Json.parse(jsonString)
      FakeRequest(Helpers.PUT, controllers.routes.ApplicationController.withdrawApplication(applicationId).url, FakeHeaders(), json)
        .withHeaders("Content-Type" -> "application/json")
    }

    def previewApplicationRequest(applicationId: String)(jsonString: String) = {
      val json = Json.parse(jsonString)
      FakeRequest(Helpers.PUT, controllers.routes.ApplicationController.preview(applicationId).url, FakeHeaders(), json)
        .withHeaders("Content-Type" -> "application/json")
    }

    def getPhase3ResultsRequest(applicationId: String) = {
      FakeRequest(Helpers.GET, controllers.routes.ApplicationController.getPhase3Results(applicationId).url, FakeHeaders(), "")
        .withHeaders("Content-Type" -> "application/json")
    }
  }
}<|MERGE_RESOLUTION|>--- conflicted
+++ resolved
@@ -173,58 +173,6 @@
     }
   }
 
-<<<<<<< HEAD
-=======
-  "Find candidates eligible for event allocation" must {
-
-    val mockApplicationService = mock[ApplicationService]
-    val mockAuditService = mock[AuditService]
-    val mockPassmarkService = mock[EvaluatePhase3ResultService]
-    val mockAppRepository = mock[GeneralApplicationRepository]
-    val mockAssessmentCentreService = mock[AssessmentCentreService]
-    val mockFileUploadRepository = mock[FileUploadMongoRepository]
-
-    object MyTestApplicationController extends ApplicationController {
-      override val appRepository: GeneralApplicationRepository = mockAppRepository
-      override val auditService: AuditService = mockAuditService
-      override val applicationService: ApplicationService = mockApplicationService
-      override val passmarkService: EvaluatePhase3ResultService = mockPassmarkService
-      override val assessmentCentreService: AssessmentCentreService = mockAssessmentCentreService
-      override val uploadRepository: FileUploadMongoRepository = mockFileUploadRepository
-    }
-
-    "handle no candidates" in new TestFixture {
-      when(mockAppRepository.findCandidatesEligibleForEventAllocation(any[List[String]]))
-        .thenReturn(Future.successful(CandidatesEligibleForEventResponse(List.empty, 0)))
-
-      val result = MyTestApplicationController.findCandidatesEligibleForEventAllocation("London")(
-      findCandidatesEligibleForEventAllocationRequest("london")).run
-      val jsonResponse = contentAsJson(result)
-
-      (jsonResponse \ "candidates").as[List[CandidateEligibleForEvent]] mustBe List.empty
-      (jsonResponse \ "totalCandidates").as[Int] mustBe 0
-
-      status(result) mustBe OK
-    }
-
-    "handle candidates" in new TestFixture {
-      val candidate = CandidateEligibleForEvent(applicationId = "appId", firstName = "Joe", lastName = "Bloggs",
-        needsAdjustment = true, dateReady = DateTime.now())
-      when(mockAppRepository.findCandidatesEligibleForEventAllocation(any[List[String]]))
-        .thenReturn(Future.successful(CandidatesEligibleForEventResponse(List(candidate), 1)))
-
-      val result = MyTestApplicationController.findCandidatesEligibleForEventAllocation("London")(
-      findCandidatesEligibleForEventAllocationRequest("london")).run
-      val jsonResponse = contentAsJson(result)
-
-      (jsonResponse \ "candidates").as[List[CandidateEligibleForEvent]] mustBe List(candidate)
-      (jsonResponse \ "totalCandidates").as[Int] mustBe 1
-
-      status(result) mustBe OK
-    }
-  }
-
->>>>>>> 65d20021
   trait TestFixture extends TestFixtureBase {
     val mockApplicationService = mock[ApplicationService]
     val mockPassmarkService = mock[EvaluatePhase3ResultService]
