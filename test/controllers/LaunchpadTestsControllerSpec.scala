--- conflicted
+++ resolved
@@ -26,11 +26,7 @@
 import play.api.mvc.RequestHeader
 import play.api.test.FakeRequest
 import play.api.test.Helpers._
-<<<<<<< HEAD
-import services.events.AuditEventService
-=======
 import services.stc.StcEventService
->>>>>>> 0cfc11b4
 import services.onlinetesting.phase3.{ Phase3TestCallbackService, Phase3TestService }
 import testkit.UnitWithAppSpec
 import uk.gov.hmrc.play.http.HeaderCarrier
@@ -44,11 +40,7 @@
     implicit val rh: RequestHeader = FakeRequest("GET", "some/path")
 
     val mockPhase3TestService = mock[Phase3TestService]
-<<<<<<< HEAD
-    val mockEventService = mock[AuditEventService]
-=======
     val mockEventService = mock[StcEventService]
->>>>>>> 0cfc11b4
     val mockPhase3TestCallbackService = mock[Phase3TestCallbackService]
 
     val sampleCandidateId = UUID.randomUUID().toString
