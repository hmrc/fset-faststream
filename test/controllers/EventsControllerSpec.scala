--- conflicted
+++ resolved
@@ -55,16 +55,10 @@
     }
 
     "return OK with all events" in new TestFixture {
-<<<<<<< HEAD
-      when(mockAssessmentEventsRepo.fetchEvents(Some(EventType.FSAC), Some(VenueType.LONDON_FSAC), None, None))
-        .thenReturn(Future.successful(List()))
-      val res = controller.fetchEvents("fsac", "london_fsac")(FakeRequest())
-=======
       when(mockAssessmentEventsRepo
-        .fetchEvents(EventType.FSAC, VenueType.LONDON_FSAC))
+        .fetchEvents(Some(EventType.FSAC), Some(VenueType.LONDON_FSAC), None, None))
         .thenReturn(Future.successful(List()))
       val res = controller.fetchEvents("fsac","london_fsac")(FakeRequest())
->>>>>>> 5277072c
       status(res) mustBe OK
     }
   }
