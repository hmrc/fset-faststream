/*
 * Copyright 2017 HM Revenue & Customs
 *
 * Licensed under the Apache License, Version 2.0 (the "License");
 * you may not use this file except in compliance with the License.
 * You may obtain a copy of the License at
 *
 *     http://www.apache.org/licenses/LICENSE-2.0
 *
 * Unless required by applicable law or agreed to in writing, software
 * distributed under the License is distributed on an "AS IS" BASIS,
 * WITHOUT WARRANTIES OR CONDITIONS OF ANY KIND, either express or implied.
 * See the License for the specific language governing permissions and
 * limitations under the License.
 */

package controllers

import config.TestFixtureBase
import model.persisted.eventschedules.{ EventType, VenueType }
import org.mockito.Mockito._
import play.api.test.FakeRequest
import play.api.test.Helpers._
import repositories.events.EventsRepository
import services.assessmentcentre.AssessmentCentreParsingService
import testkit.UnitWithAppSpec

import scala.concurrent.Future

class EventsControllerSpec extends UnitWithAppSpec {

  "Upload assessment events" should {
    "return CREATED with valid input" in new TestFixture {
      when(mockAssessmentCentreParsingService.processCentres()).thenReturn(Future.successful(events))
      when(mockAssessmentEventsRepo.save(events)).thenReturn(Future.successful(()))

      val res = controller.saveAssessmentEvents()(FakeRequest())
      status(res) mustBe CREATED
    }

    "return UNPROCESSABLE_ENTITY when saving goes wrong" in new TestFixture {
      when(mockAssessmentCentreParsingService.processCentres()).thenReturn(Future.successful(events))
      when(mockAssessmentEventsRepo.save(events)).thenReturn(Future.failed(new Exception))

      val res = controller.saveAssessmentEvents()(FakeRequest())
      status(res) mustBe UNPROCESSABLE_ENTITY
    }

    "return UNPROCESSABLE_ENTITY when parsing goes wrong" in new TestFixture {
      when(mockAssessmentCentreParsingService.processCentres()).thenReturn(Future.failed(new Exception))
      when(mockAssessmentEventsRepo.save(events)).thenReturn(Future.successful(()))

      val res = controller.saveAssessmentEvents()(FakeRequest())
      status(res) mustBe UNPROCESSABLE_ENTITY
    }

    "return OK with all events" in new TestFixture {
      when(mockAssessmentEventsRepo.fetchEvents(Some(EventType.FSAC), Some(VenueType.LONDON_FSAC), None, None))
        .thenReturn(Future.successful(List()))
<<<<<<< HEAD
      val res = controller.fetchEvents("fsac","london_fsac")(FakeRequest())
=======
      val res = controller.fetchEvents("fsac", "london_fsac")(FakeRequest())
>>>>>>> df3ee438
      status(res) mustBe OK
    }
  }

  trait TestFixture extends TestFixtureBase {
    val mockAssessmentCentreParsingService = mock[AssessmentCentreParsingService]
    val mockAssessmentEventsRepo = mock[EventsRepository]
    val events = List()
    val controller = new EventsController {
      override val assessmentEventsRepository: EventsRepository = mockAssessmentEventsRepo
      override val assessmentCenterParsingService: AssessmentCentreParsingService = mockAssessmentCentreParsingService
    }
  }
}<|MERGE_RESOLUTION|>--- conflicted
+++ resolved
@@ -57,11 +57,7 @@
     "return OK with all events" in new TestFixture {
       when(mockAssessmentEventsRepo.fetchEvents(Some(EventType.FSAC), Some(VenueType.LONDON_FSAC), None, None))
         .thenReturn(Future.successful(List()))
-<<<<<<< HEAD
-      val res = controller.fetchEvents("fsac","london_fsac")(FakeRequest())
-=======
       val res = controller.fetchEvents("fsac", "london_fsac")(FakeRequest())
->>>>>>> df3ee438
       status(res) mustBe OK
     }
   }
