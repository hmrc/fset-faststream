--- conflicted
+++ resolved
@@ -78,18 +78,14 @@
       val request = fakeRequest.withFormUrlEncodedBody("scheme_0" -> "Finance", "scheme_1" -> "European", "orderAgreed" -> "true",
         "eligible" -> "true")
       val applicationResponse = ApplicationResponse(currentUserId, ApplicationStatus.IN_PROGRESS.toString,
-<<<<<<< HEAD
         currentUserId, ProgressResponseExamples.InProgress, Some(false))
-      val schemePreferences = SchemePreferences(List("Finance", "European"), orderAgreed = true, eligible = true, alternatives = "false")
-=======
-        currentUserId, ProgressResponseExamples.InProgress)
       val schemePreferences = SchemePreferences(List("Finance", "European"), orderAgreed = true, eligible = true)
->>>>>>> 22bc6d69
 
       when(schemeClient.updateSchemePreferences(eqTo(schemePreferences))(eqTo(currentApplicationId))(any[HeaderCarrier]))
         .thenReturn(Future.successful(()))
       when(userService.save(any[CachedData])(any[HeaderCarrier])).thenReturn(Future.successful(currentCandidate))
       when(applicationClient.findApplication(eqTo(currentUserId), any[String])(any[HeaderCarrier]))
+
         .thenReturn(Future.successful(applicationResponse))
 
       val result = controllerUnderTest.submit(request)
