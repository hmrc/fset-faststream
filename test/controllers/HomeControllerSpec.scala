/*
 * Copyright 2017 HM Revenue & Customs
 *
 * Licensed under the Apache License, Version 2.0 (the "License");
 * you may not use this file except in compliance with the License.
 * You may obtain a copy of the License at
 *
 *     http://www.apache.org/licenses/LICENSE-2.0
 *
 * Unless required by applicable law or agreed to in writing, software
 * distributed under the License is distributed on an "AS IS" BASIS,
 * WITHOUT WARRANTIES OR CONDITIONS OF ANY KIND, either express or implied.
 * See the License for the specific language governing permissions and
 * limitations under the License.
 */

package controllers

import java.time.LocalDateTime

import com.github.tomakehurst.wiremock.client.WireMock.{ any => _ }
import config.{ CSRCache, CSRHttp, SecurityEnvironmentImpl }
import connectors.{ ApplicationClient, ReferenceDataClient, ReferenceDataExamples, SiftClient }
import connectors.exchange.referencedata.{ Scheme, SchemeId }
import connectors.ApplicationClient.{ CandidateAlreadyHasAnAnalysisExerciseException, CannotWithdraw, OnlineTestNotFound }
import connectors.exchange.sift.SiftAnswersStatus
import connectors.exchange.{ AssistanceDetailsExamples, SchemeEvaluationResult, WithdrawApplicationExamples }
import forms.WithdrawApplicationFormExamples
import models.ApplicationData.ApplicationStatus
import models.ApplicationRoute._
import models.SecurityUserExamples._
import models._
import org.mockito.Matchers.{ eq => eqTo, _ }
import org.mockito.Mockito._
import play.api.libs.Files
import testkit.MockitoImplicits._
import play.api.libs.Files.TemporaryFile
import play.api.mvc.MultipartFormData.FilePart
import play.api.mvc.{ AnyContent, Flash, MultipartFormData, Request }
import play.api.test.Helpers._
import play.test.Helpers
import security.{ SilhouetteComponent, UserCacheService, UserService }
import testkit.{ BaseControllerSpec, TestableSecureActions }
import testkit.MockitoImplicits._
import uk.gov.hmrc.play.http.HeaderCarrier

import scala.concurrent.Future
import java.io.File
import java.nio.file.Path
import java.util.UUID

import connectors.events.{ Event, Location, Session, Venue }
import models.events.EventType
import org.joda.time.{ LocalDate, LocalTime }
import play.api.Logger
import play.api.i18n.Messages.Message
import play.api.test.{ FakeHeaders, FakeRequest }

class HomeControllerSpec extends BaseControllerSpec {

  // The current candidate needed by other methods than withdraw may be different, in that case, we might need
  // to split to tests of this file.
  // This is the implicit user
  override def currentCandidateWithApp: CachedDataWithApp = {
    CachedDataWithApp(ActiveCandidate.user,
      CachedDataExample.SubmittedApplication.copy(userId = ActiveCandidate.user.userID))
  }

  "present" should {
    "display home page" in new TestFixture {
      val previewApp = CachedDataWithApp(ActiveCandidate.user,
        CachedDataExample.InProgressInPreviewApplication.copy(userId = ActiveCandidate.user.userID))
      when(mockApplicationClient.getPhase1TestProfile(eqTo(currentApplicationId))(any[HeaderCarrier]))
        .thenReturn(Future.failed(new OnlineTestNotFound))
      when(mockApplicationClient.findAdjustments(eqTo(currentApplicationId))(any[HeaderCarrier]))
        .thenReturn(Future.successful(None))
      when(mockApplicationClient.getAssistanceDetails(eqTo(currentUserId), eqTo(currentApplicationId))(any[HeaderCarrier]))
        .thenReturn(Future.successful(AssistanceDetailsExamples.OnlyDisabilityNoGisNoAdjustments))
      val result = controller(previewApp).present()(fakeRequest)
      status(result) must be(OK)
      val content = contentAsString(result)
      content mustNot include("Fast Stream applications are now closed")
      content must include("""<ol class="step-by-step-coloured " id="sixSteps">""")
    }

    "display home page with submit disabled" in new TestFixture {
      val applicationRouteState = new ApplicationRouteState {
        val newAccountsStarted = true
        val newAccountsEnabled = true
        val applicationsSubmitEnabled = false
        val applicationsStartDate = None }
      val previewApp = CachedDataWithApp(ActiveCandidate.user,
        CachedDataExample.InProgressInPreviewApplication.copy(userId = ActiveCandidate.user.userID))
      when(mockApplicationClient.getPhase1TestProfile(eqTo(currentApplicationId))(any[HeaderCarrier]))
        .thenReturn(Future.failed(new OnlineTestNotFound))
      when(mockApplicationClient.findAdjustments(eqTo(currentApplicationId))(any[HeaderCarrier]))
        .thenReturn(Future.successful(None))
      when(mockApplicationClient.getAssistanceDetails(eqTo(currentUserId), eqTo(currentApplicationId))(any[HeaderCarrier]))
        .thenReturn(Future.successful(AssistanceDetailsExamples.OnlyDisabilityNoGisNoAdjustments))
      val result = controller(previewApp, applicationRouteState).present()(fakeRequest)
      status(result) must be(OK)
      val content = contentAsString(result)
      content must include("Applications are now closed")
      content must include("""<ol class="step-by-step-coloured disabled" id="sixSteps">""")
    }

    "display display post online tests page" in new TestFixture {
      val applicationRouteState = new ApplicationRouteState {
        val newAccountsStarted = true
        val newAccountsEnabled = true
        val applicationsSubmitEnabled = true
        val applicationsStartDate = None }

      val phase3TestsPassedApp = CachedDataWithApp(ActiveCandidate.user,
        CachedDataExample.Phase3TestsPassedApplication.copy(userId = ActiveCandidate.user.userID))
<<<<<<< HEAD
      when(mockApplicationClient.getPhase3Results(eqTo(currentApplicationId))(any[HeaderCarrier]))
        .thenReturn(Future.successful(Some(List(SchemeEvaluationResult(SchemeId("DiplomaticService"), SchemeStatus.Green)))))
      when(mockSecurityEnvironment.userService).thenReturn(mockUserService)
      when(mockUserService.refreshCachedUser(eqTo(ActiveCandidate.user.userID))(any[HeaderCarrier], any[Request[_]]))
        .thenReturn(Future.successful(ActiveCandidate))
=======
      when(mockApplicationClient.getCurrentSchemeStatus(eqTo(currentApplicationId))(any[HeaderCarrier]))
        .thenReturnAsync(List(SchemeEvaluationResult(SchemeId("DiplomaticService"), SchemeStatus.Green)))
      when(mockRefDataClient.allSchemes()(any[HeaderCarrier])).thenReturnAsync(List(
        Scheme("DiplomaticService", "GDS", "Diplomatic Service", None, siftEvaluationRequired = true)
      ))
      when(mockSiftClient.getSiftAnswersStatus(eqTo(currentApplicationId))(any[HeaderCarrier]))
          .thenReturnAsync(None)
>>>>>>> 2c7f8289

      mockPostOnlineTestsDashboardCalls()

      val result = controller(phase3TestsPassedApp, applicationRouteState).present()(fakeRequest)
      status(result) must be(OK)
      val content = contentAsString(result)

      content must include("Congratulations, you're through to the next stage for 1 of your")
      content mustNot include("Your application has been withdrawn.")
    }

    "display faststream final results page for withdrawn application" in new TestFixture {
      val applicationRouteState = new ApplicationRouteState {
        val newAccountsStarted = true
        val newAccountsEnabled = true
        val applicationsSubmitEnabled = true
        val applicationsStartDate = None }


      when(mockSecurityEnvironment.userService).thenReturn(mockUserService)
      when(mockUserService.refreshCachedUser(eqTo(ActiveCandidate.user.userID))(any[HeaderCarrier], any[Request[_]]))
        .thenReturn(Future.successful(ActiveCandidate))
      val withdrawnPhase3TestsPassedApp = CachedDataWithApp(ActiveCandidate.user,
        CachedDataExample.WithdrawnPhase3TestsPassedApplication.copy(userId = ActiveCandidate.user.userID))
      when(mockApplicationClient.getCurrentSchemeStatus(eqTo(currentApplicationId))(any[HeaderCarrier]))
        .thenReturnAsync(List(SchemeEvaluationResult(SchemeId("DiplomaticService"), SchemeStatus.Green)))
      when(mockRefDataClient.allSchemes()(any[HeaderCarrier])).thenReturnAsync(List(
        Scheme("DiplomaticService", "GDS", "Diplomatic Service", None, siftEvaluationRequired = true)
      ))
      when(mockSiftClient.getSiftAnswersStatus(eqTo(currentApplicationId))(any[HeaderCarrier]))
          .thenReturnAsync(None)

      mockPostOnlineTestsDashboardCalls()

      val result = controller(withdrawnPhase3TestsPassedApp, applicationRouteState).present()(fakeRequest)
      status(result) must be(OK)
      val content = contentAsString(result)

      content must include("Your application has been withdrawn.")
      content must include("Congratulations, you're through to the next stage for 1 of your")
    }

    "display edip final results page" in new EdipAndSdipTestFixture {
      val result = controller(edipPhase1TestsPassedApp, applicationRouteState).present()(fakeRequest)
      status(result) must be(OK)
      val content = contentAsString(result)

      content must include("Congratulations, you&#x27;ve been succcessful for the Early Diversity Internship Programme (EDIP).")
      content mustNot include("Your application has been withdrawn.")
    }

    "display sdip final results page" in new EdipAndSdipTestFixture {
      val result = controller(sdipPhase1TestsPassedApp, applicationRouteState).present()(fakeRequest)
      status(result) must be(OK)
      val content = contentAsString(result)

      content must include("Congratulations, you&#x27;ve been succcessful for the Summer Diversity Internship Programme (SDIP).")
      content mustNot include("Your application has been withdrawn.")
    }

    "display edip final results page for withdrawn application" in new EdipAndSdipTestFixture {
      val result = controller(edipWithdrawnPhase1TestsPassedApp, applicationRouteState).present()(fakeRequest)
      status(result) must be(OK)
      val content = contentAsString(result)

      content must include("Your application has been withdrawn.")
      content must include("Congratulations, you&#x27;ve been succcessful for the Early Diversity Internship Programme (EDIP).")
    }

    "display sdip final results page for withdrawn application" in new EdipAndSdipTestFixture {
      val result = controller(sdipWithdrawnPhase1TestsPassedApp, applicationRouteState).present()(fakeRequest)
      status(result) must be(OK)
      val content = contentAsString(result)

      content must include("Your application has been withdrawn.")
      content must include("Congratulations, you&#x27;ve been succcessful for the Summer Diversity Internship Programme (SDIP).")
    }

    "display fast pass rejected message" in new TestFixture {
      val applicationRouteState = new ApplicationRouteState {
        val newAccountsStarted = true
        val newAccountsEnabled = true
        val applicationsSubmitEnabled = true
        val applicationsStartDate = None }

      val fastPassRejectedInvitedToPhase1Application = CachedDataWithApp(ActiveCandidate.user,
        CachedDataExample.fastPassRejectedInvitedToPhase1Application.copy(userId = ActiveCandidate.user.userID))

      when(mockApplicationClient.getPhase1TestProfile(eqTo(fastPassRejectedInvitedToPhase1Application.application.applicationId)
      )(any[HeaderCarrier])).thenReturn(Future.failed(new OnlineTestNotFound))

      val result = controller(fastPassRejectedInvitedToPhase1Application, applicationRouteState).present()(fakeRequest)
      status(result) must be(OK)
      val content = contentAsString(result)

      content must include("Unfortunately we've not been able to confirm that your Fast Pass is valid.")
    }

    "not display fast pass rejected message when phase1 tests are started" in new TestFixture {
      val applicationRouteState = new ApplicationRouteState {
        val newAccountsStarted = true
        val newAccountsEnabled = true
        val applicationsSubmitEnabled = true
        val applicationsStartDate = None }

      val fastPassRejectedPhase1StartedApplication = CachedDataWithApp(ActiveCandidate.user,
        CachedDataExample.fastPassRejectedPhase1StartedApplication.copy(userId = ActiveCandidate.user.userID))

      when(mockApplicationClient.getPhase1TestProfile(eqTo(fastPassRejectedPhase1StartedApplication.application.applicationId)
      )(any[HeaderCarrier])).thenReturn(Future.failed(new OnlineTestNotFound))

      val result = controller(fastPassRejectedPhase1StartedApplication, applicationRouteState).present()(fakeRequest)
      status(result) must be(OK)
      val content = contentAsString(result)

      content mustNot include("Unfortunately we've not been able to confirm that your Fast Pass is valid.")
    }
  }

  "present with sdip eligibility info" should {
    "display eligibility information when faststream application is withdrawn" in new TestFixture {
      val applicationRouteState = new ApplicationRouteState {
        val newAccountsStarted = true
        val newAccountsEnabled = true
        val applicationsSubmitEnabled = true
        val applicationsStartDate = None }

      when(mockApplicationClient.getPhase1TestProfile(eqTo(currentApplicationId))(any[HeaderCarrier]))
        .thenReturn(Future.failed(new OnlineTestNotFound))
      when(mockApplicationClient.findAdjustments(eqTo(currentApplicationId))(any[HeaderCarrier]))
        .thenReturn(Future.successful(None))
      when(mockApplicationClient.getAssistanceDetails(eqTo(currentUserId), eqTo(currentApplicationId))(any[HeaderCarrier]))
        .thenReturn(Future.successful(AssistanceDetailsExamples.OnlyDisabilityNoGisNoAdjustments))

      val withdrawnApplication = currentCandidateWithApp.copy(application = CachedDataExample.WithdrawApplication)
      val result = controller(withdrawnApplication, applicationRouteState).present(true)(fakeRequest)

      val content = contentAsString(result)

      content must include("Unfortunately, you withdrew your Civil Service Fast Stream application.")
    }

    "display eligibility information when faststream application is not submitted" in new TestFixture {
      val applicationRouteState = new ApplicationRouteState {
        val newAccountsStarted = true
        val newAccountsEnabled = true
        val applicationsSubmitEnabled = true
        val applicationsStartDate = None }

      when(mockApplicationClient.getPhase1TestProfile(eqTo(currentApplicationId))(any[HeaderCarrier]))
        .thenReturn(Future.failed(new OnlineTestNotFound))
      when(mockApplicationClient.findAdjustments(eqTo(currentApplicationId))(any[HeaderCarrier]))
        .thenReturn(Future.successful(None))
      when(mockApplicationClient.getAssistanceDetails(eqTo(currentUserId), eqTo(currentApplicationId))(any[HeaderCarrier]))
        .thenReturn(Future.successful(AssistanceDetailsExamples.OnlyDisabilityNoGisNoAdjustments))

      val inProgressApp = currentCandidateWithApp.copy(application = CachedDataExample.InProgressInAssistanceDetailsApplication)
      val result = controller(inProgressApp, applicationRouteState).present(true)(fakeRequest)

      val content = contentAsString(result)

      content must include("submit your application for the Civil Service Fast Stream before the deadline")
    }

    "display eligibility information when faststream application is phase1 tests expired" in new TestFixture {
      val applicationRouteState = new ApplicationRouteState {
        val newAccountsStarted = true
        val newAccountsEnabled = true
        val applicationsSubmitEnabled = true
        val applicationsStartDate = None }

      when(mockApplicationClient.getPhase1TestProfile(eqTo(currentApplicationId))(any[HeaderCarrier]))
        .thenReturn(Future.failed(new OnlineTestNotFound))
      when(mockApplicationClient.findAdjustments(eqTo(currentApplicationId))(any[HeaderCarrier]))
        .thenReturn(Future.successful(None))
      when(mockApplicationClient.getAssistanceDetails(eqTo(currentUserId), eqTo(currentApplicationId))(any[HeaderCarrier]))
        .thenReturn(Future.successful(AssistanceDetailsExamples.OnlyDisabilityNoGisNoAdjustments))

      val phase1TestsExpiredCandidate = currentCandidateWithApp.copy(application = CachedDataExample.Phase1TestsExpiredApplication)
      val result = controller(phase1TestsExpiredCandidate, applicationRouteState).present(true)(fakeRequest)

      val content = contentAsString(result)

      content must include("complete your online exercises for the Civil Service Fast Stream before the deadline")
    }

    "not display eligibility information when application route is not faststream" in new TestFixture {
      val applicationRouteState = new ApplicationRouteState {
        val newAccountsStarted = true
        val newAccountsEnabled = true
        val applicationsSubmitEnabled = true
        val applicationsStartDate = None }

      when(mockApplicationClient.getPhase1TestProfile(eqTo(currentApplicationId))(any[HeaderCarrier]))
        .thenReturn(Future.failed(new OnlineTestNotFound))
      when(mockApplicationClient.findAdjustments(eqTo(currentApplicationId))(any[HeaderCarrier]))
        .thenReturn(Future.successful(None))
      when(mockApplicationClient.getAssistanceDetails(eqTo(currentUserId), eqTo(currentApplicationId))(any[HeaderCarrier]))
        .thenReturn(Future.successful(AssistanceDetailsExamples.OnlyDisabilityNoGisNoAdjustments))

      val result = controller(currentCandidateWithEdipApp, applicationRouteState).present(true)(fakeRequest)

      val content = contentAsString(result)

      content mustNot include("Continue as SDIP")
    }

    "not display eligibility information when faststream application is submitted" in new TestFixture {
      val applicationRouteState = new ApplicationRouteState {
        val newAccountsStarted = true
        val newAccountsEnabled = true
        val applicationsSubmitEnabled = true
        val applicationsStartDate = None }

      when(mockApplicationClient.getPhase1TestProfile(eqTo(currentApplicationId))(any[HeaderCarrier]))
        .thenReturn(Future.failed(new OnlineTestNotFound))
      when(mockApplicationClient.findAdjustments(eqTo(currentApplicationId))(any[HeaderCarrier]))
        .thenReturn(Future.successful(None))
      when(mockApplicationClient.getAssistanceDetails(eqTo(currentUserId), eqTo(currentApplicationId))(any[HeaderCarrier]))
        .thenReturn(Future.successful(AssistanceDetailsExamples.OnlyDisabilityNoGisNoAdjustments))

      val submittedCandidate = currentCandidateWithApp.copy(application = CachedDataExample.SubmittedApplication)
      val result = controller(submittedCandidate, applicationRouteState).present(true)(fakeRequest)

      val content = contentAsString(result)

      content mustNot include("Continue as SDIP")
    }
  }

  "submitAnalysisExercise" should {
    "show a too big message when file is too large" in new TestFixture {

      mockPostOnlineTestsDashboardCalls()
      fileUploadMocks(10000000)

      val result = controller().submitAnalysisExercise().apply(fakePostRequestWithContentMock)

      status(result) mustBe 303
      flash(result).get("danger") mustBe Some("Your analysis exercise must be less than 4MB")
    }

    "show success when preconditions for upload are met" in new TestFixture {

      mockPostOnlineTestsDashboardCalls()
      fileUploadMocks(3500000)

      val result = controller().submitAnalysisExercise().apply(fakePostRequestWithContentMock)

      status(result) mustBe 303
      flash(result).get("success") mustBe Some("You've successfully submitted your analysis exercise.")
    }

    "show an error if this candidate has already uploaded an analysis exercise" in new TestFixture {
      mockPostOnlineTestsDashboardCalls(hasAnalysisExerciseAlready = true)
      fileUploadMocks(3500000, analysisExerciseUploadedAlready = true)

      val result = controller().submitAnalysisExercise().apply(fakePostRequestWithContentMock)

      status(result) mustBe 303
      flash(result).get("danger") mustBe Some("There was a problem uploading your analysis exercise. You can try again or speak to an assessor.")
    }

    "show an error if the content type is not on the allowed list" in new TestFixture {
      mockPostOnlineTestsDashboardCalls()
      fileUploadMocks(3500000)

      val result = controller().submitAnalysisExercise().apply(fakePostRequestWithBadContentTypeMock)

      status(result) mustBe 303
      flash(result).get("danger") mustBe Some("Your analysis exercise must be in the .doc or .docx format")
    }

    "Show an error if the file POST is not as expected" in new TestFixture {
      mockPostOnlineTestsDashboardCalls()
      fileUploadMocks(3500000)

      val result = controller().submitAnalysisExercise().apply(fakePostRequestWithoutProperMultipartFormData)

      status(result) mustBe 303
      flash(result).get("danger") mustBe Some("There was a problem uploading your analysis exercise. You can try again or speak to an assessor.")
    }

  }

  "presentWithdrawApplication" should {
    "display withdraw page" in new TestFixture {
      val result = controller.presentWithdrawApplication()(fakeRequest)
      status(result) must be(OK)
      val content = contentAsString(result)
      content must include("<title>Withdraw your application")
      content must include(s"""<span class="your-name" id="bannerUserName">${currentCandidate.user.preferredName.get}</span>""")
    }
  }

  "withdrawApplication" should {
    "display withdraw form when the form was submitted invalid" in new TestFixture {
      val Request = fakeRequest.withFormUrlEncodedBody(WithdrawApplicationFormExamples.OtherReasonInvalidNoReasonFormUrlEncodedBody: _*)

      val result = controller.withdrawApplication()(Request)

      status(result) must be(OK)
      val content = contentAsString(result)
      content must include(routes.HomeController.withdrawApplication().url)
      content must include ("Select a reason for withdrawing your application")
    }

    "display dashboard with error message when form is valid but cannot withdraw" in new TestFixture {
      val Request = fakeRequest.withFormUrlEncodedBody(WithdrawApplicationFormExamples.ValidFormUrlEncodedBody: _*)
      when(mockApplicationClient.withdrawApplication(eqTo(currentApplicationId),
        eqTo(WithdrawApplicationExamples.Valid))(any[HeaderCarrier])).thenReturn(Future.failed(new CannotWithdraw))

      val result = controller.withdrawApplication()(Request)

      status(result) must be(SEE_OTHER)
      redirectLocation(result) must be(Some(routes.HomeController.present().url))
      flash(result).data must be (Map("danger" -> "We can't find an application to withdraw"))
    }

    "display dashboard with withdrawn success message when withdraw is successful" in new TestFixture {
      val Request = fakeRequest.withFormUrlEncodedBody(WithdrawApplicationFormExamples.ValidFormUrlEncodedBody: _*)
      when(mockApplicationClient.withdrawApplication(eqTo(currentApplicationId),
        eqTo(WithdrawApplicationExamples.Valid))(any[HeaderCarrier])).thenReturn(Future.successful(()))
      when(mockApplicationClient.getApplicationProgress(eqTo(currentApplicationId))(any[HeaderCarrier]))
        .thenReturn(Future.successful(ProgressResponseExamples.Submitted))

      val Candidate = CachedData(currentCandidateWithApp.user, Some(currentCandidateWithApp.application))
      val UpdatedApplication = currentCandidateWithApp.application
        .copy(applicationStatus= ApplicationStatus.WITHDRAWN,  progress = ProgressResponseExamples.WithdrawnAfterSubmitted)
      val UpdatedCandidate = currentCandidate.copy(application = Some(UpdatedApplication))
      when(mockUserService.save(eqTo(UpdatedCandidate))(any[HeaderCarrier])).thenReturn(Future.successful(UpdatedCandidate))

      val result = controller.withdrawApplication()(Request)

      status(result) must be(SEE_OTHER)
      redirectLocation(result) must be(Some(routes.HomeController.present().url))
      //scalastyle:off line.length
      flash(result).data must be (Map("success" ->"You've successfully withdrawn your application. <a href=\"https://www.gov.uk/done/apply-civil-service-fast-stream\" target=\"_blank\" rel=\"external\">Give feedback?</a> (30 second survey)"))
      //scalastyle:on line.length
    }
  }

  trait TestFixture {
    val mockApplicationClient = mock[ApplicationClient]
    val mockRefDataClient = mock[ReferenceDataClient]
    val mockSiftClient = mock[SiftClient]
    val mockCacheClient = mock[CSRCache]
    val mockUserService = mock[UserCacheService]
    val mockSecurityEnvironment = mock[SecurityEnvironmentImpl]


    val anyContentMock = mock[AnyContent]

    def multipartFormData(contentType: String, key: String = "analysisExerciseFile") = MultipartFormData[Files.TemporaryFile](
      dataParts = Map(),
      files = Seq(
        new FilePart[Files.TemporaryFile](key, "myFileName.docx", Some(contentType), TemporaryFile(fileMock))
      ),
      badParts = Seq()
    )

    def fakePostRequestWithoutProperMultipartFormData = FakeRequest("POST", "/", FakeHeaders(), anyContentMock).withMultipartFormDataBody(
      multipartFormData(msWordContentType, "randomWrongKey")
    )

    def fakePostRequestWithContentMock = FakeRequest("POST", "/", FakeHeaders(), anyContentMock).withMultipartFormDataBody(
      multipartFormData(msWordContentType)
    )

    def fakePostRequestWithBadContentTypeMock = FakeRequest("POST", "/", FakeHeaders(), anyContentMock).withMultipartFormDataBody(
      multipartFormData("application/octet-stream")
    )

    val fileMock = mock[File]
    val msWordContentType = "application/vnd.openxmlformats-officedocument.wordprocessingml.document"

    def mockPostOnlineTestsDashboardCalls(hasAnalysisExerciseAlready: Boolean = false) = {
      when(mockApplicationClient.eventWithSessionsForApplicationOnly(
        any[UniqueIdentifier], eqTo(EventType.FSAC))(any[HeaderCarrier]())).thenReturnAsync {
        List(
          Event(
            UniqueIdentifier(UUID.randomUUID()),
            EventType.FSAC,
            Location("London"),
            Venue("London FSAC", "London Test FSAC"),
            LocalDate.now,
            10,
            10,
            10,
            LocalTime.now,
            LocalTime.now.plusHours(24),
            Map(),
            List(
              Session(
                UniqueIdentifier(UUID.randomUUID()),
                "TestSession",
                10,
                10,
                10,
                LocalTime.now,
                LocalTime.now.plusHours(12)
              )
            )
          )
        )
      }

      when(mockApplicationClient.hasAnalysisExercise(any[UniqueIdentifier]())(any[HeaderCarrier])).thenReturnAsync(hasAnalysisExerciseAlready)
    }

    def fileUploadMocks(fileSize: Int, analysisExerciseUploadedAlready: Boolean = false) = {
      if (analysisExerciseUploadedAlready) {
        when(mockApplicationClient.uploadAnalysisExercise(any[UniqueIdentifier](),
          any[String](),
          any[Array[Byte]]())(any[HeaderCarrier])).thenReturn(Future.failed(new CandidateAlreadyHasAnAnalysisExerciseException))
      } else {
        when(mockApplicationClient.uploadAnalysisExercise(any[UniqueIdentifier](),
          any[String](),
          any[Array[Byte]]())(any[HeaderCarrier])).thenReturnAsync()
      }
      when(fileMock.length()).thenReturn(fileSize)
    }

    class TestableHomeController extends HomeController(mockApplicationClient, mockRefDataClient, mockSiftClient, mockCacheClient)
      with TestableSecureActions {
      val http: CSRHttp = CSRHttp
      override val env = mockSecurityEnvironment
      override lazy val silhouette = SilhouetteComponent.silhouette
      val appRouteConfigMap = Map.empty[ApplicationRoute, ApplicationRouteState]
      when(mockSecurityEnvironment.userService).thenReturn(mockUserService)
      when(mockRefDataClient.allSchemes()(any[HeaderCarrier])).thenReturnAsync(ReferenceDataExamples.Schemes.AllSchemes)
      when(mockSiftClient.getSiftAnswersStatus(any[UniqueIdentifier])(any[HeaderCarrier])).thenReturnAsync(Some(SiftAnswersStatus.DRAFT))

      // Analysis file upload tests
      override protected def getAllBytesInFile(path: Path): Array[Byte] = {
        "This is a test string".toCharArray.map(_.toByte)
      }
    }

    def controller(implicit candWithApp: CachedDataWithApp = currentCandidateWithApp,
                   appRouteState: ApplicationRouteState = defaultApplicationRouteState) = new TestableHomeController {
      override val candidate: CachedData = CachedData(candWithApp.user, Some(candWithApp.application))
      override val candidateWithApp: CachedDataWithApp = candWithApp
      override val appRouteConfigMap = Map(Faststream -> appRouteState, Edip -> appRouteState, Sdip -> appRouteState)
    }

    def defaultApplicationRouteState = new ApplicationRouteState {
      val newAccountsStarted = true
      val newAccountsEnabled = true
      val applicationsSubmitEnabled = true
      val applicationsStartDate = Some(LocalDateTime.now)
    }
  }

  trait EdipAndSdipTestFixture extends TestFixture {
    val applicationRouteState = new ApplicationRouteState {
      val newAccountsStarted = true
      val newAccountsEnabled = true
      val applicationsSubmitEnabled = true
      val applicationsStartDate = None }

    when(mockApplicationClient.getPhase3Results(eqTo(currentApplicationId))(any[HeaderCarrier]))
      .thenReturn(Future.successful(Some(List(SchemeEvaluationResult(SchemeId("DiplomaticService"), SchemeStatus.Green)))))

    val edipPhase1TestsPassedApp = CachedDataWithApp(ActiveCandidate.user,
      CachedDataExample.EdipPhase1TestsPassedApplication.copy(userId = ActiveCandidate.user.userID))
    val sdipPhase1TestsPassedApp = CachedDataWithApp(ActiveCandidate.user,
      CachedDataExample.SdipPhase1TestsPassedApplication.copy(userId = ActiveCandidate.user.userID))
    val edipWithdrawnPhase1TestsPassedApp = CachedDataWithApp(ActiveCandidate.user,
      CachedDataExample.EdipWithdrawnPhase1TestsPassedApplication.copy(userId = ActiveCandidate.user.userID))
    val sdipWithdrawnPhase1TestsPassedApp = CachedDataWithApp(ActiveCandidate.user,
      CachedDataExample.SdipWithdrawnPhase1TestsPassedApplication.copy(userId = ActiveCandidate.user.userID))

  }
}<|MERGE_RESOLUTION|>--- conflicted
+++ resolved
@@ -113,13 +113,6 @@
 
       val phase3TestsPassedApp = CachedDataWithApp(ActiveCandidate.user,
         CachedDataExample.Phase3TestsPassedApplication.copy(userId = ActiveCandidate.user.userID))
-<<<<<<< HEAD
-      when(mockApplicationClient.getPhase3Results(eqTo(currentApplicationId))(any[HeaderCarrier]))
-        .thenReturn(Future.successful(Some(List(SchemeEvaluationResult(SchemeId("DiplomaticService"), SchemeStatus.Green)))))
-      when(mockSecurityEnvironment.userService).thenReturn(mockUserService)
-      when(mockUserService.refreshCachedUser(eqTo(ActiveCandidate.user.userID))(any[HeaderCarrier], any[Request[_]]))
-        .thenReturn(Future.successful(ActiveCandidate))
-=======
       when(mockApplicationClient.getCurrentSchemeStatus(eqTo(currentApplicationId))(any[HeaderCarrier]))
         .thenReturnAsync(List(SchemeEvaluationResult(SchemeId("DiplomaticService"), SchemeStatus.Green)))
       when(mockRefDataClient.allSchemes()(any[HeaderCarrier])).thenReturnAsync(List(
@@ -127,7 +120,9 @@
       ))
       when(mockSiftClient.getSiftAnswersStatus(eqTo(currentApplicationId))(any[HeaderCarrier]))
           .thenReturnAsync(None)
->>>>>>> 2c7f8289
+      when(mockSecurityEnvironment.userService).thenReturn(mockUserService)
+      when(mockUserService.refreshCachedUser(eqTo(ActiveCandidate.user.userID))(any[HeaderCarrier], any[Request[_]]))
+        .thenReturn(Future.successful(ActiveCandidate))
 
       mockPostOnlineTestsDashboardCalls()
 
