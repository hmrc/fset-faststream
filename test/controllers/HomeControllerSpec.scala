/*
 * Copyright 2017 HM Revenue & Customs
 *
 * Licensed under the Apache License, Version 2.0 (the "License");
 * you may not use this file except in compliance with the License.
 * You may obtain a copy of the License at
 *
 *     http://www.apache.org/licenses/LICENSE-2.0
 *
 * Unless required by applicable law or agreed to in writing, software
 * distributed under the License is distributed on an "AS IS" BASIS,
 * WITHOUT WARRANTIES OR CONDITIONS OF ANY KIND, either express or implied.
 * See the License for the specific language governing permissions and
 * limitations under the License.
 */

package controllers

import java.time.LocalDateTime

import com.github.tomakehurst.wiremock.client.WireMock.{ any => _ }
import config.{ CSRCache, CSRHttp, SecurityEnvironmentImpl }
<<<<<<< HEAD
import connectors.{ ApplicationClient, ReferenceDataClient, ReferenceDataExamples, SiftClient }
import connectors.ApplicationClient.{ CannotWithdraw, OnlineTestNotFound }
=======
import connectors.{ ApplicationClient, ReferenceDataClient, ReferenceDataExamples }
import connectors.ApplicationClient.{ CandidateAlreadyHasAnAnalysisExerciseException, CannotWithdraw, OnlineTestNotFound }
>>>>>>> b82ae709
import connectors.exchange.referencedata.SchemeId
import connectors.exchange.sift.SiftAnswersStatus
import connectors.exchange.{ AssistanceDetailsExamples, SchemeEvaluationResult, WithdrawApplicationExamples }
import forms.WithdrawApplicationFormExamples
import models.ApplicationData.ApplicationStatus
import models.ApplicationRoute._
import models.SecurityUserExamples._
import models._
import org.mockito.Matchers.{ eq => eqTo, _ }
import org.mockito.Mockito._
import play.api.libs.Files
import testkit.MockitoImplicits._
import play.api.libs.Files.TemporaryFile
import play.api.mvc.MultipartFormData.FilePart
import play.api.mvc.{ AnyContent, Flash, MultipartFormData, Request }
import play.api.test.Helpers._
import play.test.Helpers
import security.{ SilhouetteComponent, UserCacheService, UserService }
import testkit.{ BaseControllerSpec, TestableSecureActions }
import testkit.MockitoImplicits._
import uk.gov.hmrc.play.http.HeaderCarrier

import scala.concurrent.Future
import java.io.File
import java.nio.file.Path
import java.util.UUID

import connectors.events.{ Event, Location, Session, Venue }
import models.events.EventType
import org.joda.time.{ LocalDate, LocalTime }
import play.api.Logger
import play.api.i18n.Messages.Message
import play.api.test.{ FakeHeaders, FakeRequest }

class HomeControllerSpec extends BaseControllerSpec {

  // The current candidate needed by other methods than withdraw may be different, in that case, we might need
  // to split to tests of this file.
  // This is the implicit user
  override def currentCandidateWithApp: CachedDataWithApp = {
    CachedDataWithApp(ActiveCandidate.user,
      CachedDataExample.SubmittedApplication.copy(userId = ActiveCandidate.user.userID))
  }

  "present" should {
    "display home page" in new TestFixture {
      val previewApp = CachedDataWithApp(ActiveCandidate.user,
        CachedDataExample.InProgressInPreviewApplication.copy(userId = ActiveCandidate.user.userID))
      when(mockApplicationClient.getPhase1TestProfile(eqTo(currentApplicationId))(any[HeaderCarrier]))
        .thenReturn(Future.failed(new OnlineTestNotFound))
      when(mockApplicationClient.findAdjustments(eqTo(currentApplicationId))(any[HeaderCarrier]))
        .thenReturn(Future.successful(None))
      when(mockApplicationClient.getAssistanceDetails(eqTo(currentUserId), eqTo(currentApplicationId))(any[HeaderCarrier]))
        .thenReturn(Future.successful(AssistanceDetailsExamples.OnlyDisabilityNoGisNoAdjustments))
      val result = controller(previewApp).present()(fakeRequest)
      status(result) must be(OK)
      val content = contentAsString(result)
      content mustNot include("Fast Stream applications are now closed")
      content must include("""<ol class="step-by-step-coloured " id="sixSteps">""")
    }

    "display home page with submit disabled" in new TestFixture {
      val applicationRouteState = new ApplicationRouteState {
        val newAccountsStarted = true
        val newAccountsEnabled = true
        val applicationsSubmitEnabled = false
        val applicationsStartDate = None }
      val previewApp = CachedDataWithApp(ActiveCandidate.user,
        CachedDataExample.InProgressInPreviewApplication.copy(userId = ActiveCandidate.user.userID))
      when(mockApplicationClient.getPhase1TestProfile(eqTo(currentApplicationId))(any[HeaderCarrier]))
        .thenReturn(Future.failed(new OnlineTestNotFound))
      when(mockApplicationClient.findAdjustments(eqTo(currentApplicationId))(any[HeaderCarrier]))
        .thenReturn(Future.successful(None))
      when(mockApplicationClient.getAssistanceDetails(eqTo(currentUserId), eqTo(currentApplicationId))(any[HeaderCarrier]))
        .thenReturn(Future.successful(AssistanceDetailsExamples.OnlyDisabilityNoGisNoAdjustments))
      val result = controller(previewApp, applicationRouteState).present()(fakeRequest)
      status(result) must be(OK)
      val content = contentAsString(result)
      content must include("Applications are now closed")
      content must include("""<ol class="step-by-step-coloured disabled" id="sixSteps">""")
    }

    "display faststream final scheme results page" in new TestFixture {
      val applicationRouteState = new ApplicationRouteState {
        val newAccountsStarted = true
        val newAccountsEnabled = true
        val applicationsSubmitEnabled = true
        val applicationsStartDate = None }

      val phase3TestsPassedApp = CachedDataWithApp(ActiveCandidate.user,
        CachedDataExample.Phase3TestsPassedApplication.copy(userId = ActiveCandidate.user.userID))
      when(mockApplicationClient.getPhase3Results(eqTo(currentApplicationId))(any[HeaderCarrier]))
        .thenReturn(Future.successful(Some(List(SchemeEvaluationResult(SchemeId("DiplomaticService"), SchemeStatus.Green)))))

      mockPostOnlineTestsDashboardCalls()

      val result = controller(phase3TestsPassedApp, applicationRouteState).present()(fakeRequest)
      status(result) must be(OK)
      val content = contentAsString(result)

      content must include("Congratulations, you're through to the next stage for 1 of your")
      content mustNot include("Your application has been withdrawn.")
    }

    "display faststream final results page for withdrawn application" in new TestFixture {
      val applicationRouteState = new ApplicationRouteState {
        val newAccountsStarted = true
        val newAccountsEnabled = true
        val applicationsSubmitEnabled = true
        val applicationsStartDate = None }

      val withdrawnPhase3TestsPassedApp = CachedDataWithApp(ActiveCandidate.user,
        CachedDataExample.WithdrawnPhase3TestsPassedApplication.copy(userId = ActiveCandidate.user.userID))
      when(mockApplicationClient.getPhase3Results(eqTo(currentApplicationId))(any[HeaderCarrier]))
        .thenReturn(Future.successful(Some(List(SchemeEvaluationResult(SchemeId("DiplomaticService"), SchemeStatus.Green)))))

      mockPostOnlineTestsDashboardCalls()

      val result = controller(withdrawnPhase3TestsPassedApp, applicationRouteState).present()(fakeRequest)
      status(result) must be(OK)
      val content = contentAsString(result)

      content must include("Your application has been withdrawn.")
      content must include("Congratulations, you're through to the next stage for 1 of your")
    }

    "display edip final results page" in new EdipAndSdipTestFixture {
      val result = controller(edipPhase1TestsPassedApp, applicationRouteState).present()(fakeRequest)
      status(result) must be(OK)
      val content = contentAsString(result)

      content must include("Congratulations, you&#x27;ve been succcessful for the Early Diversity Internship Programme (EDIP).")
      content mustNot include("Your application has been withdrawn.")
    }

    "display sdip final results page" in new EdipAndSdipTestFixture {
      val result = controller(sdipPhase1TestsPassedApp, applicationRouteState).present()(fakeRequest)
      status(result) must be(OK)
      val content = contentAsString(result)

      content must include("Congratulations, you&#x27;ve been succcessful for the Summer Diversity Internship Programme (SDIP).")
      content mustNot include("Your application has been withdrawn.")
    }

    "display edip final results page for withdrawn application" in new EdipAndSdipTestFixture {
      val result = controller(edipWithdrawnPhase1TestsPassedApp, applicationRouteState).present()(fakeRequest)
      status(result) must be(OK)
      val content = contentAsString(result)

      content must include("Your application has been withdrawn.")
      content must include("Congratulations, you&#x27;ve been succcessful for the Early Diversity Internship Programme (EDIP).")
    }

    "display sdip final results page for withdrawn application" in new EdipAndSdipTestFixture {
      val result = controller(sdipWithdrawnPhase1TestsPassedApp, applicationRouteState).present()(fakeRequest)
      status(result) must be(OK)
      val content = contentAsString(result)

      content must include("Your application has been withdrawn.")
      content must include("Congratulations, you&#x27;ve been succcessful for the Summer Diversity Internship Programme (SDIP).")
    }

    "display fast pass rejected message" in new TestFixture {
      val applicationRouteState = new ApplicationRouteState {
        val newAccountsStarted = true
        val newAccountsEnabled = true
        val applicationsSubmitEnabled = true
        val applicationsStartDate = None }

      val fastPassRejectedInvitedToPhase1Application = CachedDataWithApp(ActiveCandidate.user,
        CachedDataExample.fastPassRejectedInvitedToPhase1Application.copy(userId = ActiveCandidate.user.userID))

      when(mockApplicationClient.getPhase1TestProfile(eqTo(fastPassRejectedInvitedToPhase1Application.application.applicationId)
      )(any[HeaderCarrier])).thenReturn(Future.failed(new OnlineTestNotFound))

      val result = controller(fastPassRejectedInvitedToPhase1Application, applicationRouteState).present()(fakeRequest)
      status(result) must be(OK)
      val content = contentAsString(result)

      content must include("Unfortunately we've not been able to confirm that your Fast Pass is valid.")
    }

    "not display fast pass rejected message when phase1 tests are started" in new TestFixture {
      val applicationRouteState = new ApplicationRouteState {
        val newAccountsStarted = true
        val newAccountsEnabled = true
        val applicationsSubmitEnabled = true
        val applicationsStartDate = None }

      val fastPassRejectedPhase1StartedApplication = CachedDataWithApp(ActiveCandidate.user,
        CachedDataExample.fastPassRejectedPhase1StartedApplication.copy(userId = ActiveCandidate.user.userID))

      when(mockApplicationClient.getPhase1TestProfile(eqTo(fastPassRejectedPhase1StartedApplication.application.applicationId)
      )(any[HeaderCarrier])).thenReturn(Future.failed(new OnlineTestNotFound))

      val result = controller(fastPassRejectedPhase1StartedApplication, applicationRouteState).present()(fakeRequest)
      status(result) must be(OK)
      val content = contentAsString(result)

      content mustNot include("Unfortunately we've not been able to confirm that your Fast Pass is valid.")
    }
  }

  "present with sdip eligibility info" should {
    "display eligibility information when faststream application is withdrawn" in new TestFixture {
      val applicationRouteState = new ApplicationRouteState {
        val newAccountsStarted = true
        val newAccountsEnabled = true
        val applicationsSubmitEnabled = true
        val applicationsStartDate = None }

      when(mockApplicationClient.getPhase1TestProfile(eqTo(currentApplicationId))(any[HeaderCarrier]))
        .thenReturn(Future.failed(new OnlineTestNotFound))
      when(mockApplicationClient.findAdjustments(eqTo(currentApplicationId))(any[HeaderCarrier]))
        .thenReturn(Future.successful(None))
      when(mockApplicationClient.getAssistanceDetails(eqTo(currentUserId), eqTo(currentApplicationId))(any[HeaderCarrier]))
        .thenReturn(Future.successful(AssistanceDetailsExamples.OnlyDisabilityNoGisNoAdjustments))

      val withdrawnApplication = currentCandidateWithApp.copy(application = CachedDataExample.WithdrawApplication)
      val result = controller(withdrawnApplication, applicationRouteState).present(true)(fakeRequest)

      val content = contentAsString(result)

      content must include("Unfortunately, you withdrew your Civil Service Fast Stream application.")
    }

    "display eligibility information when faststream application is not submitted" in new TestFixture {
      val applicationRouteState = new ApplicationRouteState {
        val newAccountsStarted = true
        val newAccountsEnabled = true
        val applicationsSubmitEnabled = true
        val applicationsStartDate = None }

      when(mockApplicationClient.getPhase1TestProfile(eqTo(currentApplicationId))(any[HeaderCarrier]))
        .thenReturn(Future.failed(new OnlineTestNotFound))
      when(mockApplicationClient.findAdjustments(eqTo(currentApplicationId))(any[HeaderCarrier]))
        .thenReturn(Future.successful(None))
      when(mockApplicationClient.getAssistanceDetails(eqTo(currentUserId), eqTo(currentApplicationId))(any[HeaderCarrier]))
        .thenReturn(Future.successful(AssistanceDetailsExamples.OnlyDisabilityNoGisNoAdjustments))

      val inProgressApp = currentCandidateWithApp.copy(application = CachedDataExample.InProgressInAssistanceDetailsApplication)
      val result = controller(inProgressApp, applicationRouteState).present(true)(fakeRequest)

      val content = contentAsString(result)

      content must include("submit your application for the Civil Service Fast Stream before the deadline")
    }

    "display eligibility information when faststream application is phase1 tests expired" in new TestFixture {
      val applicationRouteState = new ApplicationRouteState {
        val newAccountsStarted = true
        val newAccountsEnabled = true
        val applicationsSubmitEnabled = true
        val applicationsStartDate = None }

      when(mockApplicationClient.getPhase1TestProfile(eqTo(currentApplicationId))(any[HeaderCarrier]))
        .thenReturn(Future.failed(new OnlineTestNotFound))
      when(mockApplicationClient.findAdjustments(eqTo(currentApplicationId))(any[HeaderCarrier]))
        .thenReturn(Future.successful(None))
      when(mockApplicationClient.getAssistanceDetails(eqTo(currentUserId), eqTo(currentApplicationId))(any[HeaderCarrier]))
        .thenReturn(Future.successful(AssistanceDetailsExamples.OnlyDisabilityNoGisNoAdjustments))

      val phase1TestsExpiredCandidate = currentCandidateWithApp.copy(application = CachedDataExample.Phase1TestsExpiredApplication)
      val result = controller(phase1TestsExpiredCandidate, applicationRouteState).present(true)(fakeRequest)

      val content = contentAsString(result)

      content must include("complete your online exercises for the Civil Service Fast Stream before the deadline")
    }

    "not display eligibility information when application route is not faststream" in new TestFixture {
      val applicationRouteState = new ApplicationRouteState {
        val newAccountsStarted = true
        val newAccountsEnabled = true
        val applicationsSubmitEnabled = true
        val applicationsStartDate = None }

      when(mockApplicationClient.getPhase1TestProfile(eqTo(currentApplicationId))(any[HeaderCarrier]))
        .thenReturn(Future.failed(new OnlineTestNotFound))
      when(mockApplicationClient.findAdjustments(eqTo(currentApplicationId))(any[HeaderCarrier]))
        .thenReturn(Future.successful(None))
      when(mockApplicationClient.getAssistanceDetails(eqTo(currentUserId), eqTo(currentApplicationId))(any[HeaderCarrier]))
        .thenReturn(Future.successful(AssistanceDetailsExamples.OnlyDisabilityNoGisNoAdjustments))

      val result = controller(currentCandidateWithEdipApp, applicationRouteState).present(true)(fakeRequest)

      val content = contentAsString(result)

      content mustNot include("Continue as SDIP")
    }

    "not display eligibility information when faststream application is submitted" in new TestFixture {
      val applicationRouteState = new ApplicationRouteState {
        val newAccountsStarted = true
        val newAccountsEnabled = true
        val applicationsSubmitEnabled = true
        val applicationsStartDate = None }

      when(mockApplicationClient.getPhase1TestProfile(eqTo(currentApplicationId))(any[HeaderCarrier]))
        .thenReturn(Future.failed(new OnlineTestNotFound))
      when(mockApplicationClient.findAdjustments(eqTo(currentApplicationId))(any[HeaderCarrier]))
        .thenReturn(Future.successful(None))
      when(mockApplicationClient.getAssistanceDetails(eqTo(currentUserId), eqTo(currentApplicationId))(any[HeaderCarrier]))
        .thenReturn(Future.successful(AssistanceDetailsExamples.OnlyDisabilityNoGisNoAdjustments))

      val submittedCandidate = currentCandidateWithApp.copy(application = CachedDataExample.SubmittedApplication)
      val result = controller(submittedCandidate, applicationRouteState).present(true)(fakeRequest)

      val content = contentAsString(result)

      content mustNot include("Continue as SDIP")
    }
  }

  "submitAnalysisExercise" should {
    "show a too big message when file is too large" in new TestFixture {

      mockPostOnlineTestsDashboardCalls()
      fileUploadMocks(10000000)

      val result = controller().submitAnalysisExercise().apply(fakePostRequestWithContentMock)

      status(result) mustBe 303
      flash(result).get("danger") mustBe Some("Your analysis exercise must be less than 4MB")
    }

    "show success when preconditions for upload are met" in new TestFixture {

      mockPostOnlineTestsDashboardCalls()
      fileUploadMocks(3500000)

      val result = controller().submitAnalysisExercise().apply(fakePostRequestWithContentMock)

      status(result) mustBe 303
      flash(result).get("success") mustBe Some("You've successfully submitted your analysis exercise.")
    }

    "show an error if this candidate has already uploaded an analysis exercise" in new TestFixture {
      mockPostOnlineTestsDashboardCalls(hasAnalysisExerciseAlready = true)
      fileUploadMocks(3500000, analysisExerciseUploadedAlready = true)

      val result = controller().submitAnalysisExercise().apply(fakePostRequestWithContentMock)

      status(result) mustBe 303
      flash(result).get("danger") mustBe Some("There was a problem uploading your analysis exercise. You can try again or speak to an assessor.")
    }

    "show an error if the content type is not on the allowed list" in new TestFixture {
      mockPostOnlineTestsDashboardCalls()
      fileUploadMocks(3500000)

      val result = controller().submitAnalysisExercise().apply(fakePostRequestWithBadContentTypeMock)

      status(result) mustBe 303
      flash(result).get("danger") mustBe Some("Your analysis exercise must be in the .doc or .docx format")
    }

    "Show an error if the file POST is not as expected" in new TestFixture {
      mockPostOnlineTestsDashboardCalls()
      fileUploadMocks(3500000)

      val result = controller().submitAnalysisExercise().apply(fakePostRequestWithoutProperMultipartFormData)

      status(result) mustBe 303
      flash(result).get("danger") mustBe Some("There was a problem uploading your analysis exercise. You can try again or speak to an assessor.")
    }

  }

  "presentWithdrawApplication" should {
    "display withdraw page" in new TestFixture {
      val result = controller.presentWithdrawApplication()(fakeRequest)
      status(result) must be(OK)
      val content = contentAsString(result)
      content must include("<title>Withdraw your application")
      content must include(s"""<span class="your-name" id="bannerUserName">${currentCandidate.user.preferredName.get}</span>""")
    }
  }

  "withdrawApplication" should {
    "display withdraw form when the form was submitted invalid" in new TestFixture {
      val Request = fakeRequest.withFormUrlEncodedBody(WithdrawApplicationFormExamples.OtherReasonInvalidNoReasonFormUrlEncodedBody: _*)

      val result = controller.withdrawApplication()(Request)

      status(result) must be(OK)
      val content = contentAsString(result)
      content must include(routes.HomeController.withdrawApplication().url)
      content must include ("Select a reason for withdrawing your application")
    }

    "display dashboard with error message when form is valid but cannot withdraw" in new TestFixture {
      val Request = fakeRequest.withFormUrlEncodedBody(WithdrawApplicationFormExamples.ValidFormUrlEncodedBody: _*)
      when(mockApplicationClient.withdrawApplication(eqTo(currentApplicationId),
        eqTo(WithdrawApplicationExamples.Valid))(any[HeaderCarrier])).thenReturn(Future.failed(new CannotWithdraw))

      val result = controller.withdrawApplication()(Request)

      status(result) must be(SEE_OTHER)
      redirectLocation(result) must be(Some(routes.HomeController.present().url))
      flash(result).data must be (Map("danger" -> "We can't find an application to withdraw"))
    }

    "display dashboard with withdrawn success message when withdraw is successful" in new TestFixture {
      val Request = fakeRequest.withFormUrlEncodedBody(WithdrawApplicationFormExamples.ValidFormUrlEncodedBody: _*)
      when(mockApplicationClient.withdrawApplication(eqTo(currentApplicationId),
        eqTo(WithdrawApplicationExamples.Valid))(any[HeaderCarrier])).thenReturn(Future.successful(()))
      when(mockApplicationClient.getApplicationProgress(eqTo(currentApplicationId))(any[HeaderCarrier]))
        .thenReturn(Future.successful(ProgressResponseExamples.Submitted))

      val Candidate = CachedData(currentCandidateWithApp.user, Some(currentCandidateWithApp.application))
      val UpdatedApplication = currentCandidateWithApp.application
        .copy(applicationStatus= ApplicationStatus.WITHDRAWN,  progress = ProgressResponseExamples.WithdrawnAfterSubmitted)
      val UpdatedCandidate = currentCandidate.copy(application = Some(UpdatedApplication))
      when(mockUserService.save(eqTo(UpdatedCandidate))(any[HeaderCarrier])).thenReturn(Future.successful(UpdatedCandidate))

      val result = controller.withdrawApplication()(Request)

      status(result) must be(SEE_OTHER)
      redirectLocation(result) must be(Some(routes.HomeController.present().url))
      //scalastyle:off line.length
      flash(result).data must be (Map("success" ->"You've successfully withdrawn your application. <a href=\"https://www.gov.uk/done/apply-civil-service-fast-stream\" target=\"_blank\" rel=\"external\">Give feedback?</a> (30 second survey)"))
      //scalastyle:on line.length
    }
  }

  trait TestFixture {
    val mockApplicationClient = mock[ApplicationClient]
    val mockRefDataClient = mock[ReferenceDataClient]
    val mockSiftClient = mock[SiftClient]
    val mockCacheClient = mock[CSRCache]
    val mockUserService = mock[UserCacheService]
    val mockSecurityEnvironment = mock[SecurityEnvironmentImpl]

<<<<<<< HEAD
    class TestableHomeController extends HomeController(mockApplicationClient, mockRefDataClient, mockSiftClient, mockCacheClient)
=======

    val anyContentMock = mock[AnyContent]

    def multipartFormData(contentType: String, key: String = "analysisExerciseFile") = MultipartFormData[Files.TemporaryFile](
      dataParts = Map(),
      files = Seq(
        new FilePart[Files.TemporaryFile](key, "myFileName.docx", Some(contentType), TemporaryFile(fileMock))
      ),
      badParts = Seq()
    )

    def fakePostRequestWithoutProperMultipartFormData = FakeRequest("POST", "/", FakeHeaders(), anyContentMock).withMultipartFormDataBody(
      multipartFormData(msWordContentType, "randomWrongKey")
    )

    def fakePostRequestWithContentMock = FakeRequest("POST", "/", FakeHeaders(), anyContentMock).withMultipartFormDataBody(
      multipartFormData(msWordContentType)
    )

    def fakePostRequestWithBadContentTypeMock = FakeRequest("POST", "/", FakeHeaders(), anyContentMock).withMultipartFormDataBody(
      multipartFormData("application/octet-stream")
    )

    val fileMock = mock[File]
    val msWordContentType = "application/vnd.openxmlformats-officedocument.wordprocessingml.document"

    def mockPostOnlineTestsDashboardCalls(hasAnalysisExerciseAlready: Boolean = false) = {
      when(mockApplicationClient.eventWithSessionsForApplicationOnly(
        any[UniqueIdentifier], eqTo(EventType.FSAC))(any[HeaderCarrier]())).thenReturnAsync {
        List(
          Event(
            UniqueIdentifier(UUID.randomUUID()),
            EventType.FSAC,
            Location("London"),
            Venue("London FSAC", "London Test FSAC"),
            LocalDate.now,
            10,
            10,
            10,
            LocalTime.now,
            LocalTime.now.plusHours(24),
            Map(),
            List(
              Session(
                UniqueIdentifier(UUID.randomUUID()),
                "TestSession",
                10,
                10,
                10,
                LocalTime.now,
                LocalTime.now.plusHours(12)
              )
            )
          )
        )
      }

      when(mockApplicationClient.hasAnalysisExercise(any[UniqueIdentifier]())(any[HeaderCarrier])).thenReturnAsync(hasAnalysisExerciseAlready)
    }

    def fileUploadMocks(fileSize: Int, analysisExerciseUploadedAlready: Boolean = false) = {
      if (analysisExerciseUploadedAlready) {
        when(mockApplicationClient.uploadAnalysisExercise(any[UniqueIdentifier](),
          any[String](),
          any[Array[Byte]]())(any[HeaderCarrier])).thenReturn(Future.failed(new CandidateAlreadyHasAnAnalysisExerciseException))
      } else {
        when(mockApplicationClient.uploadAnalysisExercise(any[UniqueIdentifier](),
          any[String](),
          any[Array[Byte]]())(any[HeaderCarrier])).thenReturnAsync()
      }
      when(fileMock.length()).thenReturn(fileSize)
    }

    class TestableHomeController extends HomeController(mockApplicationClient, mockRefDataClient, mockCacheClient)
>>>>>>> b82ae709
      with TestableSecureActions {
      val http: CSRHttp = CSRHttp
      override val env = mockSecurityEnvironment
      override lazy val silhouette = SilhouetteComponent.silhouette
      val appRouteConfigMap = Map.empty[ApplicationRoute, ApplicationRouteState]
      when(mockSecurityEnvironment.userService).thenReturn(mockUserService)
      when(mockRefDataClient.allSchemes()(any[HeaderCarrier])).thenReturnAsync(ReferenceDataExamples.Schemes.AllSchemes)
<<<<<<< HEAD
      when(mockSiftClient.getSiftAnswersStatus(any[UniqueIdentifier])(any[HeaderCarrier])).thenReturnAsync(Some(SiftAnswersStatus.DRAFT))
=======

      // Analysis file upload tests
      override protected def getAllBytesInFile(path: Path): Array[Byte] = {
        "This is a test string".toCharArray.map(_.toByte)
      }
>>>>>>> b82ae709
    }

    def controller(implicit candWithApp: CachedDataWithApp = currentCandidateWithApp,
                   appRouteState: ApplicationRouteState = defaultApplicationRouteState) = new TestableHomeController {
      override val candidate: CachedData = CachedData(candWithApp.user, Some(candWithApp.application))
      override val candidateWithApp: CachedDataWithApp = candWithApp
      override val appRouteConfigMap = Map(Faststream -> appRouteState, Edip -> appRouteState, Sdip -> appRouteState)
    }

    def defaultApplicationRouteState = new ApplicationRouteState {
      val newAccountsStarted = true
      val newAccountsEnabled = true
      val applicationsSubmitEnabled = true
      val applicationsStartDate = Some(LocalDateTime.now)
    }
  }

  trait EdipAndSdipTestFixture extends TestFixture {
    val applicationRouteState = new ApplicationRouteState {
      val newAccountsStarted = true
      val newAccountsEnabled = true
      val applicationsSubmitEnabled = true
      val applicationsStartDate = None }

    when(mockApplicationClient.getPhase3Results(eqTo(currentApplicationId))(any[HeaderCarrier]))
      .thenReturn(Future.successful(Some(List(SchemeEvaluationResult(SchemeId("DiplomaticService"), SchemeStatus.Green)))))

    val edipPhase1TestsPassedApp = CachedDataWithApp(ActiveCandidate.user,
      CachedDataExample.EdipPhase1TestsPassedApplication.copy(userId = ActiveCandidate.user.userID))
    val sdipPhase1TestsPassedApp = CachedDataWithApp(ActiveCandidate.user,
      CachedDataExample.SdipPhase1TestsPassedApplication.copy(userId = ActiveCandidate.user.userID))
    val edipWithdrawnPhase1TestsPassedApp = CachedDataWithApp(ActiveCandidate.user,
      CachedDataExample.EdipWithdrawnPhase1TestsPassedApplication.copy(userId = ActiveCandidate.user.userID))
    val sdipWithdrawnPhase1TestsPassedApp = CachedDataWithApp(ActiveCandidate.user,
      CachedDataExample.SdipWithdrawnPhase1TestsPassedApplication.copy(userId = ActiveCandidate.user.userID))

  }
}<|MERGE_RESOLUTION|>--- conflicted
+++ resolved
@@ -20,13 +20,8 @@
 
 import com.github.tomakehurst.wiremock.client.WireMock.{ any => _ }
 import config.{ CSRCache, CSRHttp, SecurityEnvironmentImpl }
-<<<<<<< HEAD
 import connectors.{ ApplicationClient, ReferenceDataClient, ReferenceDataExamples, SiftClient }
-import connectors.ApplicationClient.{ CannotWithdraw, OnlineTestNotFound }
-=======
-import connectors.{ ApplicationClient, ReferenceDataClient, ReferenceDataExamples }
 import connectors.ApplicationClient.{ CandidateAlreadyHasAnAnalysisExerciseException, CannotWithdraw, OnlineTestNotFound }
->>>>>>> b82ae709
 import connectors.exchange.referencedata.SchemeId
 import connectors.exchange.sift.SiftAnswersStatus
 import connectors.exchange.{ AssistanceDetailsExamples, SchemeEvaluationResult, WithdrawApplicationExamples }
@@ -461,9 +456,6 @@
     val mockUserService = mock[UserCacheService]
     val mockSecurityEnvironment = mock[SecurityEnvironmentImpl]
 
-<<<<<<< HEAD
-    class TestableHomeController extends HomeController(mockApplicationClient, mockRefDataClient, mockSiftClient, mockCacheClient)
-=======
 
     val anyContentMock = mock[AnyContent]
 
@@ -538,7 +530,6 @@
     }
 
     class TestableHomeController extends HomeController(mockApplicationClient, mockRefDataClient, mockCacheClient)
->>>>>>> b82ae709
       with TestableSecureActions {
       val http: CSRHttp = CSRHttp
       override val env = mockSecurityEnvironment
@@ -546,15 +537,12 @@
       val appRouteConfigMap = Map.empty[ApplicationRoute, ApplicationRouteState]
       when(mockSecurityEnvironment.userService).thenReturn(mockUserService)
       when(mockRefDataClient.allSchemes()(any[HeaderCarrier])).thenReturnAsync(ReferenceDataExamples.Schemes.AllSchemes)
-<<<<<<< HEAD
       when(mockSiftClient.getSiftAnswersStatus(any[UniqueIdentifier])(any[HeaderCarrier])).thenReturnAsync(Some(SiftAnswersStatus.DRAFT))
-=======
 
       // Analysis file upload tests
       override protected def getAllBytesInFile(path: Path): Array[Byte] = {
         "This is a test string".toCharArray.map(_.toByte)
       }
->>>>>>> b82ae709
     }
 
     def controller(implicit candWithApp: CachedDataWithApp = currentCandidateWithApp,
