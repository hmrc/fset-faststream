--- conflicted
+++ resolved
@@ -51,21 +51,11 @@
     }
 
     "Return a complete settings object if there are saved settings" in new TestFixture {
-<<<<<<< HEAD
 
       val passMarkSettingsServiceMockWithSettings = mock[PassMarkSettingsService[Phase1PassMarkSettings]]
 
-      when(passMarkSettingsServiceMockWithSettings.getLatestPassMarkSettings).thenReturn(Future.successful(
-        Some(
-          mockSettings
-        )
-      ))
-=======
-      val passMarkSettingsServiceMockWithSettings = mock[PassMarkSettingsService]
-
       when(passMarkSettingsServiceMockWithSettings.getLatestPhase1PassMarkSettings).thenReturn(
         Future.successful(Some(mockSettings)))
->>>>>>> 76e2b8d4
 
       val passMarkSettingsControllerWithSettings = buildPMS(passMarkSettingsServiceMockWithSettings)
 
@@ -79,12 +69,8 @@
 
   "Save new settings" should {
     "Send a complete settings object to the repository with a version UUID appended" in new TestFixture {
-<<<<<<< HEAD
 
       val passMarkSettingsServiceWithExpectations = mock[PassMarkSettingsService[Phase1PassMarkSettings]]
-=======
-      val passMarkSettingsServiceWithExpectations = mock[PassMarkSettingsService]
->>>>>>> 76e2b8d4
 
       when(passMarkSettingsServiceWithExpectations.createPassMarkSettings(any())(any())).thenReturn(Future.successful(
         PassMarkSettingsCreateResponse(
