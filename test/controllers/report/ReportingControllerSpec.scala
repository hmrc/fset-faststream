--- conflicted
+++ resolved
@@ -386,34 +386,20 @@
       List(
         CandidateProgressReportItem("user1", "app1", Some("submitted"),
           List(SchemeType.DiplomaticService, SchemeType.GovernmentOperationalResearchService), Some("Yes"),
-<<<<<<< HEAD
-          Some("No"), Some("No"), Some("No"), Some("No"), Some("No"), Some("No"), Some("No"), Some("No"), Some("1234567"), None,
+          Some("No"), Some("No"), None, Some("No"), Some("No"), Some("No"), Some("No"), Some("No"), Some("No"), Some("1234567"), None,
           ApplicationRoute.Faststream),
         CandidateProgressReportItem("user2", "app2", Some("registered"),
           List(SchemeType.DiplomaticService, SchemeType.GovernmentOperationalResearchService), Some("Yes"),
-          Some("No"), Some("No"), Some("No"), Some("No"), Some("No"), Some("No"), Some("No"), Some("No"), Some("1234567"), None,
+          Some("No"), Some("No"), None, Some("No"), Some("No"), Some("No"), Some("No"), Some("No"), Some("No"), Some("1234567"), None,
           ApplicationRoute.Faststream),
         CandidateProgressReportItem("user3", "app3", Some("submitted"),
           List(SchemeType.DiplomaticService, SchemeType.GovernmentOperationalResearchService), Some("Yes"),
-          Some("No"), Some("No"), Some("No"), Some("No"), Some("No"), Some("No"), Some("No"), Some("No"), Some("1234567"), None,
+          Some("No"), Some("No"), None, Some("No"), Some("No"), Some("No"), Some("No"), Some("No"), Some("No"), Some("1234567"), None,
           ApplicationRoute.Edip),
         CandidateProgressReportItem("user4", "app4", Some("submitted"),
           List(SchemeType.DiplomaticService, SchemeType.GovernmentOperationalResearchService), Some("Yes"),
-          Some("No"), Some("No"), Some("No"), Some("No"), Some("No"), Some("No"), Some("No"), Some("No"), Some("1234567"), None,
+          Some("No"), Some("No"), None, Some("No"), Some("No"), Some("No"), Some("No"), Some("No"), Some("No"), Some("1234567"), None,
           ApplicationRoute.Faststream)
-=======
-          Some("No"), Some("No"), None, Some("No"), Some("No"), Some("No"), Some("No"), Some("No"), Some("No"), Some("1234567"), None, None),
-        CandidateProgressReportItem("user2", "app2", Some("registered"),
-          List(SchemeType.DiplomaticService, SchemeType.GovernmentOperationalResearchService), Some("Yes"),
-          Some("No"), Some("No"), None, Some("No"), Some("No"), Some("No"), Some("No"), Some("No"), Some("No"), Some("1234567"), None,
-          Some("Faststream")),
-        CandidateProgressReportItem("user3", "app3", Some("submitted"),
-          List(SchemeType.DiplomaticService, SchemeType.GovernmentOperationalResearchService), Some("Yes"),
-          Some("No"), Some("No"), None, Some("No"), Some("No"), Some("No"), Some("No"), Some("No"), Some("No"), Some("1234567"), None, Some("Edip")),
-        CandidateProgressReportItem("user4", "app4", Some("submitted"),
-          List(SchemeType.DiplomaticService, SchemeType.GovernmentOperationalResearchService), Some("Yes"),
-          Some("No"), Some("No"), None, Some("No"), Some("No"), Some("No"), Some("No"), Some("No"), Some("No"), Some("1234567"), None, None)
->>>>>>> f439c353
       )
     )
 
