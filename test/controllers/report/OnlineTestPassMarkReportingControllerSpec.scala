/*
 * Copyright 2017 HM Revenue & Customs
 *
 * Licensed under the Apache License, Version 2.0 (the "License");
 * you may not use this file except in compliance with the License.
 * You may obtain a copy of the License at
 *
 *     http://www.apache.org/licenses/LICENSE-2.0
 *
 * Unless required by applicable law or agreed to in writing, software
 * distributed under the License is distributed on an "AS IS" BASIS,
 * WITHOUT WARRANTIES OR CONDITIONS OF ANY KIND, either express or implied.
 * See the License for the specific language governing permissions and
 * limitations under the License.
 */

package controllers.report

import config.TestFixtureBase
import connectors.AuthProviderClient
import controllers.ReportingController
import model.report.onlinetestpassmark.{ ApplicationForOnlineTestPassMarkReportItemExamples, TestResultsForOnlineTestPassMarkReportItemExamples }
import model.report.{ OnlineTestPassMarkReportItem, _ }
import org.mockito.ArgumentMatchers._
import org.mockito.Mockito._
import play.api.test.Helpers._
import play.api.test.{ FakeHeaders, FakeRequest, Helpers }
import repositories.application.ReportingRepository
import repositories.csv.FSACIndicatorCSVRepository
import repositories.events.EventsRepository
import repositories.{ AssessmentScoresRepository, AssessorAllocationRepository, AssessorRepository, CandidateAllocationRepository, MediaRepository, QuestionnaireRepository, SchemeRepository, contactdetails }
import testkit.MockitoImplicits.OngoingStubbingExtension
import testkit.UnitWithAppSpec

import scala.language.postfixOps

class OnlineTestPassMarkReportingControllerSpec extends UnitWithAppSpec {

  "Online test pass mark report" should {
    "return nothing if no application exists" in new TestFixture {
      when(mockReportRepository.onlineTestPassMarkReport).thenReturnAsync(Nil)
      when(mockQuestionRepository.findForOnlineTestPassMarkReport(any[List[String]]())).thenReturnAsync(Map.empty)

      val response = controller.onlineTestPassMarkReport(frameworkId)(request).run
      val result = contentAsJson(response).as[List[OnlineTestPassMarkReportItem]]

      status(response) mustBe OK
      result mustBe empty
    }

    "return nothing if applications exist, but no questionnaires" in new TestFixture {
      when(mockReportRepository.onlineTestPassMarkReport).thenReturnAsync(applications)
      when(mockQuestionRepository.findForOnlineTestPassMarkReport(any[List[String]]())).thenReturnAsync(Map.empty)

      val response = controller.onlineTestPassMarkReport(frameworkId)(request).run
      val result = contentAsJson(response).as[List[OnlineTestPassMarkReportItem]]

      status(response) mustBe OK
      result mustBe empty
    }

    "return applications and questionnaires if applications and questionnaires exist, but no test results" in new TestFixture {
      when(mockReportRepository.onlineTestPassMarkReport).thenReturnAsync(applicationsWithNoTestResults)

      when(mockQuestionRepository.findForOnlineTestPassMarkReport(any[List[String]]())).thenReturnAsync(questionnairesForNoTestResults)

      val response = controller.onlineTestPassMarkReport(frameworkId)(request).run
      val result = contentAsJson(response).as[List[OnlineTestPassMarkReportItem]]

      status(response) mustBe OK
      result must have size 2
      result must contain(OnlineTestPassMarkReportItem(
        ApplicationForOnlineTestPassMarkReportItemExamples.applicationWithNoTestResult1,
        QuestionnaireReportItemExamples.questionnaire1))
      result must contain(OnlineTestPassMarkReportItem(
        ApplicationForOnlineTestPassMarkReportItemExamples.applicationWithNoTestResult2,
        QuestionnaireReportItemExamples.questionnaire2))
    }

    "return applications with questionnaire and test results" in new TestFixture {
      when(mockReportRepository.onlineTestPassMarkReport).thenReturnAsync(applications)

      when(mockQuestionRepository.findForOnlineTestPassMarkReport(any[List[String]]())).thenReturnAsync(questionnaires)

      val response = controller.onlineTestPassMarkReport(frameworkId)(request).run
      val result = contentAsJson(response).as[List[OnlineTestPassMarkReportItem]]

      status(response) mustBe OK

      result must contain theSameElementsAs List(
        OnlineTestPassMarkReportItem(ApplicationForOnlineTestPassMarkReportItemExamples.application1,
          QuestionnaireReportItemExamples.questionnaire1),
        OnlineTestPassMarkReportItem(ApplicationForOnlineTestPassMarkReportItemExamples.application2,
          QuestionnaireReportItemExamples.questionnaire2)
      )
    }
  }

  trait TestFixture extends TestFixtureBase {
    val frameworkId = "FastStream-2016"

    val mockReportRepository = mock[ReportingRepository]
    val mockQuestionRepository = mock[QuestionnaireRepository]
    val mockMediaRepository = mock[MediaRepository]
    val mockAssessorAllocationRepository = mock[AssessorAllocationRepository]
    val mockEventsRepository = mock[EventsRepository]
    val mockAssessorRepository = mock[AssessorRepository]
    val mockSchemeYamlRepository = mock[SchemeRepository]
<<<<<<< HEAD
    val mockAssessmentScoresRepository = mock[AssessmentScoresRepository]
=======
    val mockCandidateAllocationRepo = mock[CandidateAllocationRepository]
>>>>>>> 4957d9d1

    val controller = new ReportingController {
      val reportingRepository = mockReportRepository
      val contactDetailsRepository = mock[contactdetails.ContactDetailsRepository]
      val questionnaireRepository = mockQuestionRepository
      val assessmentScoresRepository = mockAssessmentScoresRepository
      val mediaRepository: MediaRepository = mockMediaRepository
      val fsacIndicatorCSVRepository: FSACIndicatorCSVRepository = mock[FSACIndicatorCSVRepository]
      val authProviderClient = mock[AuthProviderClient]
      val eventsRepository = mockEventsRepository
      val assessorRepository = mockAssessorRepository
      val assessorAllocationRepository = mockAssessorAllocationRepository
      val schemeRepo = mockSchemeYamlRepository
      val candidateAllocationRepo = mockCandidateAllocationRepo
    }

    lazy val testResults = Map(
      ApplicationForOnlineTestPassMarkReportExamples.application1.applicationId ->
        TestResultsForOnlineTestPassMarkReportItemExamples.testResults1,
      ApplicationForOnlineTestPassMarkReportExamples.application2.applicationId ->
        TestResultsForOnlineTestPassMarkReportItemExamples.testResults2)

    lazy val applications = List(
      ApplicationForOnlineTestPassMarkReportExamples.application1,
      ApplicationForOnlineTestPassMarkReportExamples.application2)
    lazy val applicationsWithNoTestResults = List(
      ApplicationForOnlineTestPassMarkReportExamples.applicationWithNoTestResult1,
      ApplicationForOnlineTestPassMarkReportExamples.applicationWithNoTestResult2)

    lazy val questionnaires = Map(
      ApplicationForOnlineTestPassMarkReportExamples.application1.applicationId ->
        QuestionnaireReportItemExamples.questionnaire1,
      ApplicationForOnlineTestPassMarkReportExamples.application2.applicationId ->
        QuestionnaireReportItemExamples.questionnaire2)
    lazy val questionnairesForNoTestResults = Map(
      ApplicationForOnlineTestPassMarkReportExamples.applicationWithNoTestResult1.applicationId ->
        QuestionnaireReportItemExamples.questionnaire1,
      ApplicationForOnlineTestPassMarkReportExamples.applicationWithNoTestResult2.applicationId ->
        QuestionnaireReportItemExamples.questionnaire2)

    def request = {
      FakeRequest(Helpers.GET, controllers.routes.ReportingController.onlineTestPassMarkReport(frameworkId).url, FakeHeaders(), "")
        .withHeaders("Content-Type" -> "application/json")
    }

    when(mockAssessmentScoresRepository.findAll).thenReturnAsync(Nil)
  }

}<|MERGE_RESOLUTION|>--- conflicted
+++ resolved
@@ -106,11 +106,8 @@
     val mockEventsRepository = mock[EventsRepository]
     val mockAssessorRepository = mock[AssessorRepository]
     val mockSchemeYamlRepository = mock[SchemeRepository]
-<<<<<<< HEAD
     val mockAssessmentScoresRepository = mock[AssessmentScoresRepository]
-=======
     val mockCandidateAllocationRepo = mock[CandidateAllocationRepository]
->>>>>>> 4957d9d1
 
     val controller = new ReportingController {
       val reportingRepository = mockReportRepository
