/*
 * Copyright 2016 HM Revenue & Customs
 *
 * Licensed under the Apache License, Version 2.0 (the "License");
 * you may not use this file except in compliance with the License.
 * You may obtain a copy of the License at
 *
 *     http://www.apache.org/licenses/LICENSE-2.0
 *
 * Unless required by applicable law or agreed to in writing, software
 * distributed under the License is distributed on an "AS IS" BASIS,
 * WITHOUT WARRANTIES OR CONDITIONS OF ANY KIND, either express or implied.
 * See the License for the specific language governing permissions and
 * limitations under the License.
 */

package controllers

import com.github.tomakehurst.wiremock.client.WireMock.{any => _}
import config.CSRHttp
import connectors.ApplicationClient.PersonalDetailsNotFound
import connectors.exchange.ProgressResponseExamples
import connectors.{ApplicationClient, UserManagementClient}
import _root_.forms.GeneralDetailsFormExamples._
import models.ApplicationData.ApplicationStatus
import models.GeneralDetailsExchangeExamples
import models.services.UserService
import org.mockito.Matchers.{eq => eqTo, _}
import org.mockito.Mockito._
import play.api.test.Helpers._
import uk.gov.hmrc.play.http.HeaderCarrier

import scala.concurrent.Future

class PersonalDetailsControllerSpec extends BaseControllerSpec {
  val applicationClient = mock[ApplicationClient]
  val userManagementClient = mock[UserManagementClient]
  val userService = mock[UserService]

  class TestablePersonalDetailsController extends PersonalDetailsController(applicationClient, userManagementClient)
    with TestableSecureActions {
    val http: CSRHttp = CSRHttp
    override protected def env = securityEnvironment

    when(securityEnvironment.userService).thenReturn(userService)
  }

  def controller = new TestablePersonalDetailsController

  "present" should {
    "load general details page for the new user" in {
      when(applicationClient.findPersonalDetails(eqTo(currentUserId), eqTo(currentApplicationId))(any[HeaderCarrier]))
        .thenReturn(Future.failed(new PersonalDetailsNotFound))

      val result = controller.present()(fakeRequest)
      assertPageTitle(result, "Personal details")
      val content = contentAsString(result)
      content must include(s"""name="preferredName" value="${currentCandidate.user.firstName}"""")
    }

    "load general details page for the already created personal details" in {
      when(applicationClient.findPersonalDetails(eqTo(currentUserId), eqTo(currentApplicationId))(any[HeaderCarrier]))
        .thenReturn(Future.successful(GeneralDetailsExchangeExamples.FullDetails))

      val result = controller.present()(fakeRequest)

      assertPageTitle(result, "Personal details")
      val content = contentAsString(result)
      content must include(s"""name="preferredName" value="${GeneralDetailsExchangeExamples.FullDetails.preferredName}"""")
    }
  }

  "submit general details" should {
    "update candidate's details" in {
      val Request = fakeRequest.withFormUrlEncodedBody(ValidFormUrlEncodedBody: _*)
      when(applicationClient.updateGeneralDetails(eqTo(currentApplicationId), eqTo(currentUserId), eqTo(ValidUKAddressForm),
        eqTo(currentEmail))(any[HeaderCarrier])).thenReturn(Future.successful(()))
      when(userManagementClient.updateDetails(eqTo(currentUserId), eqTo(currentUser.firstName), eqTo(currentUser.lastName),
        eqTo(currentUser.preferredName))(any[HeaderCarrier])).thenReturn(Future.successful(()))
      when(applicationClient.getApplicationProgress(eqTo(currentApplicationId))(any[HeaderCarrier]))
        .thenReturn(Future.successful(ProgressResponseExamples.InProgress))
      val Application = currentCandidateWithApp.application
        .copy(progress = ProgressResponseExamples.InProgress, applicationStatus = ApplicationStatus.IN_PROGRESS)
      val UpdatedCandidate = currentCandidate.copy(application = Some(Application))
      when(userService.save(eqTo(UpdatedCandidate))(any[HeaderCarrier])).thenReturn(Future.successful(UpdatedCandidate))

      val result = controller.submitGeneralDetails()(Request)

<<<<<<< HEAD
      status(result) must be(SEE_OTHER)
      redirectLocation(result) must be(Some(routes.SchemePreferencesController.present().url))
=======
      assertPageRedirection(result, routes.SchemeController.entryPoint().url)
>>>>>>> 95efc577
    }

    "fail updating the candidate when person cannot be found" in {
      val Request = fakeRequest.withFormUrlEncodedBody(ValidFormUrlEncodedBody: _*)
      when(applicationClient.updateGeneralDetails(eqTo(currentApplicationId), eqTo(currentUserId), eqTo(ValidUKAddressForm),
        eqTo(currentEmail))(any[HeaderCarrier])).thenReturn(Future.failed(new PersonalDetailsNotFound))

      val result = controller.submitGeneralDetails()(Request)

      assertPageRedirection(result, routes.HomeController.present().url)
      flash(result).data must be (Map("danger" -> "account.error"))
    }
  }
}<|MERGE_RESOLUTION|>--- conflicted
+++ resolved
@@ -85,13 +85,9 @@
       when(userService.save(eqTo(UpdatedCandidate))(any[HeaderCarrier])).thenReturn(Future.successful(UpdatedCandidate))
 
       val result = controller.submitGeneralDetails()(Request)
-
-<<<<<<< HEAD
+      
       status(result) must be(SEE_OTHER)
       redirectLocation(result) must be(Some(routes.SchemePreferencesController.present().url))
-=======
-      assertPageRedirection(result, routes.SchemeController.entryPoint().url)
->>>>>>> 95efc577
     }
 
     "fail updating the candidate when person cannot be found" in {
