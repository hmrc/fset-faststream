/*
 * Copyright 2017 HM Revenue & Customs
 *
 * Licensed under the Apache License, Version 2.0 (the "License");
 * you may not use this file except in compliance with the License.
 * You may obtain a copy of the License at
 *
 *     http://www.apache.org/licenses/LICENSE-2.0
 *
 * Unless required by applicable law or agreed to in writing, software
 * distributed under the License is distributed on an "AS IS" BASIS,
 * WITHOUT WARRANTIES OR CONDITIONS OF ANY KIND, either express or implied.
 * See the License for the specific language governing permissions and
 * limitations under the License.
 */

package controllers

import model.Exceptions._
<<<<<<< HEAD
import model.exchange.Assessor
=======
import model.exchange.{ Assessor, AssessorAvailability }
import model.exchange.assessor.AssessorAvailabilityExamples._
>>>>>>> 993b67fe
import model.exchange.assessor.AssessorExamples
import model.persisted
import org.mockito.ArgumentMatchers.{eq => eqTo, _}
import org.mockito.Mockito._
import persisted.assessor
import play.api.libs.json.Json
import play.api.test.Helpers._
import services.assessoravailability.AssessorService
import testkit.UnitWithAppSpec

import scala.concurrent.Future
import testkit.MockitoImplicits._

import scala.util.Success

class AssessorControllerSpec extends UnitWithAppSpec {
  val mockAssessorService = mock[AssessorService]

  val controller = new AssessorController {
    override val assessorService = mockAssessorService
  }

  "save assessor" should {
    "return OK when save is successful" in {
      val Request = fakeRequest(AssessorExamples.Assessor1)
      when(mockAssessorService.saveAssessor(eqTo(AssessorExamples.UserId1), eqTo(AssessorExamples.Assessor1))).thenReturn(Future.successful(()))
      val response = controller.saveAssessor(AssessorExamples.UserId1)(Request)
      status(response) mustBe OK
    }
  }

<<<<<<< HEAD
=======
  "add availability" should {
    val Request = fakeRequest(AssessorAvailabilityInBothLondonAndNewcastle)

    "return Ok when availability is added" in {
      when(mockAssessorService.addAvailability(any[String], any[List[AssessorAvailability]])).thenReturn(emptyFuture)
      val response = controller.addAvailability(UserId)(Request)
      status(response) mustBe OK
    }
  }

>>>>>>> 993b67fe
  "find assessor" should {
    "return Assessor when is successful" in {
      when(mockAssessorService.findAssessor(eqTo(AssessorExamples.UserId1))).thenReturn(Future.successful(AssessorExamples.Assessor1))
      val response = controller.findAssessor(AssessorExamples.UserId1)(fakeRequest)
      status(response) mustBe OK
      verify(mockAssessorService).findAssessor(eqTo(AssessorExamples.UserId1))
      contentAsJson(response) mustBe Json.toJson[Assessor](AssessorExamples.Assessor1)
    }

    "return Not Found when assessor cannot be found" in {
      when(mockAssessorService.findAssessor(UserId)).thenReturn(Future.failed(AssessorNotFoundException(UserId)))
      val response = controller.findAssessor(UserId)(fakeRequest)
      status(response) mustBe NOT_FOUND
      verify(mockAssessorService).findAssessor(eqTo(UserId))
    }
  }

<<<<<<< HEAD
=======
  "find availability" should {

    "return an assessor's availability" in {
      when(mockAssessorService.findAvailability(UserId)).thenReturnAsync(AssessorAvailabilityInBothLondonAndNewcastle)
      val response = controller.findAvailability(UserId)(fakeRequest)
      status(response) mustBe OK
      contentAsJson(response) mustBe Json.toJson[List[AssessorAvailability]](AssessorAvailabilityInBothLondonAndNewcastle)
    }

    "return Not Found when availability cannot be found" in {
      when(mockAssessorService.findAvailability(UserId)).thenReturn(Future.failed(AssessorNotFoundException(UserId)))
      val response = controller.findAvailability(UserId)(fakeRequest)
      status(response) mustBe NOT_FOUND
    }
  }

>>>>>>> 993b67fe
  "count submitted" should {
    "return zero if there are none submitted" in {
      when(mockAssessorService.countSubmittedAvailability()).thenReturnAsync(0)
      val response = controller.countSubmittedAvailability()(fakeRequest)
      status(response) mustBe OK
      contentAsJson(response) mustBe Json.obj("size" -> 0)
    }

    "return five if there are five submitted" in {
      when(mockAssessorService.countSubmittedAvailability()).thenReturnAsync(5)
      val response = controller.countSubmittedAvailability()(fakeRequest)
      status(response) mustBe OK
      contentAsJson(response) mustBe Json.obj("size" -> 5)
    }
  }
}
<|MERGE_RESOLUTION|>--- conflicted
+++ resolved
@@ -17,12 +17,9 @@
 package controllers
 
 import model.Exceptions._
-<<<<<<< HEAD
 import model.exchange.Assessor
-=======
 import model.exchange.{ Assessor, AssessorAvailability }
 import model.exchange.assessor.AssessorAvailabilityExamples._
->>>>>>> 993b67fe
 import model.exchange.assessor.AssessorExamples
 import model.persisted
 import org.mockito.ArgumentMatchers.{eq => eqTo, _}
@@ -45,7 +42,7 @@
     override val assessorService = mockAssessorService
   }
 
-  "save assessor" should {
+  "save assessor" must {
     "return OK when save is successful" in {
       val Request = fakeRequest(AssessorExamples.Assessor1)
       when(mockAssessorService.saveAssessor(eqTo(AssessorExamples.UserId1), eqTo(AssessorExamples.Assessor1))).thenReturn(Future.successful(()))
@@ -54,9 +51,7 @@
     }
   }
 
-<<<<<<< HEAD
-=======
-  "add availability" should {
+  "add availability" must {
     val Request = fakeRequest(AssessorAvailabilityInBothLondonAndNewcastle)
 
     "return Ok when availability is added" in {
@@ -66,8 +61,7 @@
     }
   }
 
->>>>>>> 993b67fe
-  "find assessor" should {
+  "find assessor" must {
     "return Assessor when is successful" in {
       when(mockAssessorService.findAssessor(eqTo(AssessorExamples.UserId1))).thenReturn(Future.successful(AssessorExamples.Assessor1))
       val response = controller.findAssessor(AssessorExamples.UserId1)(fakeRequest)
@@ -84,9 +78,7 @@
     }
   }
 
-<<<<<<< HEAD
-=======
-  "find availability" should {
+  "find availability" must {
 
     "return an assessor's availability" in {
       when(mockAssessorService.findAvailability(UserId)).thenReturnAsync(AssessorAvailabilityInBothLondonAndNewcastle)
@@ -102,8 +94,7 @@
     }
   }
 
->>>>>>> 993b67fe
-  "count submitted" should {
+  "count submitted" must {
     "return zero if there are none submitted" in {
       when(mockAssessorService.countSubmittedAvailability()).thenReturnAsync(0)
       val response = controller.countSubmittedAvailability()(fakeRequest)
