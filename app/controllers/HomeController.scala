--- conflicted
+++ resolved
@@ -20,13 +20,8 @@
 
 import com.mohiva.play.silhouette.api.Silhouette
 import config.CSRCache
-<<<<<<< HEAD
 import connectors.{ ApplicationClient, ReferenceDataClient, SiftClient }
-import connectors.ApplicationClient.{ ApplicationNotFound, CannotWithdraw, OnlineTestNotFound }
-=======
-import connectors.{ ApplicationClient, ReferenceDataClient }
 import connectors.ApplicationClient.{ ApplicationNotFound, CandidateAlreadyHasAnAnalysisExerciseException, CannotWithdraw, OnlineTestNotFound }
->>>>>>> b82ae709
 import connectors.exchange._
 import forms.WithdrawApplicationForm
 import helpers.NotificationType._
@@ -153,21 +148,20 @@
     for {
       schemes <- refDataClient.allSchemes()
       phase3Results <- applicationClient.getPhase3Results(application.applicationId)
-<<<<<<< HEAD
       siftAnswersStatus <- siftClient.getSiftAnswersStatus(application.applicationId)
-    } yield {
-      val page = PostOnlineTestsPage(CachedDataWithApp(cachedData.user, application), phase3Results.getOrElse(Nil), schemes, siftAnswersStatus)
-=======
       assessmentCentreEvents <- applicationClient.eventWithSessionsForApplicationOnly(application.applicationId, EventType.FSAC)
       assessmentCentreEvent = assessmentCentreEvents.headOption // Candidate can only be assigned to one assessment centre event and session
       hasWrittenAnalysisExercise <- applicationClient.hasAnalysisExercise(application.applicationId)
     } yield {
       val page = PostOnlineTestsPage(
         CachedDataWithApp(cachedData.user, application),
-        phase3Results.getOrElse(Nil), schemes, assessmentCentreEvent, hasWrittenAnalysisExercise
+        phase3Results.getOrElse(Nil),
+        schemes,
+        siftAnswersStatus,
+        assessmentCentreEvent,
+        hasWrittenAnalysisExercise
       )
 
->>>>>>> b82ae709
       Ok(views.html.home.postOnlineTestsDashboard(page))
     }
   }
