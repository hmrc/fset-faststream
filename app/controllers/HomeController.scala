--- conflicted
+++ resolved
@@ -153,19 +153,14 @@
       assessmentCentreEvent = assessmentCentreEvents.headOption // Candidate can only be assigned to one assessment centre event and session
       hasWrittenAnalysisExercise <- applicationClient.hasAnalysisExercise(application.applicationId)
     } yield {
-<<<<<<< HEAD
-      val page = PostOnlineTestsPage(CachedDataWithApp(cachedData.user, application), currentSchemeStatus, schemes, siftAnswersStatus)
-=======
       val page = PostOnlineTestsPage(
         CachedDataWithApp(cachedData.user, application),
-        phase3Results.getOrElse(Nil),
+        currentSchemeStatus,
         schemes,
         siftAnswersStatus,
         assessmentCentreEvent,
         hasWrittenAnalysisExercise
       )
-
->>>>>>> 24297c4b
       Ok(views.html.home.postOnlineTestsDashboard(page))
     }
   }
