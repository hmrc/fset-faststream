/*
 * Copyright 2017 HM Revenue & Customs
 *
 * Licensed under the Apache License, Version 2.0 (the "License");
 * you may not use this file except in compliance with the License.
 * You may obtain a copy of the License at
 *
 *     http://www.apache.org/licenses/LICENSE-2.0
 *
 * Unless required by applicable law or agreed to in writing, software
 * distributed under the License is distributed on an "AS IS" BASIS,
 * WITHOUT WARRANTIES OR CONDITIONS OF ANY KIND, either express or implied.
 * See the License for the specific language governing permissions and
 * limitations under the License.
 */

package controllers

import java.nio.file.{ Files, Path }

import com.mohiva.play.silhouette.api.Silhouette
import connectors.{ ApplicationClient, ReferenceDataClient, SiftClient }
import connectors.ApplicationClient._
import connectors.UserManagementClient.InvalidCredentialsException
import connectors.ApplicationClient.{ ApplicationNotFound, CandidateAlreadyHasAnAnalysisExerciseException, CannotWithdraw, OnlineTestNotFound }
import connectors.exchange._
import connectors.exchange.candidateevents.CandidateAllocations
import forms.WithdrawApplicationForm
import helpers.NotificationType._
import helpers.CachedUserWithSchemeData
import models.ApplicationData.ApplicationStatus
import models.page._
import models._
import models.events.EventType
import play.api.Logger
import play.api.mvc.{ Action, AnyContent, Request, Result }
import security.RoleUtils._
import security.{ Roles, SecurityEnvironment, SilhouetteComponent }
import security.Roles._
import uk.gov.hmrc.play.http.HeaderCarrier

import scala.concurrent.Future
import play.api.i18n.Messages.Implicits._
import play.api.Play.current

object HomeController extends HomeController(
  ApplicationClient,
  ReferenceDataClient,
  SiftClient
) {
  val appRouteConfigMap: Map[ApplicationRoute.Value, ApplicationRouteStateImpl] = config.FrontendAppConfig.applicationRoutesFrontend
  lazy val silhouette: Silhouette[SecurityEnvironment] = SilhouetteComponent.silhouette
}

abstract class HomeController(
  applicationClient: ApplicationClient,
  refDataClient: ReferenceDataClient,
  siftClient: SiftClient
) extends BaseController with CampaignAwareController {

  val Withdrawer = "Candidate"

  private lazy val validMSWordContentTypes = List(
    "application/msword",
    "application/vnd.openxmlformats-officedocument.wordprocessingml.document"
  )

  private lazy val maxAnalysisExerciseFileSizeInBytes = 4096 * 1024

  // scalastyle:off cyclomatic.complexity
  def present(implicit displaySdipEligibilityInfo: Boolean = false): Action[AnyContent] = CSRSecureAction(ActiveUserRole) {
    implicit request =>
      implicit cachedData =>
        for {
        page <- cachedData.application.map { implicit application =>
          cachedData match {
            case _ if isPhase1TestsPassed && (isEdip(cachedData) || isSdip(cachedData)) => displayEdipOrSdipResultsPage
            case _ if isPhase3TestsPassed => displayPostOnlineTestsPage
            case _ => dashboardWithOnlineTests.recoverWith(dashboardWithoutOnlineTests)
          }
        }.getOrElse {
          dashboardWithoutApplication
        }
      } yield page
  }
  // scalastyle:on cyclomatic.complexity

  def showSdipNextSteps: Action[AnyContent] = CSRSecureAction(ActiveUserRole) { implicit request =>
    implicit cachedData =>
      implicit val displaySdipEligibilityInfo = false
      cachedData.application.map { implicit application =>
        cachedData match {
          case _ if isPhase1TestsPassed && isSdipFaststream => displayEdipOrSdipResultsPage
          case _ => dashboardWithOnlineTests.recoverWith(dashboardWithoutOnlineTests)
        }
      }.getOrElse {
        dashboardWithoutApplication
      }
  }

  def resume: Action[AnyContent] = CSRSecureAppAction(ActiveUserRole) { implicit request =>
    implicit user =>
      Future.successful(Redirect(Roles.userJourneySequence.find(_._1.isAuthorized(user)).map(_._2).getOrElse(routes.HomeController.present())))
  }

  def create: Action[AnyContent] = CSRSecureAction(ApplicationStartRole) { implicit request =>
    implicit cachedData =>
      for {
        response <- applicationClient.findApplication(cachedData.user.userID, FrameworkId).recoverWith {
          case _: ApplicationNotFound => applicationClient.createApplication(cachedData.user.userID, FrameworkId)
        }
        if canApplicationBeSubmitted(response.overriddenSubmissionDeadline)(response.applicationRoute)
      } yield {
        Redirect(routes.PersonalDetailsController.presentAndContinue())
      }
  }

<<<<<<< HEAD
=======
  def presentWithdrawApplication: Action[AnyContent] = CSRSecureAppAction(AbleToWithdrawApplicationRole) { implicit request =>
    implicit user =>
      Future.successful(Ok(views.html.application.withdraw(WithdrawApplicationForm.form)))
  }


  def confirmAssessmentCentreAllocation(allocationVersion: String, eventId: UniqueIdentifier, sessionId: UniqueIdentifier): Action[AnyContent] =
    CSRSecureAction(ActiveUserRole) { implicit request =>
    implicit cachedData =>
      val alloc = CandidateAllocations.createConfirmed(Some(allocationVersion), cachedData.application.get.applicationId.toString)
      applicationClient.allocateCandidateToEvent(eventId, sessionId, alloc).map { _ =>
        Redirect(routes.HomeController.present()).flashing(success("assessmentCentre.event.confirm.success"))
      }.recover { case _: OptimisticLockException =>
        Redirect(routes.HomeController.present()).flashing(danger("assessmentCentre.event.confirm.optimistic.lock"))
      }
  }

  def withdrawApplication: Action[AnyContent] = CSRSecureAppAction(AbleToWithdrawApplicationRole) { implicit request =>
    implicit user =>

      WithdrawApplicationForm.form.bindFromRequest.fold(
        invalidForm => Future.successful(Ok(views.html.application.withdraw(invalidForm))),
        data => {
          applicationClient.withdrawApplication(user.application.applicationId, WithdrawApplication(data.reason.get, data.otherReason,
            Withdrawer)).map { _ =>
              Redirect(routes.HomeController.present()).flashing(success("application.withdrawn", feedbackUrl))
          }.recover {
            case _: CannotWithdraw => Redirect(routes.HomeController.present()).flashing(danger("error.cannot.withdraw"))
          }
        }
      )
  }

>>>>>>> a9ca5a59
  private def displayPostOnlineTestsPage(implicit application: ApplicationData, cachedData: CachedData,
    request: Request[_], hc: HeaderCarrier) = {
    for {
      allSchemes <- refDataClient.allSchemes()
      schemeStatus <- applicationClient.getCurrentSchemeStatus(application.applicationId)
      siftAnswersStatus <- siftClient.getSiftAnswersStatus(application.applicationId)
      assessmentCentreEvents <- applicationClient.candidateAllocationEventWithSession(application.applicationId, EventType.FSAC)
      assessmentCentreEvent = assessmentCentreEvents.headOption // Candidate can only be assigned to one assessment centre event and session
      hasWrittenAnalysisExercise <- applicationClient.hasAnalysisExercise(application.applicationId)
    } yield {
      val page = PostOnlineTestsPage(
        CachedUserWithSchemeData(cachedData.user, application, allSchemes, schemeStatus),
        assessmentCentreEvent,
        siftAnswersStatus,
        hasWrittenAnalysisExercise
      )
      Ok(views.html.home.postOnlineTestsDashboard(page))
    }
  }

  protected def getAllBytesInFile(path: Path): Array[Byte] = Files.readAllBytes(path)

  def submitAnalysisExercise(): Action[AnyContent] = CSRSecureAppAction(AssessmentCentreRole) { implicit request =>
    implicit cachedData =>
      request.asInstanceOf[Request[AnyContent]].body.asMultipartFormData.flatMap { multiPartRequest =>
        multiPartRequest.file("analysisExerciseFile").map {
          case document if document.ref.file.length() > maxAnalysisExerciseFileSizeInBytes =>
            Future.successful(Redirect(routes.HomeController.present()).flashing(danger("assessmentCentre.analysisExercise.upload.tooBig")))
          case document =>
            document.contentType match {
              case Some(contentType) if validMSWordContentTypes.contains(contentType) =>
                applicationClient.uploadAnalysisExercise(cachedData.application.applicationId, contentType,
                  getAllBytesInFile(document.ref.file.toPath)).map { result =>
                  Redirect(routes.HomeController.present()).flashing(success("assessmentCentre.analysisExercise.upload.success"))
                }.recover {
                  case _: CandidateAlreadyHasAnAnalysisExerciseException =>
                    Logger.warn(s"A duplicate written analysis exercise submission was attempted " +
                      s"(applicationId = ${cachedData.application.applicationId})")
                    Redirect(routes.HomeController.present()).flashing(danger("assessmentCentre.analysisExercise.upload.error"))
                }
              case Some(contentType) =>
                Future.successful(
                  Redirect(routes.HomeController.present()).flashing(danger("assessmentCentre.analysisExercise.upload.wrongContentType"))
                )
            }
        }
      }.getOrElse {
        Logger.info(s"A malformed file request was submitted as a written analysis exercise " +
          s"(applicationId = ${cachedData.application.applicationId})")
        Future.successful(Redirect(routes.HomeController.present()).flashing(danger("assessmentCentre.analysisExercise.upload.error")))
      }
  }

  private def displayEdipOrSdipResultsPage(implicit cachedData: CachedData,
    request: Request[_], hc: HeaderCarrier) =
    Future.successful(Ok(views.html.home.edipAndSdipFinalResults(cachedData)))

  private def dashboardWithOnlineTests(implicit application: ApplicationData,
    displaySdipEligibilityInfo: Boolean,
    cachedData: CachedData, request: Request[_]) = {
    for {
      adjustmentsOpt <- getAdjustments
      assistanceDetailsOpt <- getAssistanceDetails
      phase1TestsWithNames <- applicationClient.getPhase1TestProfile(application.applicationId)
      phase2TestsWithNames <- getPhase2Test
      phase3Tests <- getPhase3Test
      updatedData <- env.userService.refreshCachedUser(cachedData.user.userID)(hc, request)
    } yield {
      val dashboardPage = DashboardPage(updatedData, Some(Phase1TestsPage(phase1TestsWithNames)),
        phase2TestsWithNames.map(Phase2TestsPage(_, adjustmentsOpt)),
        phase3Tests.map(Phase3TestsPage(_, adjustmentsOpt))
      )
      Ok(views.html.home.dashboard(updatedData, dashboardPage, assistanceDetailsOpt, adjustmentsOpt,
        submitApplicationsEnabled = true, displaySdipEligibilityInfo))
    }
  }

  private def dashboardWithoutOnlineTests(implicit application: ApplicationData,
    displaySdipEligibilityInfo: Boolean,
    cachedData: CachedData,
    request: Request[_]): PartialFunction[Throwable, Future[Result]] = {
    case e: OnlineTestNotFound =>
      val applicationSubmitted = !cachedData.application.forall { app =>
        app.applicationStatus == ApplicationStatus.CREATED || app.applicationStatus == ApplicationStatus.IN_PROGRESS
      }
      val isDashboardEnabled = canApplicationBeSubmitted(application.overriddenSubmissionDeadline)(application.applicationRoute) ||
        applicationSubmitted
      val dashboardPage = DashboardPage(cachedData, None, None, None)
      Future.successful(Ok(views.html.home.dashboard(cachedData, dashboardPage,
        submitApplicationsEnabled = isDashboardEnabled,
        displaySdipEligibilityInfo = displaySdipEligibilityInfo)))
  }

  private def dashboardWithoutApplication(implicit cachedData: CachedData,
    displaySdipEligibilityInfo: Boolean,
    request: Request[_]) = {
    val dashboardPage = DashboardPage(cachedData, None, None, None)
    Future.successful(
      Ok(views.html.home.dashboard(cachedData, dashboardPage,
        submitApplicationsEnabled = canApplicationBeSubmitted(None),
        displaySdipEligibilityInfo = displaySdipEligibilityInfo))
    )
  }

  private def getPhase2Test(implicit application: ApplicationData, hc: HeaderCarrier) = if (application.isPhase2) {
    applicationClient.getPhase2TestProfile(application.applicationId).map(Some(_))
  } else {
    Future.successful(None)
  }

  private def getPhase3Test(implicit application: ApplicationData, hc: HeaderCarrier) = if (application.isPhase3) {
    applicationClient.getPhase3TestGroup(application.applicationId).map(Some(_))
  } else {
    Future.successful(None)
  }

  private def getAdjustments(implicit application: ApplicationData, hc: HeaderCarrier) =
    if (application.progress.assistanceDetails) {
      applicationClient.findAdjustments(application.applicationId)
    } else {
      Future.successful(None)
    }

  private def getAssistanceDetails(implicit application: ApplicationData,
    hc: HeaderCarrier, cachedData: CachedData) =
    if (application.progress.assistanceDetails) {
      applicationClient.getAssistanceDetails(cachedData.user.userID, application.applicationId).map(a => Some(a))
    } else {
      Future.successful(None)
    }

}<|MERGE_RESOLUTION|>--- conflicted
+++ resolved
@@ -115,14 +115,6 @@
       }
   }
 
-<<<<<<< HEAD
-=======
-  def presentWithdrawApplication: Action[AnyContent] = CSRSecureAppAction(AbleToWithdrawApplicationRole) { implicit request =>
-    implicit user =>
-      Future.successful(Ok(views.html.application.withdraw(WithdrawApplicationForm.form)))
-  }
-
-
   def confirmAssessmentCentreAllocation(allocationVersion: String, eventId: UniqueIdentifier, sessionId: UniqueIdentifier): Action[AnyContent] =
     CSRSecureAction(ActiveUserRole) { implicit request =>
     implicit cachedData =>
@@ -134,23 +126,6 @@
       }
   }
 
-  def withdrawApplication: Action[AnyContent] = CSRSecureAppAction(AbleToWithdrawApplicationRole) { implicit request =>
-    implicit user =>
-
-      WithdrawApplicationForm.form.bindFromRequest.fold(
-        invalidForm => Future.successful(Ok(views.html.application.withdraw(invalidForm))),
-        data => {
-          applicationClient.withdrawApplication(user.application.applicationId, WithdrawApplication(data.reason.get, data.otherReason,
-            Withdrawer)).map { _ =>
-              Redirect(routes.HomeController.present()).flashing(success("application.withdrawn", feedbackUrl))
-          }.recover {
-            case _: CannotWithdraw => Redirect(routes.HomeController.present()).flashing(danger("error.cannot.withdraw"))
-          }
-        }
-      )
-  }
-
->>>>>>> a9ca5a59
   private def displayPostOnlineTestsPage(implicit application: ApplicationData, cachedData: CachedData,
     request: Request[_], hc: HeaderCarrier) = {
     for {
