--- conflicted
+++ resolved
@@ -273,11 +273,7 @@
       } yield {
         for {
           a <- applications
-<<<<<<< HEAD
-          fr = fsacResults.find(_.applicationId == a.applicationId)
-=======
           fr = fsacResults.find(_.applicationId == UniqueIdentifier(a.applicationId))
->>>>>>> 4de31916
           q <- questionnaires.get(a.applicationId)
         } yield OnlineTestPassMarkReportItem(ApplicationForOnlineTestPassMarkReportItem.create(a, fr), q)
       }
