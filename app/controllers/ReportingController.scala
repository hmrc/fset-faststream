--- conflicted
+++ resolved
@@ -76,8 +76,7 @@
   }
 
   def candidateProgressReport(frameworkId: String) = Action.async { implicit request =>
-<<<<<<< HEAD
-    val fut: Future[List[CandidateProgressReportItem]] = appRepository.candidateProgressReport(frameworkId)
+    val fut: Future[List[CandidateProgressReportItem]] = reportRepository.candidateProgressReport(frameworkId)
     val postCodes: Future[Map[String, String]] = fsCdRepository.findAllPostCode()
 
     fut.zip(postCodes).flatMap(tuple => {
@@ -90,9 +89,6 @@
   private def enrichReport(candidates: List[CandidateProgressReportItem], postcodes: Map[String, String]): List[CandidateProgressReportItem] = {
     candidates.map(candidate => candidate.copy(
       fsacIndicator = indicatorRepository.calculateFsacIndicatorForReports(postcodes.get(candidate.userId), candidate)))
-=======
-    reportRepository.candidateProgressReport(frameworkId).map(r => Ok(Json.toJson(r)))
->>>>>>> 8c023a5f
   }
 
   def diversityReport(frameworkId: String) = Action.async { implicit request =>
