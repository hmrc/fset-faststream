--- conflicted
+++ resolved
@@ -52,28 +52,6 @@
   val assessmentScoresRepository: ApplicationAssessmentScoresRepository
   val medRepository: MediaRepository
 
-<<<<<<< HEAD
-=======
-  def candidateProgressReport(frameworkId: String) = Action.async { implicit request =>
-    appRepository.candidateProgressReport(frameworkId).map(r => Ok(Json.toJson(r)))
-  }
-
-  def diversityReport(frameworkId: String) = Action.async { implicit request =>
-    val reports = for {
-      applications <- appRepository.diversityReport(frameworkId)
-      questionnaires <- questionnaireRepository.findAllForDiversityReport
-      medias <- medRepository.findAll()
-    } yield {
-      applications.map { application =>
-        DiversityReportItem(application, questionnaires.get(application.applicationId), medias.get(application.userId))
-      }
-    }
-    reports.map { list =>
-      Ok(Json.toJson(list))
-    }
-  }
-
->>>>>>> ff2177f2
   def adjustmentReport(frameworkId: String) = Action.async { implicit request =>
     val reports =
       for {
@@ -94,7 +72,6 @@
     }
   }
 
-<<<<<<< HEAD
   def candidateProgressReport(frameworkId: String) = Action.async { implicit request =>
     appRepository.candidateProgressReport(frameworkId).map(r => Ok(Json.toJson(r)))
   }
@@ -105,18 +82,14 @@
       questionnaires <- questionnaireRepository.findAllForDiversityReport
       medias <- medRepository.findAll()
     } yield {
-      for {
-        a <- applications
-        q <- Some(questionnaires.get(a.applicationId))
-        m <- Some(medias.get(a.userId))
-      } yield DiversityReportItem(a, q, m)
-    }
-    reports.map { list =>
-      Ok(Json.toJson(list))
-    }
-  }
-=======
->>>>>>> ff2177f2
+      applications.map { application =>
+        DiversityReportItem(application, questionnaires.get(application.applicationId), medias.get(application.userId))
+      }
+    }
+    reports.map { list =>
+      Ok(Json.toJson(list))
+    }
+  }
 
   def onlineTestPassMarkReport(frameworkId: String) = Action.async { implicit request =>
     val reports =
@@ -124,28 +97,15 @@
         applications <- appRepository.onlineTestPassMarkReport(frameworkId)
         questionnaires <- questionnaireRepository.findForOnlineTestPassMarkReport
       } yield {
-<<<<<<< HEAD
-        for {
-          a <- applications
-          q <- questionnaires.get(a.applicationId)
-        } yield OnlineTestPassMarkReportItem(a, q)
-      }
-
-=======
         applications.map { application =>
           OnlineTestPassMarkReportItem(application, questionnaires.get(application.applicationId).get)
         }
       }
->>>>>>> ff2177f2
-    reports.map { list =>
-      Ok(Json.toJson(list))
-    }
-  }
-
-<<<<<<< HEAD
-=======
-
->>>>>>> ff2177f2
+    reports.map { list =>
+      Ok(Json.toJson(list))
+    }
+  }
+
   def nonSubmittedAppsReport(frameworkId: String) =
     preferencesAndContactReports(nonSubmittedOnly = true)(frameworkId)
 
