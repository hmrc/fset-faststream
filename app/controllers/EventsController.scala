/*
 * Copyright 2017 HM Revenue & Customs
 *
 * Licensed under the Apache License, Version 2.0 (the "License");
 * you may not use this file except in compliance with the License.
 * You may obtain a copy of the License at
 *
 *     http://www.apache.org/licenses/LICENSE-2.0
 *
 * Unless required by applicable law or agreed to in writing, software
 * distributed under the License is distributed on an "AS IS" BASIS,
 * WITHOUT WARRANTIES OR CONDITIONS OF ANY KIND, either express or implied.
 * See the License for the specific language governing permissions and
 * limitations under the License.
 */

package controllers

<<<<<<< HEAD
import model.persisted.eventschedules.EventType.EventType
import model.persisted.eventschedules._
import model.Exceptions.EventNotFoundException
=======
import model.Exceptions.{ EventNotFoundException, OptimisticLockException }
>>>>>>> 9bdf3a05
import model.exchange
import model.command
import model.exchange.AssessorAllocations
import model.persisted.eventschedules.EventType
import play.api.libs.json.{ JsValue, Json }
import play.api.mvc.{ Action, AnyContent }
import repositories.events.{ LocationsWithVenuesInMemoryRepository, LocationsWithVenuesRepository, UnknownVenueException }
import services.allocation.AssessorAllocationService

import scala.concurrent.Future
import scala.util.Try
import services.events.EventsService
import uk.gov.hmrc.play.microservice.controller.BaseController

import scala.concurrent.ExecutionContext.Implicits.global

object EventsController extends EventsController {
  val eventsService: EventsService = EventsService
  val locationsAndVenuesRepository: LocationsWithVenuesRepository = LocationsWithVenuesInMemoryRepository
  val assessorAllocationService: AssessorAllocationService = AssessorAllocationService
}

trait EventsController extends BaseController {
  def eventsService: EventsService

  def locationsAndVenuesRepository: LocationsWithVenuesRepository

  def assessorAllocationService: AssessorAllocationService

  def venuesForEvents: Action[AnyContent] = Action.async { implicit request =>
    locationsAndVenuesRepository.venues.map(x => Ok(Json.toJson(x)))
  }

  def locationsForEvents: Action[AnyContent] = Action.async { implicit request =>
    locationsAndVenuesRepository.locations.map(x => Ok(Json.toJson(x)))
  }

  def saveAssessmentEvents(): Action[AnyContent] = Action.async { implicit request =>
    eventsService.saveAssessmentEvents().map(_ => Created("Events saved"))
      .recover { case e: Exception => UnprocessableEntity(e.getMessage) }
  }

  def getEvent(eventId: String): Action[AnyContent] = Action.async { implicit request =>
    eventsService.getEvent(eventId).map { event =>
      Ok(Json.toJson(event))
    }.recover {
      case _: EventNotFoundException => NotFound(s"No event found with id $eventId")
    }
  }

  def getEvents(eventTypeParam: String, venueParam: String): Action[AnyContent] = Action.async { implicit request =>
    val events = Try {
      val eventType = EventType.withName(eventTypeParam.toUpperCase)
      locationsAndVenuesRepository.venue(venueParam).flatMap { venue =>
        eventsService.getEvents(eventType, venue).map { events =>
          if (events.isEmpty) {
            NotFound
          } else {
            Ok(Json.toJson(events))
          }
        }
      }
    }

    play.api.Logger.debug(s"$events")

    Future.fromTry(events) flatMap identity recover {
      case _: NoSuchElementException => BadRequest(s"$eventTypeParam is not a valid event type")
      case _: UnknownVenueException => BadRequest(s"$venueParam is not a valid venue")
    }
  }

  def getAssessorAllocations(eventId: String): Action[AnyContent] = Action.async { implicit request =>
    assessorAllocationService.getAllocations(eventId).map { allocations =>
      if (allocations.allocations.isEmpty) {
        Ok(Json.toJson(AssessorAllocations(version = None, allocations = Nil)))
      } else {
        Ok(Json.toJson(allocations))
      }
    }
  }

  def allocateAssessor(eventId: String): Action[JsValue] = Action.async(parse.json) { implicit request =>
    withJsonBody[exchange.AssessorAllocations] { assessorAllocations =>
      val newAllocations = command.AssessorAllocations.fromExchange(eventId, assessorAllocations)
<<<<<<< HEAD
      assessorAllocationService.allocate(newAllocations).map(_ => Ok)
=======
      assessorAllocationService.allocate(newAllocations).map( _ => Ok)
          .recover {
            case e: OptimisticLockException => Conflict(e.getMessage)
          }
>>>>>>> 9bdf3a05
    }
  }

  def getEventsWithAllocationsSummary(venueName: String, eventType: EventType): Action[AnyContent] = Action.async { implicit request =>
    locationsAndVenuesRepository.venue(venueName).flatMap { venue =>
      assessorAllocationService.getEventsWithAllocationsSummary(venue, eventType).map { eventsWithAllocations =>
        Ok(Json.toJson(eventsWithAllocations))
      }
    }
  }
}<|MERGE_RESOLUTION|>--- conflicted
+++ resolved
@@ -16,13 +16,10 @@
 
 package controllers
 
-<<<<<<< HEAD
 import model.persisted.eventschedules.EventType.EventType
 import model.persisted.eventschedules._
 import model.Exceptions.EventNotFoundException
-=======
 import model.Exceptions.{ EventNotFoundException, OptimisticLockException }
->>>>>>> 9bdf3a05
 import model.exchange
 import model.command
 import model.exchange.AssessorAllocations
@@ -108,14 +105,10 @@
   def allocateAssessor(eventId: String): Action[JsValue] = Action.async(parse.json) { implicit request =>
     withJsonBody[exchange.AssessorAllocations] { assessorAllocations =>
       val newAllocations = command.AssessorAllocations.fromExchange(eventId, assessorAllocations)
-<<<<<<< HEAD
       assessorAllocationService.allocate(newAllocations).map(_ => Ok)
-=======
-      assessorAllocationService.allocate(newAllocations).map( _ => Ok)
           .recover {
             case e: OptimisticLockException => Conflict(e.getMessage)
           }
->>>>>>> 9bdf3a05
     }
   }
 
