/*
 * Copyright 2017 HM Revenue & Customs
 *
 * Licensed under the Apache License, Version 2.0 (the "License");
 * you may not use this file except in compliance with the License.
 * You may obtain a copy of the License at
 *
 *     http://www.apache.org/licenses/LICENSE-2.0
 *
 * Unless required by applicable law or agreed to in writing, software
 * distributed under the License is distributed on an "AS IS" BASIS,
 * WITHOUT WARRANTIES OR CONDITIONS OF ANY KIND, either express or implied.
 * See the License for the specific language governing permissions and
 * limitations under the License.
 */

package controllers

import model.Exceptions.{ EventNotFoundException, OptimisticLockException }
<<<<<<< HEAD
=======
import model.persisted.eventschedules
import model.{ command, exchange }
>>>>>>> 65d20021
import model.exchange.{ AssessorAllocations, Event => ExchangeEvent }
import model.persisted.eventschedules.EventType.EventType
import model.persisted.eventschedules.{ Event, EventType }
import model.{ command, exchange }
import play.api.libs.json.{ JsValue, Json }
import play.api.mvc.{ Action, AnyContent }
import repositories.application.GeneralApplicationRepository
import repositories.events.{ LocationsWithVenuesInMemoryRepository, LocationsWithVenuesRepository, UnknownVenueException }
import services.allocation.AssessorAllocationService
import services.events.EventsService
import uk.gov.hmrc.play.microservice.controller.BaseController

import scala.concurrent.ExecutionContext.Implicits.global

object EventsController extends EventsController {
  val eventsService: EventsService = EventsService
  val locationsAndVenuesRepository: LocationsWithVenuesRepository = LocationsWithVenuesInMemoryRepository
  val assessorAllocationService: AssessorAllocationService = AssessorAllocationService
  val applicationRepository: GeneralApplicationRepository = repositories.applicationRepository
}

trait EventsController extends BaseController {
  def eventsService: EventsService
  def locationsAndVenuesRepository: LocationsWithVenuesRepository
  def assessorAllocationService: AssessorAllocationService
  def applicationRepository: GeneralApplicationRepository

  def saveAssessmentEvents(): Action[AnyContent] = Action.async { implicit request =>
    eventsService.saveAssessmentEvents().map(_ => Created("Events saved"))
      .recover { case e: Exception => UnprocessableEntity(e.getMessage) }
  }

  def createEvent(): Action[JsValue] = Action.async(parse.json) { implicit request =>
    withJsonBody[ExchangeEvent] { event =>
      val persistedEvent = Event(event)
      eventsService.save(persistedEvent).map { _ =>
        Created
      }.recover { case e: Exception => UnprocessableEntity(e.getMessage) }
    }
  }

  def getEvent(eventId: String): Action[AnyContent] = Action.async { implicit request =>
    eventsService.getEvent(eventId).map { event =>
      Ok(Json.toJson(event))
    }.recover {
      case _: EventNotFoundException => NotFound(s"No event found with id $eventId")
    }
  }

  def getEvents(eventTypeParam: String, venueParam: String): Action[AnyContent] = Action.async { implicit request =>
    locationsAndVenuesRepository.venue(venueParam).flatMap { venue =>
      eventsService.getEvents(EventType.withName(eventTypeParam.toUpperCase), venue).map { events =>
        if (events.isEmpty) {
          NotFound
        } else {
          Ok(Json.toJson(events))
        }
      }
    } recover {
      case _: NoSuchElementException => BadRequest(s"$eventTypeParam is not a valid event type")
      case _: UnknownVenueException => BadRequest(s"$venueParam is not a valid venue")
    }
  }

  def getAssessorAllocations(eventId: String): Action[AnyContent] = Action.async { implicit request =>
    assessorAllocationService.getAllocations(eventId).map { allocations =>
      if (allocations.allocations.isEmpty) {
        Ok(Json.toJson(AssessorAllocations(version = None, allocations = Nil)))
      } else {
        Ok(Json.toJson(allocations))
      }
    }
  }

  def allocateAssessor(eventId: String): Action[JsValue] = Action.async(parse.json) { implicit request =>
    withJsonBody[exchange.AssessorAllocations] { assessorAllocations =>
      val newAllocations = command.AssessorAllocations.fromExchange(eventId, assessorAllocations)
      assessorAllocationService.allocate(newAllocations).map(_ => Ok)
          .recover {
            case e: OptimisticLockException => Conflict(e.getMessage)
          }
    }
  }

  def getEventsWithAllocationsSummary(venueName: String, eventType: EventType): Action[AnyContent] = Action.async { implicit request =>
    locationsAndVenuesRepository.venue(venueName).flatMap { venue =>
      eventsService.getEventsWithAllocationsSummary(venue, eventType).map { eventsWithAllocations =>
        Ok(Json.toJson(eventsWithAllocations))
      }
    }
  }
<<<<<<< HEAD
=======
  def allocateCandidates(eventId: String, sessionId: String): Action[JsValue] = Action.async(parse.json) { implicit request =>
    withJsonBody[exchange.CandidateAllocations] { candidateAllocations =>
      val newAllocations = command.CandidateAllocations.fromExchange(eventId, sessionId, candidateAllocations)
      candidateAllocationService.allocateCandidates(newAllocations).map {
        _ => Ok
      }.recover {
        case e: OptimisticLockException => Conflict(e.getMessage)
      }
    }
  }

  def findSessionsForApplication(applicationId: String, sessionEventType: EventType): Action[AnyContent] = Action.async { implicit request =>
    candidateAllocationService.getSessionsForApplication(applicationId, sessionEventType).map { eventSessionMap =>
      val eventSessions: List[eventschedules.Event] = eventSessionMap.map(event => eventschedules.Event(model.exchange.Event(event)))

      Ok(Json.toJson(eventSessions))
    }
  }

  def getCandidateAllocations(eventId: String, sessionId: String): Action[AnyContent] = Action.async { implicit request =>
    candidateAllocationService.getCandidateAllocations(eventId, sessionId).map { allocations =>
      if (allocations.allocations.isEmpty) {
        NotFound
      } else {
        Ok(Json.toJson(allocations))
      }
    }
  }
>>>>>>> 65d20021

}<|MERGE_RESOLUTION|>--- conflicted
+++ resolved
@@ -17,11 +17,8 @@
 package controllers
 
 import model.Exceptions.{ EventNotFoundException, OptimisticLockException }
-<<<<<<< HEAD
-=======
 import model.persisted.eventschedules
 import model.{ command, exchange }
->>>>>>> 65d20021
 import model.exchange.{ AssessorAllocations, Event => ExchangeEvent }
 import model.persisted.eventschedules.EventType.EventType
 import model.persisted.eventschedules.{ Event, EventType }
@@ -113,36 +110,5 @@
       }
     }
   }
-<<<<<<< HEAD
-=======
-  def allocateCandidates(eventId: String, sessionId: String): Action[JsValue] = Action.async(parse.json) { implicit request =>
-    withJsonBody[exchange.CandidateAllocations] { candidateAllocations =>
-      val newAllocations = command.CandidateAllocations.fromExchange(eventId, sessionId, candidateAllocations)
-      candidateAllocationService.allocateCandidates(newAllocations).map {
-        _ => Ok
-      }.recover {
-        case e: OptimisticLockException => Conflict(e.getMessage)
-      }
-    }
-  }
-
-  def findSessionsForApplication(applicationId: String, sessionEventType: EventType): Action[AnyContent] = Action.async { implicit request =>
-    candidateAllocationService.getSessionsForApplication(applicationId, sessionEventType).map { eventSessionMap =>
-      val eventSessions: List[eventschedules.Event] = eventSessionMap.map(event => eventschedules.Event(model.exchange.Event(event)))
-
-      Ok(Json.toJson(eventSessions))
-    }
-  }
-
-  def getCandidateAllocations(eventId: String, sessionId: String): Action[AnyContent] = Action.async { implicit request =>
-    candidateAllocationService.getCandidateAllocations(eventId, sessionId).map { allocations =>
-      if (allocations.allocations.isEmpty) {
-        NotFound
-      } else {
-        Ok(Json.toJson(allocations))
-      }
-    }
-  }
->>>>>>> 65d20021
 
 }