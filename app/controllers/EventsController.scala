--- conflicted
+++ resolved
@@ -35,13 +35,8 @@
   val assessmentEventsRepository: EventsRepository
   val assessmentCenterParsingService: EventsParsingService
 
-<<<<<<< HEAD
-  def saveAssessmentEvents() = Action.async { implicit request =>
-    assessmentCenterParsingService.processCentres().flatMap { events =>
-=======
   def saveAssessmentEvents(): Action[AnyContent] = Action.async { implicit request =>
     assessmentCenterParsingService.processCentres().flatMap{ events =>
->>>>>>> 5277072c
       Logger.debug("Events have been processed!")
       assessmentEventsRepository.save(events)
     }.map(_ => Created).recover { case _ => UnprocessableEntity }
