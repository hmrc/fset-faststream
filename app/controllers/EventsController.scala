--- conflicted
+++ resolved
@@ -17,13 +17,8 @@
 package controllers
 
 import model.Exceptions.{ EventNotFoundException, OptimisticLockException }
-<<<<<<< HEAD
-import model.{ command, exchange }
-=======
-
 import model.exchange
 import model.command
->>>>>>> c7cb89e2
 import model.exchange.AssessorAllocations
 import model.persisted.eventschedules.EventType
 import model.persisted.eventschedules.EventType.EventType
@@ -114,12 +109,13 @@
     }
   }
 
-<<<<<<< HEAD
   def getEventsWithAllocationsSummary(venueName: String, eventType: EventType): Action[AnyContent] = Action.async { implicit request =>
     locationsAndVenuesRepository.venue(venueName).flatMap { venue =>
       assessorAllocationService.getEventsWithAllocationsSummary(venue, eventType).map { eventsWithAllocations =>
         Ok(Json.toJson(eventsWithAllocations))
-=======
+      }
+    }
+  }
   def allocateCandidates(eventId: String): Action[JsValue] = Action.async(parse.json) { implicit request =>
     withJsonBody[exchange.CandidateAllocations] { candidateAllocations =>
       val newAllocations = command.CandidateAllocations.fromExchange(eventId, candidateAllocations)
@@ -137,7 +133,6 @@
         NotFound
       } else {
         Ok(Json.toJson(allocations))
->>>>>>> c7cb89e2
       }
     }
   }
