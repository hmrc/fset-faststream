/*
 * Copyright 2017 HM Revenue & Customs
 *
 * Licensed under the Apache License, Version 2.0 (the "License");
 * you may not use this file except in compliance with the License.
 * You may obtain a copy of the License at
 *
 *     http://www.apache.org/licenses/LICENSE-2.0
 *
 * Unless required by applicable law or agreed to in writing, software
 * distributed under the License is distributed on an "AS IS" BASIS,
 * WITHOUT WARRANTIES OR CONDITIONS OF ANY KIND, either express or implied.
 * See the License for the specific language governing permissions and
 * limitations under the License.
 */

package controllers

<<<<<<< HEAD
import model.Exceptions.{ OptimisticLockException, EventNotFoundException }
=======
import model.Exceptions.{ EventNotFoundException, OptimisticLockException }
>>>>>>> 9a19cf71
import model.exchange
import model.command
import model.exchange.AssessorAllocations
import model.persisted.eventschedules.EventType
import play.api.libs.json.{ JsValue, Json }
import play.api.mvc.{ Action, AnyContent }
import repositories.events.{ LocationsWithVenuesInMemoryRepository, LocationsWithVenuesRepository, UnknownVenueException }
import services.allocation.AssessorAllocationService

import scala.concurrent.Future
import scala.util.Try
import services.events.EventsService
import uk.gov.hmrc.play.microservice.controller.BaseController

import scala.concurrent.ExecutionContext.Implicits.global

object EventsController extends EventsController {
  val eventsService: EventsService = EventsService
  val locationsAndVenuesRepository: LocationsWithVenuesRepository = LocationsWithVenuesInMemoryRepository
  val assessorAllocationService: AssessorAllocationService = AssessorAllocationService
}

trait EventsController extends BaseController {
  def eventsService: EventsService
  def locationsAndVenuesRepository: LocationsWithVenuesRepository
  def assessorAllocationService: AssessorAllocationService

  def venuesForEvents: Action[AnyContent] = Action.async { implicit request =>
    locationsAndVenuesRepository.venues.map(x => Ok(Json.toJson(x)))
  }

  def locationsForEvents: Action[AnyContent] = Action.async { implicit request =>
    locationsAndVenuesRepository.locations.map(x => Ok(Json.toJson(x)))
  }

  def saveAssessmentEvents(): Action[AnyContent] = Action.async { implicit request =>
    eventsService.saveAssessmentEvents().map(_ => Created("Events saved"))
      .recover { case e: Exception => UnprocessableEntity(e.getMessage) }
  }

  def getEvent(eventId: String): Action[AnyContent] = Action.async { implicit request =>
    eventsService.getEvent(eventId).map { event =>
      Ok(Json.toJson(event))
    }.recover {
      case _: EventNotFoundException => NotFound(s"No event found with id $eventId")
    }
  }

  def getEvents(eventTypeParam: String, venueParam: String): Action[AnyContent] = Action.async { implicit request =>
    val events =  Try {
        val eventType = EventType.withName(eventTypeParam.toUpperCase)
        locationsAndVenuesRepository.venue(venueParam).flatMap { venue =>
          eventsService.getEvents(eventType, venue).map { events =>
            if (events.isEmpty) {
              NotFound
            } else {
              Ok(Json.toJson(events))
            }
          }
        }
    }

    play.api.Logger.debug(s"$events")

    Future.fromTry(events) flatMap identity recover {
      case _: NoSuchElementException => BadRequest(s"$eventTypeParam is not a valid event type")
      case _: UnknownVenueException => BadRequest(s"$venueParam is not a valid venue")
    }
  }

  def getAssessorAllocations(eventId: String): Action[AnyContent] = Action.async { implicit request =>
    assessorAllocationService.getAllocations(eventId).map { allocations =>
      if (allocations.allocations.isEmpty) {
        Ok(Json.toJson(AssessorAllocations(version = None, allocations = Nil)))
      } else {
        Ok(Json.toJson(allocations))
      }
    }
  }

  def allocateAssessor(eventId: String): Action[JsValue] = Action.async(parse.json) { implicit request =>
    withJsonBody[exchange.AssessorAllocations] { assessorAllocations =>
      val newAllocations = command.AssessorAllocations.fromExchange(eventId, assessorAllocations)
      assessorAllocationService.allocate(newAllocations).map( _ => Ok)
          .recover {
            case e: OptimisticLockException => Conflict(e.getMessage)
          }
    }
  }

  def allocateCandidates(eventId: String): Action[JsValue] = Action.async(parse.json) { implicit request =>
    withJsonBody[exchange.CandidateAllocations] { candidateAllocations =>
      val newAllocations = command.CandidateAllocations.fromExchange(eventId, candidateAllocations)
      assessorAllocationService.allocateCandidates(newAllocations).map {
        _ => Ok
      }.recover {
        case e: OptimisticLockException =>
          //scalastyle:off
          println(s"**** EventsController caught OptimisticLockException with message ${e.getMessage}")
          //scalastyle:on
          Conflict(e.getMessage)
      }
    }
  }

  def getCandidateAllocations(eventId: String): Action[AnyContent] = Action.async { implicit request =>
    assessorAllocationService.getCandidateAllocations(eventId).map { allocations =>
      if (allocations.allocations.isEmpty) {
        NotFound
      } else {
        Ok(Json.toJson(allocations))
      }
    }
  }
}<|MERGE_RESOLUTION|>--- conflicted
+++ resolved
@@ -16,11 +16,8 @@
 
 package controllers
 
-<<<<<<< HEAD
-import model.Exceptions.{ OptimisticLockException, EventNotFoundException }
-=======
 import model.Exceptions.{ EventNotFoundException, OptimisticLockException }
->>>>>>> 9a19cf71
+
 import model.exchange
 import model.command
 import model.exchange.AssessorAllocations
@@ -117,11 +114,7 @@
       assessorAllocationService.allocateCandidates(newAllocations).map {
         _ => Ok
       }.recover {
-        case e: OptimisticLockException =>
-          //scalastyle:off
-          println(s"**** EventsController caught OptimisticLockException with message ${e.getMessage}")
-          //scalastyle:on
-          Conflict(e.getMessage)
+        case e: OptimisticLockException => Conflict(e.getMessage)
       }
     }
   }
