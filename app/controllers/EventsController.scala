--- conflicted
+++ resolved
@@ -16,11 +16,7 @@
 
 package controllers
 
-<<<<<<< HEAD
-import model.Exceptions.EventNotFoundException
-=======
 import model.Exceptions.{ EventNotFoundException, OptimisticLockException }
->>>>>>> 9bdf3a05
 import model.exchange
 import model.command
 import model.exchange.AssessorAllocations
@@ -105,12 +101,9 @@
     withJsonBody[exchange.AssessorAllocations] { assessorAllocations =>
       val newAllocations = command.AssessorAllocations.fromExchange(eventId, assessorAllocations)
       assessorAllocationService.allocate(newAllocations).map( _ => Ok)
-<<<<<<< HEAD
-=======
           .recover {
             case e: OptimisticLockException => Conflict(e.getMessage)
           }
->>>>>>> 9bdf3a05
     }
   }
 
