--- conflicted
+++ resolved
@@ -20,7 +20,7 @@
 import model.exchange
 import model.command
 import model.persisted.eventschedules.EventType
-import play.api.libs.json.Json
+import play.api.libs.json.{ JsValue, Json }
 import play.api.mvc.{ Action, AnyContent }
 import repositories.events.{ LocationsWithVenuesInMemoryRepository, LocationsWithVenuesRepository, UnknownVenueException }
 import services.allocation.AssessorAllocationService
@@ -34,22 +34,14 @@
 
 object EventsController extends EventsController {
   val eventsService: EventsService = EventsService
-<<<<<<< HEAD
   val locationsAndVenuesRepository: LocationsWithVenuesRepository = LocationsWithVenuesInMemoryRepository
-=======
   val assessorAllocationService: AssessorAllocationService = AssessorAllocationService
-  val locationsAndVenues: LocationsWithVenuesRepository = LocationsWithVenuesInMemoryRepository
->>>>>>> 0d6dfe45
 }
 
 trait EventsController extends BaseController {
   def eventsService: EventsService
-<<<<<<< HEAD
   def locationsAndVenuesRepository: LocationsWithVenuesRepository
-=======
   def assessorAllocationService: AssessorAllocationService
-  def locationsAndVenues: LocationsWithVenuesRepository
->>>>>>> 0d6dfe45
 
   def venuesForEvents: Action[AnyContent] = Action.async { implicit request =>
     locationsAndVenuesRepository.venues.map(x => Ok(Json.toJson(x)))
@@ -89,10 +81,11 @@
     }
   }
 
-  def allocate(eventId: String): Action[AnyContent] = Action.async { implicit request =>
+  def allocate(eventId: String): Action[JsValue] = Action.async(parse.json) { implicit request =>
     withJsonBody[exchange.AssessorAllocations] { assessorAllocations =>
-      val newAllocations = command.AssessorAllocations.fromExchange(assessorAllocations)
-      assessorAllocationService.allocate(newAllocations).map( _ => Ok(""))
+      val newAllocations = model.command.AssessorAllocations.fromExchange(eventId, assessorAllocations)
+      assessorAllocationService.allocate(newAllocations).map( _ => Ok)
     }
   }
+
 }