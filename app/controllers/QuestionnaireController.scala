/*
 * Copyright 2016 HM Revenue & Customs
 *
 * Licensed under the Apache License, Version 2.0 (the "License");
 * you may not use this file except in compliance with the License.
 * You may obtain a copy of the License at
 *
 *     http://www.apache.org/licenses/LICENSE-2.0
 *
 * Unless required by applicable law or agreed to in writing, software
 * distributed under the License is distributed on an "AS IS" BASIS,
 * WITHOUT WARRANTIES OR CONDITIONS OF ANY KIND, either express or implied.
 * See the License for the specific language governing permissions and
 * limitations under the License.
 */

package controllers

import _root_.forms.{ QuestionnaireDiversityInfoForm, QuestionnaireEducationInfoForm, QuestionnaireOccupationInfoForm }
import connectors.ApplicationClient
import connectors.ExchangeObjects.Questionnaire
import models.CachedDataWithApp
import play.api.mvc.{ Request, RequestHeader, Result }
import security.QuestionnaireRoles._
import uk.gov.hmrc.play.http.HeaderCarrier
import helpers.NotificationType._
import security.Roles.{ CsrAuthorization, SubmitApplicationRole }

import scala.concurrent.Future
import scala.language.reflectiveCalls

object QuestionnaireController extends QuestionnaireController(ApplicationClient)

class QuestionnaireController(applicationClient: ApplicationClient) extends BaseController(applicationClient) {

  val QuestionnaireCompletedBanner = danger("questionnaire.completed")

  def startOrContinue = CSRSecureAppAction(StartOrContinueQuestionnaireRole) { implicit request =>
    implicit user =>
      Future.successful {
        (SubmitApplicationRole.isAuthorized(user), QuestionnaireNotStartedRole.isAuthorized(user)) match {
          case (true, _) => Redirect(routes.HomeController.present()).flashing(QuestionnaireCompletedBanner)
          case (_, true) => Ok(views.html.questionnaire.intro(QuestionnaireDiversityInfoForm.acceptanceForm))
          case _ =>   Ok(views.html.questionnaire.continue())
        }
      }
  }

  def firstPageView = CSRSecureAppAction(DiversityQuestionnaireRole) { implicit request =>
    implicit user =>
      presentPageIfNotFilledInPreviously(DiversityQuestionnaireCompletedRole,
        Ok(views.html.questionnaire.firstpage(QuestionnaireDiversityInfoForm.form)))
  }

  def secondPageView = CSRSecureAppAction(EducationQuestionnaireRole) { implicit request =>
    implicit user =>
      presentPageIfNotFilledInPreviously(EducationQuestionnaireCompletedRole,
        Ok(views.html.questionnaire.secondpage(QuestionnaireEducationInfoForm.form)))
  }

  def thirdPageView = CSRSecureAppAction(OccupationQuestionnaireRole) { implicit request =>
    implicit user =>
      presentPageIfNotFilledInPreviously(OccupationQuestionnaireCompletedRole,
        Ok(views.html.questionnaire.thirdpage(QuestionnaireOccupationInfoForm.form)))
  }

  def submitStart = CSRSecureAppAction(StartOrContinueQuestionnaireRole) { implicit request =>
    implicit user =>
      SubmitApplicationRole.isAuthorized(user) match {
        case true => Future.successful(Redirect(routes.HomeController.present()).flashing(QuestionnaireCompletedBanner))
        case false => QuestionnaireDiversityInfoForm.acceptanceForm.bindFromRequest.fold(
          errorForm => {
            Future.successful(Ok(views.html.questionnaire.intro(errorForm)))
          },
          data => {
            submitQuestionnaire(data.toQuestionnaire, "start_questionnaire")(Redirect(routes.QuestionnaireController.firstPageView()))
          }
        )
      }
  }

  def submitContinue = CSRSecureAppAction(StartOrContinueQuestionnaireRole) { implicit request =>
    implicit user =>
<<<<<<< HEAD
      val p = user.application.progress
      Future.successful((p.diversityQuestionnaire, p.educationQuestionnaire, p.occupationQuestionnaire) match {
        case (_, _, true) => Redirect(routes.ReviewApplicationController.present())
        case (_, true, _) => Redirect(routes.QuestionnaireController.thirdPageView())
        case (true, _, _) => Redirect(routes.QuestionnaireController.secondPageView())
        case (_, _, _) => Redirect(routes.QuestionnaireController.firstPageView())
      })
=======
      SubmitApplicationRole.isAuthorized(user) match {
        case true => Future.successful(Redirect(routes.HomeController.present()).flashing(QuestionnaireCompletedBanner))
        case false =>
          Future.successful {
            (DiversityQuestionnaireCompletedRole.isAuthorized(user), EducationQuestionnaireCompletedRole.isAuthorized(user),
              OccupationQuestionnaireCompletedRole.isAuthorized(user)) match {
              case (_, _, true) => Redirect(routes.SubmitApplicationController.present())
              case (_, true, _) => Redirect(routes.QuestionnaireController.thirdPageView())
              case (true, _, _) => Redirect(routes.QuestionnaireController.secondPageView())
              case (_, _, _) => Redirect(routes.QuestionnaireController.firstPageView())
            }
          }
      }
>>>>>>> master
  }

  def firstPageSubmit = CSRSecureAppAction(DiversityQuestionnaireRole) { implicit request =>
    implicit user =>
      DiversityQuestionnaireCompletedRole.isAuthorized(user) match {
        case true => Future.successful(Redirect(routes.QuestionnaireController.startOrContinue()).flashing(QuestionnaireCompletedBanner))
        case false => QuestionnaireDiversityInfoForm.form.bindFromRequest.fold(
          errorForm => {
            Future.successful(Ok(views.html.questionnaire.firstpage(errorForm)))
          },
          data => {
            submitQuestionnaire(data.toQuestionnaire, "diversity_questionnaire")(Redirect(routes.QuestionnaireController.secondPageView()))
          }
        )
      }
  }

  def secondPageSubmit = CSRSecureAppAction(EducationQuestionnaireRole) { implicit request =>
    implicit user =>
      EducationQuestionnaireCompletedRole.isAuthorized(user) match {
        case true => Future.successful(Redirect(routes.QuestionnaireController.startOrContinue()).flashing(QuestionnaireCompletedBanner))
        case false => QuestionnaireEducationInfoForm.form.bindFromRequest.fold(
          errorForm => {
            Future.successful(Ok(views.html.questionnaire.secondpage(errorForm)))
          },
          data => {
            submitQuestionnaire(data.toQuestionnaire, "education_questionnaire")(Redirect(routes.QuestionnaireController.thirdPageView()))
          }
        )
      }
  }

  def thirdPageSubmit = CSRSecureAppAction(OccupationQuestionnaireRole) { implicit request =>
    implicit user =>
<<<<<<< HEAD
      QuestionnaireOccupationInfoForm.form.bindFromRequest.fold(
        errorForm => {
          Future.successful(Ok(views.html.questionnaire.thirdpage(errorForm)))
        },
        data => {
          submitQuestionnaire(data.toQuestionnaire, "occupation_questionnaire")(Redirect(routes.ReviewApplicationController.present()))
        }
      )
=======
      OccupationQuestionnaireCompletedRole.isAuthorized(user) match {
        case true => Future.successful(Redirect(routes.QuestionnaireController.startOrContinue()).flashing(QuestionnaireCompletedBanner))
        case false => QuestionnaireOccupationInfoForm.form.bindFromRequest.fold(
          errorForm => {
            Future.successful(Ok(views.html.questionnaire.thirdpage(errorForm)))
          },
          data => {
            submitQuestionnaire(data.toQuestionnaire, "occupation_questionnaire")(Redirect(routes.SubmitApplicationController.present()))
          }
        )
      }
  }

  private def presentPageIfNotFilledInPreviously(pageFilledPreviously:CsrAuthorization, presentPage: => Result)
                                                (implicit user: CachedDataWithApp, requestHeader: RequestHeader) = {
    Future.successful {
      (pageFilledPreviously.isAuthorized(user), SubmitApplicationRole.isAuthorized(user)) match {
        case (_, true) => Redirect(routes.HomeController.present()).flashing(QuestionnaireCompletedBanner)
        case (true, _) => Redirect(routes.QuestionnaireController.startOrContinue()).flashing(QuestionnaireCompletedBanner)
        case _ => presentPage
      }
    }
>>>>>>> master
  }

  private def submitQuestionnaire(data: Questionnaire, sectionId: String)(onSuccess: Result)(
    implicit
    user: CachedDataWithApp, hc: HeaderCarrier, request: Request[_]
  ) = {
    applicationClient.updateQuestionnaire(user.application.applicationId, sectionId, data).flatMap { _ =>
      updateProgress()(_ => onSuccess)
    }
  }

}<|MERGE_RESOLUTION|>--- conflicted
+++ resolved
@@ -81,15 +81,7 @@
 
   def submitContinue = CSRSecureAppAction(StartOrContinueQuestionnaireRole) { implicit request =>
     implicit user =>
-<<<<<<< HEAD
-      val p = user.application.progress
-      Future.successful((p.diversityQuestionnaire, p.educationQuestionnaire, p.occupationQuestionnaire) match {
-        case (_, _, true) => Redirect(routes.ReviewApplicationController.present())
-        case (_, true, _) => Redirect(routes.QuestionnaireController.thirdPageView())
-        case (true, _, _) => Redirect(routes.QuestionnaireController.secondPageView())
-        case (_, _, _) => Redirect(routes.QuestionnaireController.firstPageView())
-      })
-=======
+
       SubmitApplicationRole.isAuthorized(user) match {
         case true => Future.successful(Redirect(routes.HomeController.present()).flashing(QuestionnaireCompletedBanner))
         case false =>
@@ -103,7 +95,6 @@
             }
           }
       }
->>>>>>> master
   }
 
   def firstPageSubmit = CSRSecureAppAction(DiversityQuestionnaireRole) { implicit request =>
@@ -138,16 +129,6 @@
 
   def thirdPageSubmit = CSRSecureAppAction(OccupationQuestionnaireRole) { implicit request =>
     implicit user =>
-<<<<<<< HEAD
-      QuestionnaireOccupationInfoForm.form.bindFromRequest.fold(
-        errorForm => {
-          Future.successful(Ok(views.html.questionnaire.thirdpage(errorForm)))
-        },
-        data => {
-          submitQuestionnaire(data.toQuestionnaire, "occupation_questionnaire")(Redirect(routes.ReviewApplicationController.present()))
-        }
-      )
-=======
       OccupationQuestionnaireCompletedRole.isAuthorized(user) match {
         case true => Future.successful(Redirect(routes.QuestionnaireController.startOrContinue()).flashing(QuestionnaireCompletedBanner))
         case false => QuestionnaireOccupationInfoForm.form.bindFromRequest.fold(
@@ -170,7 +151,6 @@
         case _ => presentPage
       }
     }
->>>>>>> master
   }
 
   private def submitQuestionnaire(data: Questionnaire, sectionId: String)(onSuccess: Result)(
