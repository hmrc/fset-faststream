/*
 * Copyright 2017 HM Revenue & Customs
 *
 * Licensed under the Apache License, Version 2.0 (the "License");
 * you may not use this file except in compliance with the License.
 * You may obtain a copy of the License at
 *
 *     http://www.apache.org/licenses/LICENSE-2.0
 *
 * Unless required by applicable law or agreed to in writing, software
 * distributed under the License is distributed on an "AS IS" BASIS,
 * WITHOUT WARRANTIES OR CONDITIONS OF ANY KIND, either express or implied.
 * See the License for the specific language governing permissions and
 * limitations under the License.
 */

package controllers

import play.api.libs.json.Json
import play.api.mvc.{ Action, AnyContent }
<<<<<<< HEAD
import services.events.AuditEventService
=======
import services.stc.StcEventService
>>>>>>> 0cfc11b4
import services.onlinetesting.phase3.Phase3TestService
import uk.gov.hmrc.play.microservice.controller.BaseController

import scala.concurrent.ExecutionContext.Implicits.global

object Phase3TestGroupController extends Phase3TestGroupController {
  val phase3TestService = Phase3TestService
<<<<<<< HEAD
  val eventService: AuditEventService = AuditEventService
=======
  val eventService: StcEventService = StcEventService
>>>>>>> 0cfc11b4
}

trait Phase3TestGroupController extends BaseController {
  val phase3TestService: Phase3TestService
<<<<<<< HEAD
  val eventService: AuditEventService
=======
  val eventService: StcEventService
>>>>>>> 0cfc11b4

  def getTestGroup(applicationId: String): Action[AnyContent] = Action.async { implicit request =>
    phase3TestService.getTestGroup(applicationId).map {
        case Some(testGroup) =>
          Ok(Json.toJson(testGroup))
        case None =>
          NotFound
    }
  }

  def extend(applicationId: String) = Action.async(parse.json) { implicit request =>
    withJsonBody[OnlineTestExtension] { extension =>
      phase3TestService.extendTestGroupExpiryTime(applicationId, extension.extraDays,
        extension.actionTriggeredBy) map ( _ => Ok )
    }
  }
}<|MERGE_RESOLUTION|>--- conflicted
+++ resolved
@@ -18,11 +18,7 @@
 
 import play.api.libs.json.Json
 import play.api.mvc.{ Action, AnyContent }
-<<<<<<< HEAD
-import services.events.AuditEventService
-=======
 import services.stc.StcEventService
->>>>>>> 0cfc11b4
 import services.onlinetesting.phase3.Phase3TestService
 import uk.gov.hmrc.play.microservice.controller.BaseController
 
@@ -30,20 +26,12 @@
 
 object Phase3TestGroupController extends Phase3TestGroupController {
   val phase3TestService = Phase3TestService
-<<<<<<< HEAD
-  val eventService: AuditEventService = AuditEventService
-=======
   val eventService: StcEventService = StcEventService
->>>>>>> 0cfc11b4
 }
 
 trait Phase3TestGroupController extends BaseController {
   val phase3TestService: Phase3TestService
-<<<<<<< HEAD
-  val eventService: AuditEventService
-=======
   val eventService: StcEventService
->>>>>>> 0cfc11b4
 
   def getTestGroup(applicationId: String): Action[AnyContent] = Action.async { implicit request =>
     phase3TestService.getTestGroup(applicationId).map {
