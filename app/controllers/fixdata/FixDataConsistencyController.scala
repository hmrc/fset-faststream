/*
 * Copyright 2018 HM Revenue & Customs
 *
 * Licensed under the Apache License, Version 2.0 (the "License");
 * you may not use this file except in compliance with the License.
 * You may obtain a copy of the License at
 *
 *     http://www.apache.org/licenses/LICENSE-2.0
 *
 * Unless required by applicable law or agreed to in writing, software
 * distributed under the License is distributed on an "AS IS" BASIS,
 * WITHOUT WARRANTIES OR CONDITIONS OF ANY KIND, either express or implied.
 * See the License for the specific language governing permissions and
 * limitations under the License.
 */

package controllers.fixdata

import factories.UUIDFactory
import model.ApplicationStatus.ApplicationStatus
import model.Exceptions.NotFoundException
import model.ProgressStatuses.{ ASSESSMENT_CENTRE_PASSED, _ }
import model.SchemeId
import model.command.FastPassPromotion
import play.api.mvc.{ Action, AnyContent, Result }
import services.application.ApplicationService
import services.assessmentcentre.AssessmentCentreService
import services.assessmentcentre.AssessmentCentreService.CandidateHasNoAssessmentScoreEvaluationException
import services.fastpass.FastPassService
import services.sift.ApplicationSiftService
import uk.gov.hmrc.play.microservice.controller.BaseController

import scala.concurrent.ExecutionContext.Implicits.global
import scala.concurrent.Future

object FixDataConsistencyController extends FixDataConsistencyController {
  override val applicationService = ApplicationService
  override val fastPassService = FastPassService
  override val siftService = ApplicationSiftService
  override val assessmentCentreService = AssessmentCentreService
}

// scalastyle:off number.of.methods
trait FixDataConsistencyController extends BaseController {
  val applicationService: ApplicationService
  val fastPassService: FastPassService
  val siftService: ApplicationSiftService
  val assessmentCentreService: AssessmentCentreService

  def undoFullWithdraw(applicationId: String, newApplicationStatus: ApplicationStatus) = Action.async { implicit request =>
    applicationService.undoFullWithdraw(applicationId, newApplicationStatus).map { _ =>
      Ok
    } recover {
      case _: NotFoundException => NotFound
    }
  }

  def removeETray(appId: String) = Action.async { implicit request =>
    applicationService.fixDataByRemovingETray(appId).map { _ =>
      NoContent
    } recover {
      case _: NotFoundException => NotFound
    }
  }

  def removeProgressStatus(appId: String, progressStatus: String) = Action.async { implicit request =>
    applicationService.fixDataByRemovingProgressStatus(appId, progressStatus).map { _ =>
      NoContent
    } recover {
      case _: NotFoundException => NotFound
    }
  }

  def promoteToFastPassAccepted(applicationId: String) = Action.async(parse.json) { implicit request =>
    withJsonBody[FastPassPromotion] { req =>
      fastPassService.promoteToFastPassCandidate(applicationId, req.triggeredBy).map { _ =>
        NoContent
      } recover {
        case _: NotFoundException => NotFound
      }
    }
  }

  def removeVideoInterviewFailed(appId: String) = Action.async { implicit request =>
    applicationService.fixDataByRemovingVideoInterviewFailed(appId).map { _ =>
      NoContent
    } recover {
      case _: NotFoundException => NotFound
    }
  }

  def rollbackToPhase2CompletedFromPhase2Failed(applicationId: String): Action[AnyContent] = Action.async {
    rollbackApplicationState(applicationId, applicationService.rollbackCandidateToPhase2CompletedFromPhase2Failed)
  }

  def rollbackToPhase1ResultsReceivedFromPhase1FailedNotified(applicationId: String): Action[AnyContent] = Action.async {
    rollbackApplicationState(applicationId, applicationService.rollbackToPhase1ResultsReceivedFromPhase1FailedNotified)
  }

  def rollbackToPhase2ResultsReceivedFromPhase2FailedNotified(applicationId: String): Action[AnyContent] = Action.async {
    rollbackApplicationState(applicationId, applicationService.rollbackToPhase2ResultsReceivedFromPhase2FailedNotified)
  }

  def rollbackToSubmittedWithFastPassFromOnlineTestsExpired(applicationId: String, fastPass: Int,
    sdipFaststream: Boolean): Action[AnyContent] = Action.async {
    for {
      _ <- applicationService.convertToFastStreamRouteWithFastpassFromOnlineTestsExpired(applicationId, fastPass, sdipFaststream)
      response <- rollbackApplicationState(applicationId, applicationService.rollbackToSubmittedFromOnlineTestsExpired)
    } yield response
  }

  def rollbackToInProgressFromFastPassAccepted(applicationId: String): Action[AnyContent] = Action.async {
    for {
      response <- rollbackApplicationState(applicationId, applicationService.rollbackToInProgressFromFastPassAccepted)
    } yield response
  }

  def removeSdipSchemeFromFaststreamUser(applicationId: String): Action[AnyContent] = Action.async {
    for {
      _ <- applicationService.removeSdipSchemeFromFaststreamUser(applicationId)
    } yield Ok
  }

  def rollbackApplicationState(applicationId: String, operator: String => Future[Unit]): Future[Result] = {
    operator(applicationId).map { _ =>
      Ok(s"Successfully rolled back $applicationId")
    }.recover { case _ =>
      InternalServerError(s"Unable to rollback $applicationId")
    }
  }

  def findUsersStuckInSiftReadyWithFailedPreSiftSiftableSchemes(): Action[AnyContent] = Action.async {
    siftService.findUsersInSiftReadyWhoShouldHaveBeenCompleted.map(resultList =>
        Ok((Seq("applicationId, timeEnteredSift, shouldBeCompleted") ++ resultList.map { case(user, result) =>
          s"${user.applicationId},${user.timeEnteredSift},$result"
        }).mkString("\n"))
      )
  }

  def randomisePhasePassmarkVersion(applicationId: String, phase: String): Action[AnyContent] = Action.async {
    phase match {
      case "FSAC" => {
        for {
          currentSchemeStatus <- applicationService.getCurrentSchemeStatus(applicationId)
          assessmentCentreScoreEvaluation <- assessmentCentreService.getAssessmentScoreEvaluation(applicationId)
          _ = if (assessmentCentreScoreEvaluation.isEmpty) { throw CandidateHasNoAssessmentScoreEvaluationException(applicationId) }
          newEvaluation = assessmentCentreScoreEvaluation.get.copy(passmarkVersion = UUIDFactory.generateUUID())
          _ <- assessmentCentreService.saveAssessmentScoreEvaluation(newEvaluation, currentSchemeStatus)
        } yield Ok(s"Pass marks randomised for application $applicationId in phase $phase")
      }
      case _ => Future.successful(NotImplemented("Phase pass mark randomisation not implemented for phase: " + phase))
    }
  }

  def addProgressStatus(applicationId: String, progressStatus: ProgressStatus): Action[AnyContent] = Action.async {
    applicationService.addProgressStatusAndUpdateAppStatus(applicationId, progressStatus).map(_ => Ok)
  }

  def findUsersStuckInAssessmentScoresAccepted(): Action[AnyContent] = Action.async {
    assessmentCentreService.findUsersStuckInAssessmentScoresAccepted.map(resultList =>
      if (resultList.isEmpty) {
        Ok("No candidates found")
      } else {
        Ok((Seq("applicationId,fsac scheme evaluation") ++ resultList.map { user =>
          s"""${user.applicationId},"${user.schemeEvaluation.map(eval => eval.schemeId + " -> " + eval.result).mkString(",")}""""
        }).mkString("\n"))
      }
    )
  }

  def fixUserStuckInSiftReadyWithFailedPreSiftSiftableSchemes(applicationId: String): Action[AnyContent] = Action.async {
    siftService.fixUserInSiftReadyWhoShouldHaveBeenCompleted(applicationId).map(_ => Ok)
  }

  def findUsersStuckInSiftEnteredWhoShouldBeInSiftReadyWhoHaveFailedFormBasedSchemesInVideoPhase(): Action[AnyContent] = Action.async {
    siftService.findUsersInSiftEnteredWhoShouldBeInSiftReadyWhoHaveFailedFormBasedSchemesInVideoPhase.map(resultList =>
      if (resultList.isEmpty) {
        Ok("No candidates found")
      } else {
        Ok((Seq("applicationId,currentSchemeStatus") ++ resultList.map { user =>
          s"${user.applicationId},${user.currentSchemeStatus}"
        }).mkString("\n"))
      }
    )
  }

  def fixUserStuckInSiftEnteredWhoShouldBeInSiftReadyWhoHasFailedFormBasedSchemesInVideoPhase(applicationId: String): Action[AnyContent] =
    Action.async {
    siftService.fixUserInSiftEnteredWhoShouldBeInSiftReadyWhoHasFailedFormBasedSchemesInVideoPhase(applicationId).map(_ => Ok)
  }

  def findUsersStuckInSiftEnteredWhoShouldBeInSiftReadyAfterWithdrawingFromAllFormBasedSchemes(): Action[AnyContent] = Action.async {
    siftService.findUsersInSiftEnteredWhoShouldBeInSiftReadyAfterWithdrawingFromAllFormBasedSchemes.map(resultList =>
      if (resultList.isEmpty) {
        Ok("No candidates found")
      } else {
        Ok((Seq("applicationId,currentSchemeStatus") ++ resultList.map { user =>
          s"${user.applicationId},${user.currentSchemeStatus}"
        }).mkString("\n"))
      }
    )
  }

  def findSdipFaststreamFailedFaststreamInvitedToVideoInterview(): Action[AnyContent] = Action.async {
    applicationService.findSdipFaststreamFailedFaststreamInvitedToVideoInterview.map { resultList =>
      if (resultList.isEmpty) {
        Ok("No candidates found")
      } else {
        Ok((Seq("Email,Preferred Name (or first name if no preferred),Application ID,Failed at stage," +
          "Latest Progress Status,online test results,e-tray results") ++
          resultList.map { case (user, contactDetails, failedAtStage, latestProgressStatus, onlineTestPassMarks, etrayPassMarks) =>
            val onlineTestResultsAsString = "\"[" + onlineTestPassMarks.result.map(schemeResult =>
              s"${schemeResult.schemeId.toString} -> ${schemeResult.result}"
            ).mkString(", ") + "]\""

            val eTrayResultsAsString = "\"[" + etrayPassMarks.result.map(schemeResult =>
              s"${schemeResult.schemeId.toString} -> ${schemeResult.result}"
            ).mkString(", ") + "]\""

          s"${contactDetails.email},${user.preferredName.getOrElse(user.firstName)},${user.applicationId.get}," +
            s"$failedAtStage,${latestProgressStatus.toString},$onlineTestResultsAsString,$eTrayResultsAsString"
        }).mkString("\n"))
      }
    }
  }

  def moveSdipFaststreamFailedFaststreamInvitedToVideoInterviewToSift(applicationId: String): Action[AnyContent] =
    Action.async { implicit request =>
      applicationService.moveSdipFaststreamFailedFaststreamInvitedToVideoInterviewToSift(applicationId).map(_ =>
        Ok(s"Successfully fixed $applicationId")
      ).recover {
        case ex: Throwable =>
          InternalServerError(s"Could not fix $applicationId - message: ${ex.getMessage}")
      }
    }

  def fixUserStuckInSiftEnteredWhoShouldBeInSiftReadyAfterWithdrawingFromAllFormBasedSchemes(applicationId: String): Action[AnyContent] =
    Action.async {
      siftService.fixUserInSiftEnteredWhoShouldBeInSiftReadyAfterWithdrawingFromAllFormBasedSchemes(applicationId).map(_ => Ok)
    }

  def fixUserSiftedWithAFailByMistake(applicationId: String): Action[AnyContent] =
    Action.async {
      siftService.fixUserSiftedWithAFailByMistake(applicationId).map(_ => Ok(s"Successfully fixed $applicationId"))
    }

  def fixSdipFaststreamCandidateWhoExpiredInOnlineTests(applicationId: String): Action[AnyContent] = Action.async { implicit request =>
    applicationService.fixSdipFaststreamCandidateWhoExpiredInOnlineTests(applicationId).map(_ => Ok(s"Successfully fixed $applicationId"))
  }

  def markSiftSchemeAsRed(applicationId: String, schemeId: model.SchemeId): Action[AnyContent] = Action.async {
    applicationService.markSiftSchemeAsRed(applicationId, schemeId).map(_ =>
      Ok(s"Successfully marked ${schemeId.value} as red for $applicationId")
    )
  }

  def markSiftSchemeAsGreen(applicationId: String, schemeId: model.SchemeId): Action[AnyContent] = Action.async {
    applicationService.markSiftSchemeAsGreen(applicationId, schemeId).map(_ =>
      Ok(s"Successfully marked ${schemeId.value} as green for $applicationId")
    )
  }

  def rollbackToSiftReadyFromAssessmentCentreAwaitingAllocation(applicationId: String): Action[AnyContent] = Action.async {
    applicationService.rollbackToSiftReadyFromAssessmentCentreAwaitingAllocation(applicationId).map(_ =>
      Ok(s"Successfully rolled $applicationId back to sift ready")
    )
  }

  def updateCurrentSchemeStatusScheme(applicationId: String, schemeId: SchemeId,
                                      result: model.EvaluationResults.Result): Action[AnyContent] = Action.async {
    applicationService.updateCurrentSchemeStatusScheme(applicationId, schemeId, result).map(_ =>
      Ok(s"Successfully updated CSS for schemeId ${schemeId.toString} to ${result.toString} for $applicationId ")
    )
  }

  def rollbackToAssessmentCentreConfirmedFromAssessmentCentreFailedNotified(applicationId: String): Action[AnyContent] =
    Action.async {
      val statusesToRemove = List(
        ASSESSMENT_CENTRE_SCORES_ENTERED,
        ASSESSMENT_CENTRE_SCORES_ACCEPTED,
        ASSESSMENT_CENTRE_FAILED,
        ASSESSMENT_CENTRE_FAILED_NOTIFIED
      )
      applicationService.rollbackToAssessmentCentreConfirmed(applicationId, statusesToRemove).map(_ =>
        Ok(s"Successfully rolled $applicationId back to assessment centre confirmed")
      )
    }

  def rollbackToFsacAllocatedFromAwaitingFsb(applicationId: String): Action[AnyContent] = Action.async {
    val statusesToRemove = List(
      ASSESSMENT_CENTRE_SCORES_ENTERED,
      ASSESSMENT_CENTRE_SCORES_ACCEPTED,
      ASSESSMENT_CENTRE_PASSED,
      FSB_AWAITING_ALLOCATION
    )
    applicationService.rollbackToAssessmentCentreConfirmed(applicationId, statusesToRemove).map(_ =>
      Ok(s"Successfully rolled $applicationId back to assessment centre confirmed")
    )
  }

  def rollbackFastPassFromFsacToSubmitted(applicationId: String): Action[AnyContent] = Action.async { implicit request =>
    applicationService.rollbackFastPassFromFsacToSubmitted(applicationId)
      .map(_ => Ok(s"Successfully rolled $applicationId back to Submitted from FSAC"))
  }

  def rollbackToSubmittedFromOnlineTestsAndAddFastpassNumber(applicationId: String, certificateNumber: String): Action[AnyContent] =
    Action.async { implicit request =>
      applicationService.rollbackToSubmittedFromOnlineTestsAndAddFastpassNumber(applicationId, certificateNumber)
        .map(_ => Ok(s"Successfully rolled $applicationId back to Submitted and added Fastpass($certificateNumber"))
  }

  def rollbackToAssessmentCentreConfirmedFromEligibleForJobOfferNotified(applicationId: String): Action[AnyContent] = Action.async {
    val statusesToRemove = List(
      ASSESSMENT_CENTRE_SCORES_ENTERED,
      ASSESSMENT_CENTRE_SCORES_ACCEPTED,
      ASSESSMENT_CENTRE_PASSED,
      ELIGIBLE_FOR_JOB_OFFER,
      ELIGIBLE_FOR_JOB_OFFER_NOTIFIED
    )
    applicationService.rollbackToAssessmentCentreConfirmed(applicationId, statusesToRemove).map(_ =>
      Ok(s"Successfully rolled $applicationId back to assessment centre confirmed")
    )
  }

<<<<<<< HEAD
  def rollbackToFsacAwaitingAllocationFromFsacFailed(applicationId: String): Action[AnyContent] = Action.async {
    applicationService.rollbackToFsacAwaitingAllocationFromFsacFailed(applicationId).map(_ =>
      Ok(s"Successfully rolled $applicationId back to FSAC AWAITING ALLOCATION. Remember to update the CurrentSchemeStatus")
    )
=======
  def removeSiftTestGroup(applicationId: String): Action[AnyContent] = Action.async { implicit request =>
    applicationService.removeSiftTestGroup(applicationId).map(_ => Ok(s"Successfully removed SIFT testgroup for  $applicationId"))
>>>>>>> c6910ae0
  }
}
// scalastyle:on<|MERGE_RESOLUTION|>--- conflicted
+++ resolved
@@ -322,15 +322,14 @@
     )
   }
 
-<<<<<<< HEAD
   def rollbackToFsacAwaitingAllocationFromFsacFailed(applicationId: String): Action[AnyContent] = Action.async {
     applicationService.rollbackToFsacAwaitingAllocationFromFsacFailed(applicationId).map(_ =>
       Ok(s"Successfully rolled $applicationId back to FSAC AWAITING ALLOCATION. Remember to update the CurrentSchemeStatus")
     )
-=======
+  }
+
   def removeSiftTestGroup(applicationId: String): Action[AnyContent] = Action.async { implicit request =>
     applicationService.removeSiftTestGroup(applicationId).map(_ => Ok(s"Successfully removed SIFT testgroup for  $applicationId"))
->>>>>>> c6910ae0
   }
 }
 // scalastyle:on