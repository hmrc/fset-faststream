--- conflicted
+++ resolved
@@ -322,13 +322,12 @@
     )
   }
 
-<<<<<<< HEAD
   def rollbackToFsacAwaitingAllocationFromFsacFailed(applicationId: String): Action[AnyContent] = Action.async {
     applicationService.rollbackToFsacAwaitingAllocationFromFsacFailed(applicationId).map(_ =>
       Ok(s"Successfully rolled $applicationId back to FSAC AWAITING ALLOCATION. Remember to update the CurrentSchemeStatus")
     )
   }
-=======
+
   def rollbackToFsbAwaitingAllocationFromEligibleForJobOfferNotified(applicationId: String): Action[AnyContent] =
     Action.async { implicit request =>
 
@@ -347,7 +346,6 @@
         Ok(s"Successfully rolled $applicationId back to assessment centre confirmed")
       )
     }
->>>>>>> c7f819d7
 
   def removeSiftTestGroup(applicationId: String): Action[AnyContent] = Action.async { implicit request =>
     applicationService.removeSiftTestGroup(applicationId).map(_ => Ok(s"Successfully removed SIFT testgroup for  $applicationId"))
