/*
 * Copyright 2017 HM Revenue & Customs
 *
 * Licensed under the Apache License, Version 2.0 (the "License");
 * you may not use this file except in compliance with the License.
 * You may obtain a copy of the License at
 *
 *     http://www.apache.org/licenses/LICENSE-2.0
 *
 * Unless required by applicable law or agreed to in writing, software
 * distributed under the License is distributed on an "AS IS" BASIS,
 * WITHOUT WARRANTIES OR CONDITIONS OF ANY KIND, either express or implied.
 * See the License for the specific language governing permissions and
 * limitations under the License.
 */

package controllers.fixdata

import model.Exceptions.NotFoundException
import model.command.FastPassPromotion
import play.api.mvc.{ Action, AnyContent, Result }
import services.application.ApplicationService
import services.fastpass.FastPassService
import services.sift.ApplicationSiftService
import uk.gov.hmrc.play.microservice.controller.BaseController

import scala.concurrent.ExecutionContext.Implicits.global
import scala.concurrent.Future

object FixDataConsistencyController extends FixDataConsistencyController {
  override val applicationService = ApplicationService
  override val fastPassService = FastPassService
  override val siftService = ApplicationSiftService
}

trait FixDataConsistencyController extends BaseController {
  val applicationService: ApplicationService
  val fastPassService: FastPassService
  val siftService: ApplicationSiftService

  def removeETray(appId: String) = Action.async { implicit request =>
    applicationService.fixDataByRemovingETray(appId).map { _ =>
      NoContent
    } recover {
      case _: NotFoundException => NotFound
    }
  }

  def removeProgressStatus(appId: String, progressStatus: String) = Action.async { implicit request =>
    applicationService.fixDataByRemovingProgressStatus(appId, progressStatus).map { _ =>
      NoContent
    } recover {
      case _: NotFoundException => NotFound
    }
  }

  def promoteToFastPassAccepted(applicationId: String) = Action.async(parse.json) { implicit request =>
    withJsonBody[FastPassPromotion] { req =>
      fastPassService.promoteToFastPassCandidate(applicationId, req.triggeredBy).map { _ =>
        NoContent
      } recover {
        case _: NotFoundException => NotFound
      }
    }
  }

  def removeVideoInterviewFailed(appId: String) = Action.async { implicit request =>
    applicationService.fixDataByRemovingVideoInterviewFailed(appId).map { _ =>
      NoContent
    } recover {
      case _: NotFoundException => NotFound
    }
  }

  def rollbackToPhase2CompletedFromPhase2Failed(applicationId: String): Action[AnyContent] = Action.async {
    rollbackApplicationState(applicationId, applicationService.rollbackCandidateToPhase2CompletedFromPhase2Failed)
  }

  def rollbackToPhase1ResultsReceivedFromPhase1FailedNotified(applicationId: String): Action[AnyContent] = Action.async {
    rollbackApplicationState(applicationId, applicationService.rollbackToPhase1ResultsReceivedFromPhase1FailedNotified)
  }

  def rollbackToPhase2ResultsReceivedFromPhase2FailedNotified(applicationId: String): Action[AnyContent] = Action.async {
    rollbackApplicationState(applicationId, applicationService.rollbackToPhase2ResultsReceivedFromPhase2FailedNotified)
  }

  def rollbackToSubmittedWithFastPassFromOnlineTestsExpired(applicationId: String, fastPass: Int,
    sdipFaststream: Boolean): Action[AnyContent] = Action.async {
    for {
      _ <- applicationService.convertToFastStreamRouteWithFastpassFromOnlineTestsExpired(applicationId, fastPass, sdipFaststream)
      response <- rollbackApplicationState(applicationId, applicationService.rollbackToSubmittedFromOnlineTestsExpired)
    } yield response
  }

  def rollbackToInProgressFromFastPassAccepted(applicationId: String): Action[AnyContent] = Action.async {
    for {
      response <- rollbackApplicationState(applicationId, applicationService.rollbackToInProgressFromFastPassAccepted)
    } yield response
  }

  def rollbackApplicationState(applicationId: String, operator: String => Future[Unit]): Future[Result] = {
    operator(applicationId).map { _ =>
      Ok(s"Successfully rolled back $applicationId")
    }.recover { case _ =>
      InternalServerError(s"Unable to rollback $applicationId")
    }
  }

  def findUsersStuckInSiftReadyWithFailedPreSiftSiftableSchemes(): Action[AnyContent] = Action.async {
<<<<<<< HEAD
    siftService.fixFindUsersInSiftReadyWhoShouldHaveBeenCompleted.map(resultList =>
=======
    siftService.findUsersInSiftReadyWhoShouldHaveBeenCompleted.map(resultList =>
>>>>>>> dd082d9d
        Ok((Seq("applicationId, timeEnteredSift, shouldBeCompleted") ++ resultList.map { case(user, result) =>
          s"${user.applicationId},${user.timeEnteredSift},$result"
        }).mkString("\n"))
      )
  }

  def fixUserStuckInSiftReadyWithFailedPreSiftSiftableSchemes(applicationId: String): Action[AnyContent] = Action.async {
    siftService.fixUserInSiftReadyWhoShouldHaveBeenCompleted(applicationId).map(_ => Ok)
  }
}<|MERGE_RESOLUTION|>--- conflicted
+++ resolved
@@ -107,11 +107,7 @@
   }
 
   def findUsersStuckInSiftReadyWithFailedPreSiftSiftableSchemes(): Action[AnyContent] = Action.async {
-<<<<<<< HEAD
-    siftService.fixFindUsersInSiftReadyWhoShouldHaveBeenCompleted.map(resultList =>
-=======
     siftService.findUsersInSiftReadyWhoShouldHaveBeenCompleted.map(resultList =>
->>>>>>> dd082d9d
         Ok((Seq("applicationId, timeEnteredSift, shouldBeCompleted") ++ resultList.map { case(user, result) =>
           s"${user.applicationId},${user.timeEnteredSift},$result"
         }).mkString("\n"))
