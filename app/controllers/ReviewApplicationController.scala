/*
 * Copyright 2016 HM Revenue & Customs
 *
 * Licensed under the Apache License, Version 2.0 (the "License");
 * you may not use this file except in compliance with the License.
 * You may obtain a copy of the License at
 *
 *     http://www.apache.org/licenses/LICENSE-2.0
 *
 * Unless required by applicable law or agreed to in writing, software
 * distributed under the License is distributed on an "AS IS" BASIS,
 * WITHOUT WARRANTIES OR CONDITIONS OF ANY KIND, either express or implied.
 * See the License for the specific language governing permissions and
 * limitations under the License.
 */

package controllers

import config.CSRHttp
import connectors.ApplicationClient.{AssistanceDetailsNotFound, PersonalDetailsNotFound}
import connectors.SchemeClient.SchemePreferencesNotFound
import connectors.exchange.SelectedSchemes
import connectors.{ApplicationClient, SchemeClient}
import helpers.NotificationType._
import models.frameworks.LocationAndSchemeSelection
import security.Roles.{QuestionnaireInProgressRole, ReviewRole, StartQuestionnaireRole}

object ReviewApplicationController extends ReviewApplicationController(ApplicationClient, SchemeClient) {
  val http = CSRHttp
}

abstract class ReviewApplicationController(applicationClient: ApplicationClient, schemeClient: SchemeClient) extends
  BaseController(applicationClient) with SchemeClient {

  def present = CSRSecureAppAction(ReviewRole) { implicit request =>
    implicit user =>
      val personalDetailsFut = applicationClient.findPersonalDetails(user.user.userID, user.application.applicationId)
<<<<<<< HEAD
      val assistanceDetailsFut = applicationClient.findAssistanceDetails(user.user.userID, user.application.applicationId)
      val schemePreferencesFut = schemeClient.getSchemePreferences(user.application.applicationId)
=======
      val assistanceDetailsFut = applicationClient.getAssistanceDetails(user.user.userID, user.application.applicationId)
>>>>>>> e8a1e129

      (for {
        gd <- personalDetailsFut
        ad <- assistanceDetailsFut
        sp <- schemePreferencesFut
      } yield {
        Ok(views.html.application.review(gd, ad, sp, user.application))
      }).recover {
        case e @ (_: PersonalDetailsNotFound | _: AssistanceDetailsNotFound | _: SchemePreferencesNotFound) =>
          Redirect(routes.HomeController.present()).flashing(warning("info.cannot.review.yet"))
      }
  }

  def submit = CSRSecureAppAction(ReviewRole) { implicit request =>
    implicit user =>
      applicationClient.updateReview(user.application.applicationId).flatMap { _ =>
        updateProgress() { u =>
          if (StartQuestionnaireRole.isAuthorized(u) || QuestionnaireInProgressRole.isAuthorized(u)) {
            Redirect(routes.QuestionnaireController.start())
          } else {
            Redirect(routes.SubmitApplicationController.present())
          }
        }
      }

  }

}<|MERGE_RESOLUTION|>--- conflicted
+++ resolved
@@ -35,12 +35,8 @@
   def present = CSRSecureAppAction(ReviewRole) { implicit request =>
     implicit user =>
       val personalDetailsFut = applicationClient.findPersonalDetails(user.user.userID, user.application.applicationId)
-<<<<<<< HEAD
-      val assistanceDetailsFut = applicationClient.findAssistanceDetails(user.user.userID, user.application.applicationId)
+      val assistanceDetailsFut = applicationClient.getAssistanceDetails(user.user.userID, user.application.applicationId)
       val schemePreferencesFut = schemeClient.getSchemePreferences(user.application.applicationId)
-=======
-      val assistanceDetailsFut = applicationClient.getAssistanceDetails(user.user.userID, user.application.applicationId)
->>>>>>> e8a1e129
 
       (for {
         gd <- personalDetailsFut
