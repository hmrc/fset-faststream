/*
 * Copyright 2017 HM Revenue & Customs
 *
 * Licensed under the Apache License, Version 2.0 (the "License");
 * you may not use this file except in compliance with the License.
 * You may obtain a copy of the License at
 *
 *     http://www.apache.org/licenses/LICENSE-2.0
 *
 * Unless required by applicable law or agreed to in writing, software
 * distributed under the License is distributed on an "AS IS" BASIS,
 * WITHOUT WARRANTIES OR CONDITIONS OF ANY KIND, either express or implied.
 * See the License for the specific language governing permissions and
 * limitations under the License.
 */

package controllers.testdata

import play.api.mvc.Action
<<<<<<< HEAD
import scheduler.onlinetesting.{ EvaluatePhase3ResultJob, EvaluatePhase1ResultJob }
=======
import scheduler.onlinetesting.{ EvaluatePhase2ResultJob, EvaluatePhase1ResultJob }
>>>>>>> 5a1f450e
import uk.gov.hmrc.play.microservice.controller.BaseController

import scala.concurrent.ExecutionContext.Implicits.global

object TestJobsController extends TestJobsController

class TestJobsController extends BaseController {

  def evaluatePhase1OnlineTestsCandidate = Action.async { implicit request =>
    EvaluatePhase1ResultJob.tryExecute().map { _ =>
      Ok("Evaluate phase 1 result job started")
    }
  }

<<<<<<< HEAD
  def evaluatePhase3VideoInterviewCandidate = Action.async { implicit request =>
    EvaluatePhase3ResultJob.tryExecute().map { _ =>
      Ok("Evaluate phase 3 result job started")
=======
  def evaluatePhase2EtrayCandidate = Action.async { implicit request =>
    EvaluatePhase2ResultJob.tryExecute().map { _ =>
      Ok("Evaluate phase 2 result job started")
>>>>>>> 5a1f450e
    }
  }
}<|MERGE_RESOLUTION|>--- conflicted
+++ resolved
@@ -17,11 +17,7 @@
 package controllers.testdata
 
 import play.api.mvc.Action
-<<<<<<< HEAD
-import scheduler.onlinetesting.{ EvaluatePhase3ResultJob, EvaluatePhase1ResultJob }
-=======
-import scheduler.onlinetesting.{ EvaluatePhase2ResultJob, EvaluatePhase1ResultJob }
->>>>>>> 5a1f450e
+import scheduler.onlinetesting.{ EvaluatePhase1ResultJob, EvaluatePhase2ResultJob, EvaluatePhase3ResultJob }
 import uk.gov.hmrc.play.microservice.controller.BaseController
 
 import scala.concurrent.ExecutionContext.Implicits.global
@@ -36,15 +32,15 @@
     }
   }
 
-<<<<<<< HEAD
+  def evaluatePhase2EtrayCandidate = Action.async { implicit request =>
+    EvaluatePhase2ResultJob.tryExecute().map { _ =>
+      Ok("Evaluate phase 2 result job started")
+    }
+  }
+
   def evaluatePhase3VideoInterviewCandidate = Action.async { implicit request =>
     EvaluatePhase3ResultJob.tryExecute().map { _ =>
       Ok("Evaluate phase 3 result job started")
-=======
-  def evaluatePhase2EtrayCandidate = Action.async { implicit request =>
-    EvaluatePhase2ResultJob.tryExecute().map { _ =>
-      Ok("Evaluate phase 2 result job started")
->>>>>>> 5a1f450e
     }
   }
 }