/*
 * Copyright 2017 HM Revenue & Customs
 *
 * Licensed under the Apache License, Version 2.0 (the "License");
 * you may not use this file except in compliance with the License.
 * You may obtain a copy of the License at
 *
 *     http://www.apache.org/licenses/LICENSE-2.0
 *
 * Unless required by applicable law or agreed to in writing, software
 * distributed under the License is distributed on an "AS IS" BASIS,
 * WITHOUT WARRANTIES OR CONDITIONS OF ANY KIND, either express or implied.
 * See the License for the specific language governing permissions and
 * limitations under the License.
 */

package controllers.testdata

import play.api.mvc.Action
<<<<<<< HEAD
import scheduler.assessment.EvaluateAssessmentScoreJob
=======
import scheduler.{ ProgressToAssessmentCentreJob, ProgressToSiftJob }
>>>>>>> 65d20021
import scheduler.onlinetesting.{ EvaluatePhase1ResultJob, EvaluatePhase2ResultJob, EvaluatePhase3ResultJob }
import uk.gov.hmrc.play.microservice.controller.BaseController

import scala.concurrent.ExecutionContext.Implicits.global

object TestJobsController extends TestJobsController

class TestJobsController extends BaseController {

  def evaluatePhase1OnlineTestsCandidate = Action.async { implicit request =>
    EvaluatePhase1ResultJob.tryExecute().map { _ =>
      Ok("Evaluate phase 1 result job started")
    }
  }

  def evaluatePhase2EtrayCandidate = Action.async { implicit request =>
    EvaluatePhase2ResultJob.tryExecute().map { _ =>
      Ok("Evaluate phase 2 result job started")
    }
  }

  def evaluatePhase3VideoInterviewCandidate = Action.async { implicit request =>
    EvaluatePhase3ResultJob.tryExecute().map { _ =>
      Ok("Evaluate phase 3 result job started")
    }
  }

<<<<<<< HEAD
  def evaluateAssessmentScoresCandidate = Action.async { implicit request =>
    EvaluateAssessmentScoreJob.tryExecute().map { _ =>
      Ok("Evaluate assessment score job started")
=======
  def progressCandidatesToSift = Action.async { implicit request =>
    ProgressToSiftJob.tryExecute().map { _ =>
      Ok("Progress to sift result job started")
    }
  }

  def progressCandidatesToAssessmentCentre = Action.async { implicit request =>
    ProgressToAssessmentCentreJob.tryExecute().map { _ =>
      Ok("Progress to assessment centre result job started")
>>>>>>> 65d20021
    }
  }
}<|MERGE_RESOLUTION|>--- conflicted
+++ resolved
@@ -17,12 +17,9 @@
 package controllers.testdata
 
 import play.api.mvc.Action
-<<<<<<< HEAD
 import scheduler.assessment.EvaluateAssessmentScoreJob
-=======
+import scheduler.onlinetesting.{ EvaluatePhase1ResultJob, EvaluatePhase2ResultJob, EvaluatePhase3ResultJob }
 import scheduler.{ ProgressToAssessmentCentreJob, ProgressToSiftJob }
->>>>>>> 65d20021
-import scheduler.onlinetesting.{ EvaluatePhase1ResultJob, EvaluatePhase2ResultJob, EvaluatePhase3ResultJob }
 import uk.gov.hmrc.play.microservice.controller.BaseController
 
 import scala.concurrent.ExecutionContext.Implicits.global
@@ -49,11 +46,6 @@
     }
   }
 
-<<<<<<< HEAD
-  def evaluateAssessmentScoresCandidate = Action.async { implicit request =>
-    EvaluateAssessmentScoreJob.tryExecute().map { _ =>
-      Ok("Evaluate assessment score job started")
-=======
   def progressCandidatesToSift = Action.async { implicit request =>
     ProgressToSiftJob.tryExecute().map { _ =>
       Ok("Progress to sift result job started")
@@ -63,7 +55,12 @@
   def progressCandidatesToAssessmentCentre = Action.async { implicit request =>
     ProgressToAssessmentCentreJob.tryExecute().map { _ =>
       Ok("Progress to assessment centre result job started")
->>>>>>> 65d20021
+    }
+  }
+
+  def evaluateAssessmentScoresCandidate = Action.async { implicit request =>
+    EvaluateAssessmentScoreJob.tryExecute().map { _ =>
+      Ok("Evaluate assessment score job started")
     }
   }
 }