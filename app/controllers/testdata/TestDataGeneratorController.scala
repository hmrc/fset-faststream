--- conflicted
+++ resolved
@@ -151,15 +151,9 @@
     TestDataGeneratorService.createCandidatesInSpecificStatus(
       numberToGenerate,
       StatusGeneratorFactory.getGenerator(withName(applicationStatus),
-<<<<<<< HEAD
         progressStatus.map(ps => ProgressStatuses.nameToProgressStatus(ps)),
-        initialConfig),
-      initialConfig
-=======
-        progressStatus.flatMap(ps => ProgressStatuses.nameToProgressStatus.get(ps)),
         config),
       config
->>>>>>> 010a2190
     ).map { candidates =>
       Ok(Json.toJson(candidates))
     }
