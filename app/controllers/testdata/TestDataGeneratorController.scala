--- conflicted
+++ resolved
@@ -154,16 +154,6 @@
                                       numberToGenerate: Int)
                                      (implicit hc: HeaderCarrier, rh: RequestHeader)
   = {
-<<<<<<< HEAD
-    TestDataGeneratorService.createCandidatesInSpecificStatus(
-      numberToGenerate,
-      StatusGeneratorFactory.getGenerator(withName(applicationStatus),
-        progressStatus.map(ps => ProgressStatuses.nameToProgressStatus(ps)),
-        config),
-      config
-    ).map { candidates =>
-      Ok(Json.toJson(candidates))
-=======
     try {
       TestDataGeneratorService.createCandidatesInSpecificStatus(
         numberToGenerate,
@@ -177,7 +167,6 @@
     } catch {
       case e: EmailTakenException => Future.successful(Conflict(JsObject(List(("message",
           JsString("Email has been already taken. Try with another one by changing the emailPrefix parameter"))))))
->>>>>>> ba07c92c
     }
   }
 
