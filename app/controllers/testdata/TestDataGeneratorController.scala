/*
 * Copyright 2016 HM Revenue & Customs
 *
 * Licensed under the Apache License, Version 2.0 (the "License");
 * you may not use this file except in compliance with the License.
 * You may obtain a copy of the License at
 *
 *     http://www.apache.org/licenses/LICENSE-2.0
 *
 * Unless required by applicable law or agreed to in writing, software
 * distributed under the License is distributed on an "AS IS" BASIS,
 * WITHOUT WARRANTIES OR CONDITIONS OF ANY KIND, either express or implied.
 * See the License for the specific language governing permissions and
 * limitations under the License.
 */

package controllers.testdata

import java.io.File

import com.typesafe.config.ConfigFactory
import connectors.AuthProviderClient
import connectors.testdata.ExchangeObjects.Implicits._
import controllers.testdata.TestDataGeneratorController.InvalidPostCodeFormatException
import model.ApplicationStatuses
import model.EvaluationResults.Result
import org.joda.time.LocalDate
import org.joda.time.format.DateTimeFormat
import play.api.Play
import play.api.libs.json.Json
import play.api.mvc.Action
import services.testdata._
import uk.gov.hmrc.play.microservice.controller.BaseController

import scala.concurrent.ExecutionContext.Implicits.global
import scala.concurrent.Future

object TestDataGeneratorController extends TestDataGeneratorController {

  case class InvalidPostCodeFormatException(message: String) extends Exception(message)

}

trait TestDataGeneratorController extends BaseController {

  def ping = Action.async { implicit request =>
    Future.successful(Ok("OK"))
  }

  def clearDatabase() = Action.async { implicit request =>
    TestDataGeneratorService.clearDatabase().map { _ =>
      Ok(Json.parse("""{"message": "success"}"""))
    }
  }

  def createAdminUsers(numberToGenerate: Int, emailPrefix: String, role: String) = Action.async { implicit request =>
    TestDataGeneratorService.createAdminUsers(numberToGenerate, emailPrefix, AuthProviderClient.getRole(role)).map { candidates =>
      Ok(Json.toJson(candidates))
    }
  }

  val secretsFileCubiksUrlKey = "microservice.services.cubiks-gateway.testdata.url"
  lazy val cubiksUrlFromConfig = Play.current.configuration.getString(secretsFileCubiksUrlKey)
    .getOrElse(fetchSecretConfigKeyFromFile("cubiks.url"))

  private def fetchSecretConfigKeyFromFile(key: String): String = {
    val path = System.getProperty("user.home") + "/.csr/.secrets"
    val testConfig = ConfigFactory.parseFile(new File(path))
    if (testConfig.isEmpty) {
      throw new IllegalArgumentException(s"No key found at '$secretsFileCubiksUrlKey' and .secrets file does not exist.")
    } else {
      testConfig.getString(s"testdata.$key")
    }
  }

  // scalastyle:off parameter.number
  def createCandidatesInStatus(status: String, numberToGenerate: Int,
                               emailPrefix: String,
                               setGis: Boolean,
                               firstName: Option[String],
                               lastName: Option[String],
                               preferredName: Option[String],
                               isCivilServant: Option[Boolean],
                               hasDegree: Option[Boolean],
                               region: Option[String],
                               loc1scheme1EvaluationResult: Option[String],
                               loc1scheme2EvaluationResult: Option[String],
                               previousStatus: Option[String] = None,
                               confirmedAllocation: Boolean,
<<<<<<< HEAD
    dateOfBirth: Option[String] = None,
    postCode: Option[String],
    country: Option[String]) = Action.async { implicit request =>
=======
                               dateOfBirth: Option[String] = None,
                               postCode: Option[String]) = Action.async { implicit request =>
>>>>>>> 6cd6f364

    val initialConfig = GeneratorConfig(
      emailPrefix = emailPrefix,
      setGis = setGis,
      cubiksUrl = cubiksUrlFromConfig,
      firstName = firstName,
      lastName = lastName,
      preferredName = preferredName,
      isCivilServant = isCivilServant,
      hasDegree = hasDegree,
      region = region,
      loc1scheme1Passmark = loc1scheme1EvaluationResult.map(Result(_)),
      loc1scheme2Passmark = loc1scheme2EvaluationResult.map(Result(_)),
      previousStatus = previousStatus,
      confirmedAllocation = status match {
        case ApplicationStatuses.AllocationUnconfirmed => false
        case ApplicationStatuses.AllocationConfirmed => true
        case _ => confirmedAllocation
      },
      dob = dateOfBirth.map(x => LocalDate.parse(x, DateTimeFormat.forPattern("yyyy-MM-dd"))),
      postCode = postCode.map(pc => validatePostcode(pc)),
      country = country
    )
    // scalastyle:on

    TestDataGeneratorService.createCandidatesInSpecificStatus(numberToGenerate, StatusGeneratorFactory.getGenerator(status),
      initialConfig).map { candidates =>
      Ok(Json.toJson(candidates))
    }
  }


  private def validatePostcode(postcode: String) = {
    // putting this on multiple lines won't make this regex any clearer
    // scalastyle:off line.size.limit
    val postcodePattern =
      """^(?i)(GIR 0AA)|((([A-Z][0-9][0-9]?)|(([A-Z][A-HJ-Y][0-9][0-9]?)|(([A-Z][0-9][A-Z])|([A-Z][A-HJ-Y][0-9]?[A-Z])))) ?[0-9][A-Z]{2})$""".r
    // scalastyle:on line.size.limit

    postcodePattern.pattern.matcher(postcode).matches match {
      case true => postcode
      case false if postcode.isEmpty => throw InvalidPostCodeFormatException(s"Postcode $postcode is empty")
      case false => throw InvalidPostCodeFormatException(s"Postcode $postcode is in an invalid format")
    }
  }
}<|MERGE_RESOLUTION|>--- conflicted
+++ resolved
@@ -87,15 +87,9 @@
                                loc1scheme2EvaluationResult: Option[String],
                                previousStatus: Option[String] = None,
                                confirmedAllocation: Boolean,
-<<<<<<< HEAD
-    dateOfBirth: Option[String] = None,
-    postCode: Option[String],
-    country: Option[String]) = Action.async { implicit request =>
-=======
                                dateOfBirth: Option[String] = None,
-                               postCode: Option[String]) = Action.async { implicit request =>
->>>>>>> 6cd6f364
-
+                               postCode: Option[String],
+                               country: Option[String]) = Action.async { implicit request =>
     val initialConfig = GeneratorConfig(
       emailPrefix = emailPrefix,
       setGis = setGis,
