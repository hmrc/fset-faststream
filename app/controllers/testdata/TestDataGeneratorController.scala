/*
 * Copyright 2016 HM Revenue & Customs
 *
 * Licensed under the Apache License, Version 2.0 (the "License");
 * you may not use this file except in compliance with the License.
 * You may obtain a copy of the License at
 *
 *     http://www.apache.org/licenses/LICENSE-2.0
 *
 * Unless required by applicable law or agreed to in writing, software
 * distributed under the License is distributed on an "AS IS" BASIS,
 * WITHOUT WARRANTIES OR CONDITIONS OF ANY KIND, either express or implied.
 * See the License for the specific language governing permissions and
 * limitations under the License.
 */

package controllers.testdata

import java.io.File

import com.typesafe.config.ConfigFactory
import connectors.AuthProviderClient
import connectors.testdata.ExchangeObjects.Implicits._
import controllers.testdata.TestDataGeneratorController.InvalidPostCodeFormatException
import model.{ ApplicationStatuses, ProgressStatuses }
import model.EvaluationResults.Result
import org.joda.time.{ DateTime, LocalDate }
import org.joda.time.format.DateTimeFormat
import play.api.Play
import play.api.libs.json.Json
import play.api.mvc.Action
import services.testdata._
import uk.gov.hmrc.play.microservice.controller.BaseController

import scala.concurrent.ExecutionContext.Implicits.global
import scala.concurrent.Future

object TestDataGeneratorController extends TestDataGeneratorController {

  case class InvalidPostCodeFormatException(message: String) extends Exception(message)

}

trait TestDataGeneratorController extends BaseController {

  def ping = Action.async { implicit request =>
    Future.successful(Ok("OK"))
  }

  def clearDatabase() = Action.async { implicit request =>
    TestDataGeneratorService.clearDatabase().map { _ =>
      Ok(Json.parse("""{"message": "success"}"""))
    }
  }

  def createAdminUsers(numberToGenerate: Int, emailPrefix: String, role: String) = Action.async { implicit request =>
    TestDataGeneratorService.createAdminUsers(numberToGenerate, emailPrefix, AuthProviderClient.getRole(role)).map { candidates =>
      Ok(Json.toJson(candidates))
    }
  }

  val secretsFileCubiksUrlKey = "microservice.services.cubiks-gateway.testdata.url"
  lazy val cubiksUrlFromConfig = Play.current.configuration.getString(secretsFileCubiksUrlKey)
    .getOrElse(fetchSecretConfigKeyFromFile("cubiks.url"))

  private def fetchSecretConfigKeyFromFile(key: String): String = {
    val path = System.getProperty("user.home") + "/.csr/.secrets"
    val testConfig = ConfigFactory.parseFile(new File(path))
    if (testConfig.isEmpty) {
      throw new IllegalArgumentException(s"No key found at '$secretsFileCubiksUrlKey' and .secrets file does not exist.")
    } else {
      testConfig.getString(s"testdata.$key")
    }
  }

  // scalastyle:off parameter.number
  // scalastyle:off method.length
  def createCandidatesInStatus(applicationStatus: String,
                               progressStatus: Option[String],
                               numberToGenerate: Int,
                               emailPrefix: String,
                               setGis: Boolean,
                               firstName: Option[String],
                               lastName: Option[String],
                               preferredName: Option[String],
                               isCivilServant: Option[Boolean],
                               hasDegree: Option[Boolean],
                               region: Option[String],
                               loc1scheme1EvaluationResult: Option[String],
                               loc1scheme2EvaluationResult: Option[String],
                               previousStatus: Option[String],
                               confirmedAllocation: Boolean,
                               dateOfBirth: Option[String],
                               postCode: Option[String],
                               country: Option[String],
                               phase1StartTime: Option[String],
                               phase1ExpiryTime: Option[String]) = Action.async { implicit request =>
    val initialConfig = GeneratorConfig(
      emailPrefix = emailPrefix,
      setGis = setGis,
      cubiksUrl = cubiksUrlFromConfig,
      firstName = firstName,
      lastName = lastName,
      preferredName = preferredName,
      isCivilServant = isCivilServant,
      hasDegree = hasDegree,
      region = region,
      loc1scheme1Passmark = loc1scheme1EvaluationResult.map(Result(_)),
      loc1scheme2Passmark = loc1scheme2EvaluationResult.map(Result(_)),
      previousStatus = previousStatus,
      confirmedAllocation = applicationStatus match {
        case ApplicationStatuses.AllocationUnconfirmed => false
        case ApplicationStatuses.AllocationConfirmed => true
        case _ => confirmedAllocation
      },
      dob = dateOfBirth.map(x => LocalDate.parse(x, DateTimeFormat.forPattern("yyyy-MM-dd"))),
      postCode = postCode.map(pc => validatePostcode(pc)),
      country = country,
      phase1StartTime = phase1StartTime.map(x => DateTime.parse(x)),
      phase1ExpiryTime = phase1ExpiryTime.map(x => DateTime.parse(x))
    )

    TestDataGeneratorService.createCandidatesInSpecificStatus(
      numberToGenerate,
<<<<<<< HEAD
      StatusGeneratorFactory.getGenerator(applicationStatus, progressStatus.flatMap(ps => ProgressStatuses.nameToProgressStatus.get(ps))),
=======
      StatusGeneratorFactory.getGenerator(applicationStatus, progressStatus.map(ProgressStatuses.nameToProgressStatus), initialConfig),
>>>>>>> adfcf0a2
      initialConfig
    ).map { candidates =>
      Ok(Json.toJson(candidates))
    }
  }
  // scalastyle:on

  private def validatePostcode(postcode: String) = {
    // putting this on multiple lines won't make this regex any clearer
    // scalastyle:off line.size.limit
    val postcodePattern =
      """^(?i)(GIR 0AA)|((([A-Z][0-9][0-9]?)|(([A-Z][A-HJ-Y][0-9][0-9]?)|(([A-Z][0-9][A-Z])|([A-Z][A-HJ-Y][0-9]?[A-Z])))) ?[0-9][A-Z]{2})$""".r
    // scalastyle:on line.size.limit

    postcodePattern.pattern.matcher(postcode).matches match {
      case true => postcode
      case false if postcode.isEmpty => throw InvalidPostCodeFormatException(s"Postcode $postcode is empty")
      case false => throw InvalidPostCodeFormatException(s"Postcode $postcode is in an invalid format")
    }
  }
}<|MERGE_RESOLUTION|>--- conflicted
+++ resolved
@@ -122,11 +122,7 @@
 
     TestDataGeneratorService.createCandidatesInSpecificStatus(
       numberToGenerate,
-<<<<<<< HEAD
-      StatusGeneratorFactory.getGenerator(applicationStatus, progressStatus.flatMap(ps => ProgressStatuses.nameToProgressStatus.get(ps))),
-=======
       StatusGeneratorFactory.getGenerator(applicationStatus, progressStatus.map(ProgressStatuses.nameToProgressStatus), initialConfig),
->>>>>>> adfcf0a2
       initialConfig
     ).map { candidates =>
       Ok(Json.toJson(candidates))
