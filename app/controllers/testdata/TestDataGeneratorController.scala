/*
 * Copyright 2016 HM Revenue & Customs
 *
 * Licensed under the Apache License, Version 2.0 (the "License");
 * you may not use this file except in compliance with the License.
 * You may obtain a copy of the License at
 *
 *     http://www.apache.org/licenses/LICENSE-2.0
 *
 * Unless required by applicable law or agreed to in writing, software
 * distributed under the License is distributed on an "AS IS" BASIS,
 * WITHOUT WARRANTIES OR CONDITIONS OF ANY KIND, either express or implied.
 * See the License for the specific language governing permissions and
 * limitations under the License.
 */

package controllers.testdata

import java.io.File

import com.typesafe.config.ConfigFactory
import connectors.AuthProviderClient
import connectors.testdata.ExchangeObjects.Implicits._
import controllers.testdata.TestDataGeneratorController.InvalidPostCodeFormatException
import model.ApplicationStatus._
import model.EvaluationResults.Result
import model.ProgressStatuses
import model.command.testdata.{CreateCandidateInStatusRequest, CreateCandidateInStatusRequest$}
import model.command.testdata.CreateCandidateInStatusRequest._
import org.joda.time.format.DateTimeFormat
import org.joda.time.{DateTime, LocalDate}
import play.api.Play
import play.api.libs.json.Json
import play.api.mvc.{Action, RequestHeader}
import services.testdata._
import services.testdata.faker.DataFaker.Random
import uk.gov.hmrc.play.http.HeaderCarrier
import uk.gov.hmrc.play.microservice.controller.BaseController

import scala.concurrent.ExecutionContext.Implicits.global
import scala.concurrent.Future

object TestDataGeneratorController extends TestDataGeneratorController {

  case class InvalidPostCodeFormatException(message: String) extends Exception(message)

}

trait TestDataGeneratorController extends BaseController {

  def ping = Action.async { implicit request =>
    Future.successful(Ok("OK"))
  }

  def clearDatabase() = Action.async { implicit request =>
    TestDataGeneratorService.clearDatabase().map { _ =>
      Ok(Json.parse("""{"message": "success"}"""))
    }
  }

  def createAdminUsers(numberToGenerate: Int, emailPrefix: String, role: String) = Action.async { implicit request =>
    TestDataGeneratorService.createAdminUsers(numberToGenerate, emailPrefix, AuthProviderClient.getRole(role)).map { candidates =>
      Ok(Json.toJson(candidates))
    }
  }

  val secretsFileCubiksUrlKey = "microservice.services.cubiks-gateway.testdata.url"
  lazy val cubiksUrlFromConfig = Play.current.configuration.getString(secretsFileCubiksUrlKey)
    .getOrElse(fetchSecretConfigKeyFromFile("cubiks.url"))

  private def fetchSecretConfigKeyFromFile(key: String): String = {
    val path = System.getProperty("user.home") + "/.csr/.secrets"
    val testConfig = ConfigFactory.parseFile(new File(path))
    if (testConfig.isEmpty) {
      throw new IllegalArgumentException(s"No key found at '$secretsFileCubiksUrlKey' and .secrets file does not exist.")
    } else {
      testConfig.getString(s"testdata.$key")
    }
  }

  // scalastyle:off parameter.number
  // scalastyle:off method.length
<<<<<<< HEAD
  def createCandidatesInStatus(applicationStatus: String,
    progressStatus: Option[String],
    numberToGenerate: Int,
    emailPrefix: String,
    setGis: Boolean,
    firstName: Option[String],
    lastName: Option[String],
    preferredName: Option[String],
    isCivilServant: Option[Boolean],
    hasDegree: Option[Boolean],
    region: Option[String],
    loc1scheme1EvaluationResult: Option[String],
    loc1scheme2EvaluationResult: Option[String],
    previousStatus: Option[String],
    confirmedAllocation: Boolean,
    dateOfBirth: Option[String],
    postCode: Option[String],
    country: Option[String],
    phase1StartTime: Option[String],
    phase1ExpiryTime: Option[String],
    tscore: Option[Double]
  ) = Action.async { implicit request =>
=======
  def createCandidatesInStatusGET(applicationStatus: String,
                                  progressStatus: Option[String],
                                  numberToGenerate: Int,
                                  emailPrefix: String,
                                  setGis: Boolean,
                                  firstName: Option[String],
                                  lastName: Option[String],
                                  preferredName: Option[String],
                                  isCivilServant: Option[Boolean],
                                  hasDegree: Option[Boolean],
                                  region: Option[String],
                                  loc1scheme1EvaluationResult: Option[String],
                                  loc1scheme2EvaluationResult: Option[String],
                                  previousStatus: Option[String],
                                  confirmedAllocation: Boolean,
                                  dateOfBirth: Option[String],
                                  postCode: Option[String],
                                  country: Option[String],
                                  phase1StartTime: Option[String],
                                  phase1ExpiryTime: Option[String],
                                  tscore: Option[Double]
                                 ) = Action.async { implicit request =>
>>>>>>> 010a2190
    val initialConfig = GeneratorConfig(
      emailPrefix = emailPrefix,
      setGis = setGis,
      cubiksUrl = cubiksUrlFromConfig,
      firstName = firstName,
      lastName = lastName,
      preferredName = preferredName,
      isCivilServant = isCivilServant,
      hasDegree = hasDegree,
      region = region,
      loc1scheme1Passmark = loc1scheme1EvaluationResult.map(Result(_)),
      loc1scheme2Passmark = loc1scheme2EvaluationResult.map(Result(_)),
      previousStatus = previousStatus,
      confirmedAllocation = withName(applicationStatus) match {
        case ALLOCATION_UNCONFIRMED => false
        case ALLOCATION_CONFIRMED => true
        case _ => confirmedAllocation
      },
      dob = dateOfBirth.map(x => LocalDate.parse(x, DateTimeFormat.forPattern("yyyy-MM-dd"))),
      postCode = postCode.map(pc => validatePostcode(pc)),
      country = country,
      phase1StartTime = phase1StartTime.map(x => DateTime.parse(x)),
      phase1ExpiryTime = phase1ExpiryTime.map(x => DateTime.parse(x)),
      tscore = tscore
    )
    createCandidateInStatus(initialConfig, applicationStatus, progressStatus, numberToGenerate)
  }

  // scalastyle:on

  def createCandidatesInStatusPOST() = Action.async(parse.json) { implicit request =>
    withJsonBody[CreateCandidateInStatusRequest] { body =>
      createCandidateInStatus(
        requestToGeneratorConfig(body),
        body.applicationStatus,
        body.progressStatus,
        body.numberToGenerate)
    }
  }

  private def createCandidateInStatus(config: GeneratorConfig,
                                      applicationStatus: String,
                                      progressStatus: Option[String],
                                      numberToGenerate: Int)
                                     (implicit hc: HeaderCarrier, rh: RequestHeader)
  = {
    TestDataGeneratorService.createCandidatesInSpecificStatus(
      numberToGenerate,
      StatusGeneratorFactory.getGenerator(withName(applicationStatus),
        progressStatus.flatMap(ps => ProgressStatuses.nameToProgressStatus.get(ps)),
        config),
      config
    ).map { candidates =>
      Ok(Json.toJson(candidates))
    }
  }

  private def validatePostcode(postcode: String) = {
    // putting this on multiple lines won't make this regex any clearer
    // scalastyle:off line.size.limit
    val postcodePattern =
      """^(?i)(GIR 0AA)|((([A-Z][0-9][0-9]?)|(([A-Z][A-HJ-Y][0-9][0-9]?)|(([A-Z][0-9][A-Z])|([A-Z][A-HJ-Y][0-9]?[A-Z])))) ?[0-9][A-Z]{2})$""".r
    // scalastyle:on line.size.limit

    postcodePattern.pattern.matcher(postcode).matches match {
      case true => postcode
      case false if postcode.isEmpty => throw InvalidPostCodeFormatException(s"Postcode $postcode is empty")
      case false => throw InvalidPostCodeFormatException(s"Postcode $postcode is in an invalid format")
    }
  }

  private def requestToGeneratorConfig(request: CreateCandidateInStatusRequest) = {
    GeneratorConfig(
      emailPrefix = request.emailPrefix.getOrElse(""),
      hasDisability = request.assistanceDetails.flatMap { ad => ad.hasDisability },
      hasDisabilityDescription = request.assistanceDetails.flatMap { ad => ad.hasDisabilityDescription },
      setGis = request.assistanceDetails.flatMap { ad => ad.setGis }.getOrElse(false),
      onlineAdjustments = request.assistanceDetails.flatMap { ad => ad.onlineAdjustments },
      onlineAdjustmentsDescription = request.assistanceDetails.flatMap { ad => ad.onlineAdjustmentsDescription },
      assessmentCentreAdjustments = request.assistanceDetails.flatMap { ad => ad.assessmentCentreAdjustments },
      assessmentCentreAdjustmentsDescription = request.assistanceDetails.flatMap { ad => ad.assessmentCentreAdjustmentsDescription },
      firstName = request.firstName,
      lastName = request.lastName,
      preferredName = request.preferredName,
      isCivilServant = request.isCivilServant,
      hasDegree = request.hasDegree,
      region = request.region,
      loc1scheme1Passmark = request.loc1scheme1EvaluationResult.map(Result(_)),
      loc1scheme2Passmark = request.loc1scheme2EvaluationResult.map(Result(_)),
      previousStatus = request.previousApplicationStatus,
      confirmedAllocation = request.confirmedAllocation.getOrElse(false),
      dob = request.dateOfBirth.map(x => LocalDate.parse(x, DateTimeFormat.forPattern("yyyy-MM-dd"))), postCode = request.postCode,
      phase1StartTime = request.phase1StartTime.map(x => DateTime.parse(x)),
      phase1ExpiryTime = request.phase1ExpiryTime.map(x => DateTime.parse(x)),
      tscore = request.tscore,
      cubiksUrl = cubiksUrlFromConfig,
      country = request.country
    )
  }
}<|MERGE_RESOLUTION|>--- conflicted
+++ resolved
@@ -80,30 +80,6 @@
 
   // scalastyle:off parameter.number
   // scalastyle:off method.length
-<<<<<<< HEAD
-  def createCandidatesInStatus(applicationStatus: String,
-    progressStatus: Option[String],
-    numberToGenerate: Int,
-    emailPrefix: String,
-    setGis: Boolean,
-    firstName: Option[String],
-    lastName: Option[String],
-    preferredName: Option[String],
-    isCivilServant: Option[Boolean],
-    hasDegree: Option[Boolean],
-    region: Option[String],
-    loc1scheme1EvaluationResult: Option[String],
-    loc1scheme2EvaluationResult: Option[String],
-    previousStatus: Option[String],
-    confirmedAllocation: Boolean,
-    dateOfBirth: Option[String],
-    postCode: Option[String],
-    country: Option[String],
-    phase1StartTime: Option[String],
-    phase1ExpiryTime: Option[String],
-    tscore: Option[Double]
-  ) = Action.async { implicit request =>
-=======
   def createCandidatesInStatusGET(applicationStatus: String,
                                   progressStatus: Option[String],
                                   numberToGenerate: Int,
@@ -126,7 +102,6 @@
                                   phase1ExpiryTime: Option[String],
                                   tscore: Option[Double]
                                  ) = Action.async { implicit request =>
->>>>>>> 010a2190
     val initialConfig = GeneratorConfig(
       emailPrefix = emailPrefix,
       setGis = setGis,
