/*
 * Copyright 2017 HM Revenue & Customs
 *
 * Licensed under the Apache License, Version 2.0 (the "License");
 * you may not use this file except in compliance with the License.
 * You may obtain a copy of the License at
 *
 *     http://www.apache.org/licenses/LICENSE-2.0
 *
 * Unless required by applicable law or agreed to in writing, software
 * distributed under the License is distributed on an "AS IS" BASIS,
 * WITHOUT WARRANTIES OR CONDITIONS OF ANY KIND, either express or implied.
 * See the License for the specific language governing permissions and
 * limitations under the License.
 */

package controllers

import model.Exceptions.AssessorNotFoundException
<<<<<<< HEAD
import model.exchange.{Assessor, AssessorAvailability}
import model.persisted.eventschedules.SkillType.SkillType
import org.joda.time.LocalDate
import play.api.libs.json.{JsValue, Json}
import play.api.mvc.{Action, AnyContent}
=======
import model.exchange.{ Assessor, AssessorAvailability, AssessorAvailabilityOld }
import play.api.libs.json.{ JsValue, Json }
import play.api.mvc.{ Action, AnyContent }
>>>>>>> 8d2093b4
import services.assessoravailability.AssessorService
import uk.gov.hmrc.play.microservice.controller.BaseController

import scala.concurrent.ExecutionContext.Implicits.global
import scala.concurrent.Future

object AssessorController extends AssessorController {
  val assessorService = AssessorService
}

trait AssessorController extends BaseController {

  val assessorService: AssessorService


  def saveAssessor(userId: String): Action[JsValue] = Action.async(parse.json) { implicit request =>
    withJsonBody[Assessor] { assessor =>
      assessorService.saveAssessor(userId, assessor).map(_ =>
        Ok
    )}
  }

  def addAvailability(userId: String): Action[JsValue] = Action.async(parse.json) { implicit request =>
<<<<<<< HEAD
    withJsonBody[AssessorAvailability] { availability =>
      assessorService.exchangeToPersistedAvailability(availability).flatMap { newAvailability =>
        assessorService.addAvailability(userId, newAvailability).map(_ => Ok)
      }
    }
=======
    withJsonBody[AssessorAvailabilityOld] { availability =>
      assessorService.addAvailability(userId, availability).map(_ =>
        Ok
    )}
>>>>>>> 8d2093b4
  }

  def findAssessor(userId: String): Action[AnyContent] = Action.async { implicit request =>
    assessorService.findAssessor(userId) map { assessor =>
      Ok(Json.toJson(assessor))
    } recover {
      case e: AssessorNotFoundException => NotFound(s"Cannot find assessor userId: ${e.userId}")
    }
  }

  def findAvailability(userId: String): Action[AnyContent] = Action.async { implicit request =>
    assessorService.findAvailability(userId) map { assessor =>
      Ok(Json.toJson(assessor))
    } recover {
      case e: AssessorNotFoundException => NotFound(s"Cannot find assessor userId: ${e.userId}")
    }
  }

  def countSubmittedAvailability(): Action[AnyContent] = Action.async { implicit request =>
    assessorService.countSubmittedAvailability().map { count =>
      Ok(Json.obj("size" -> count))
    } recover {
      case _: Throwable => InternalServerError("Could not retrieve a count of submitted assessor availabilities")
    }
  }

  def findAvailableAssessorsForLocationAndDate(locationName: String, date: LocalDate,
    skills: List[SkillType]): Action[AnyContent] = Action.async { implicit request =>
    assessorService.findAvailabilitiesForLocationAndDate(locationName, date, skills).map { a => Ok(Json.toJson(a)) }
  }

  def allocateToEvent(assessorId: String, eventId: String): Action[AnyContent] = Action.async { implicit request =>

    Future.successful(Ok(""))
  }
}<|MERGE_RESOLUTION|>--- conflicted
+++ resolved
@@ -17,17 +17,11 @@
 package controllers
 
 import model.Exceptions.AssessorNotFoundException
-<<<<<<< HEAD
-import model.exchange.{Assessor, AssessorAvailability}
+import model.exchange.{Assessor, AssessorAvailabilities, AssessorAvailability}
 import model.persisted.eventschedules.SkillType.SkillType
 import org.joda.time.LocalDate
 import play.api.libs.json.{JsValue, Json}
 import play.api.mvc.{Action, AnyContent}
-=======
-import model.exchange.{ Assessor, AssessorAvailability, AssessorAvailabilityOld }
-import play.api.libs.json.{ JsValue, Json }
-import play.api.mvc.{ Action, AnyContent }
->>>>>>> 8d2093b4
 import services.assessoravailability.AssessorService
 import uk.gov.hmrc.play.microservice.controller.BaseController
 
@@ -51,18 +45,11 @@
   }
 
   def addAvailability(userId: String): Action[JsValue] = Action.async(parse.json) { implicit request =>
-<<<<<<< HEAD
-    withJsonBody[AssessorAvailability] { availability =>
-      assessorService.exchangeToPersistedAvailability(availability).flatMap { newAvailability =>
+    withJsonBody[AssessorAvailabilities] { availabilities =>
+      assessorService.exchangeToPersistedAvailability(availabilities).flatMap { newAvailability =>
         assessorService.addAvailability(userId, newAvailability).map(_ => Ok)
       }
     }
-=======
-    withJsonBody[AssessorAvailabilityOld] { availability =>
-      assessorService.addAvailability(userId, availability).map(_ =>
-        Ok
-    )}
->>>>>>> 8d2093b4
   }
 
   def findAssessor(userId: String): Action[AnyContent] = Action.async { implicit request =>
