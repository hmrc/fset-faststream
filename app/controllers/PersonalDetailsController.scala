--- conflicted
+++ resolved
@@ -16,10 +16,10 @@
 
 package controllers
 
-import _root_.forms.FastPassForm._
 import _root_.forms.GeneralDetailsForm
 import connectors.ApplicationClient.PersonalDetailsNotFound
 import connectors.{ ApplicationClient, UserManagementClient }
+import _root_.forms.FastPassForm._
 import helpers.NotificationType._
 import mappings.{ Address, DayMonthYear }
 import models.ApplicationData.ApplicationStatus._
@@ -42,38 +42,6 @@
 
   def presentAndContinue = CSRSecureAppAction(EditPersonalDetailsRole) { implicit request =>
     implicit user =>
-<<<<<<< HEAD
-      implicit val now: LocalDate = LocalDate.now
-      applicationClient.getPersonalDetails(user.user.userID, user.application.applicationId).map { gd =>
-        val form = GeneralDetailsForm.form.fill(GeneralDetailsForm.Data(
-          gd.firstName,
-          gd.lastName,
-          gd.preferredName,
-          gd.dateOfBirth,
-          Some(gd.outsideUk),
-          gd.address,
-          gd.postCode,
-          gd.phone,
-          gd.fastPassDetails
-        ))
-        Ok(views.html.application.generalDetails(form))
-
-      }.recover {
-        case e: PersonalDetailsNotFound =>
-          val formFromUser = GeneralDetailsForm.form.fill(GeneralDetailsForm.Data(
-            user.user.firstName,
-            user.user.lastName,
-            user.user.firstName,
-            DayMonthYear.emptyDate,
-            outsideUk = None,
-            address = Address.EmptyAddress,
-            postCode = None,
-            phone = None,
-            fastPassDetails = EmptyFastPassDetails
-          ))
-          Ok(views.html.application.generalDetails(formFromUser))
-      }
-=======
       personalDetails(afterSubmission = ContinueToNextStepInJourney)
   }
 
@@ -96,7 +64,8 @@
         Some(gd.outsideUk),
         gd.address,
         gd.postCode,
-        gd.phone
+        gd.phone,
+        gd.fastPassDetails
       ))
       Ok(views.html.application.generalDetails(form, continueToTheNextStep))
 
@@ -110,36 +79,15 @@
           outsideUk = None,
           address = Address.EmptyAddress,
           postCode = None,
-          phone = None
+          phone = None,
+          fastPassDetails = EmptyFastPassDetails
         ))
         Ok(views.html.application.generalDetails(formFromUser, continueToTheNextStep))
     }
->>>>>>> 0d13d0d8
   }
 
   def submitGeneralDetailsAndContinue() = CSRSecureAppAction(EditPersonalDetailsAndContinueRole) { implicit request =>
     implicit user =>
-<<<<<<< HEAD
-      implicit val now: LocalDate = LocalDate.now
-      GeneralDetailsForm.form.bindFromRequest.fold(
-        errorForm => {
-          Future.successful(Ok(views.html.application.generalDetails(GeneralDetailsForm.form.
-            bind(errorForm.data.cleanupFastPassFields()))))
-        },
-        gd => {
-          for {
-            _ <- applicationClient.updateGeneralDetails(user.application.applicationId, user.user.userID,
-              removePostCodeWhenOutsideUK(gd).toExchange(user.user.email))
-            _ <- userManagementClient.updateDetails(user.user.userID, gd.firstName, gd.lastName, Some(gd.preferredName))
-            redirect <- updateProgress(data => data.copy(user = user.user.copy(firstName = gd.firstName, lastName = gd.lastName,
-              preferredName = Some(gd.preferredName)), application = data.application.map(_.copy(applicationStatus = IN_PROGRESS))
-            ))(_ => Redirect(routes.SchemePreferencesController.present()))
-          } yield {
-            redirect
-          }
-        }
-      )
-=======
       submit(ContinueToNextStepInJourney, Redirect(routes.SchemePreferencesController.present()))
   }
 
@@ -161,7 +109,7 @@
       errorForm => Future.successful(Ok(views.html.application.generalDetails(errorForm, continuetoTheNextStep(onSuccess)))),
       gd => for {
         _ <- applicationClient.updateGeneralDetails(user.application.applicationId, user.user.userID,
-          removePostCodeWhenOutsideUK(gd), user.user.email, continuetoTheNextStep(onSuccess))
+          removePostCodeWhenOutsideUK(gd).toExchange(user.user.email, Some(continuetoTheNextStep(onSuccess))))
         _ <- userManagementClient.updateDetails(user.user.userID, gd.firstName, gd.lastName, Some(gd.preferredName))
         redirect <- updateProgress(data => data.copy(user = user.user.copy(firstName = gd.firstName, lastName = gd.lastName,
           preferredName = Some(gd.preferredName)), application =
@@ -171,9 +119,8 @@
         redirect
       }
     )
->>>>>>> 0d13d0d8
   }
 
-  private def removePostCodeWhenOutsideUK(generalDetails: GeneralDetailsForm.Data) =
+  private def removePostCodeWhenOutsideUK(generalDetails: GeneralDetailsForm.Data): GeneralDetailsForm.Data =
     if (generalDetails.outsideUk.getOrElse(false)) generalDetails.copy(postCode = None) else generalDetails
 }