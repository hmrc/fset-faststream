--- conflicted
+++ resolved
@@ -15,65 +15,34 @@
  */
 
 import model.UniqueIdentifier
-<<<<<<< HEAD
-import model.persisted.eventschedules.SkillType
-=======
 import model.persisted.eventschedules.{ EventType, SkillType, VenueType }
-import model.persisted.eventschedules.SkillType.SkillType
->>>>>>> 1c779c86
 import org.joda.time.LocalDate
 import org.joda.time.format.{ DateTimeFormat, DateTimeFormatter }
 import play.api.mvc.{ PathBindable, QueryStringBindable }
 
-<<<<<<< HEAD
 import scala.util.{ Failure, Right, Success, Try }
-=======
-import scala.util.{ Failure, Success, Try }
->>>>>>> 1c779c86
 
 package object controllers {
 
   object Binders {
 
-<<<<<<< HEAD
     implicit def pathBindableUniqueIdentifier = new PathBindable[UniqueIdentifier] {
-      def bind(key: String, value: String) =
+      def bind(key: String, value: String): Either[String, UniqueIdentifier] =
         Try { UniqueIdentifier(value) } match {
-=======
-    implicit def pathBindableIdentifier = new PathBindable[UniqueIdentifier] {
-      def bind(key: String, value: String): Either[String, UniqueIdentifier] =
-        Try {
-          UniqueIdentifier(value)
-        } match {
->>>>>>> 1c779c86
           case Success(v) => Right(v)
           case Failure(e: IllegalArgumentException) => Left(s"Badly formatted UniqueIdentifier $value")
           case Failure(e) => throw e
         }
-<<<<<<< HEAD
-      def unbind(key: String, value: UniqueIdentifier) = value.toString
+      def unbind(key: String, value: UniqueIdentifier) = value.toString()
     }
 
     implicit def queryBindableUniqueIdentifier(implicit stringBinder: QueryStringBindable[String]) = new QueryStringBindable[UniqueIdentifier] {
-=======
-
-      def unbind(key: String, value: UniqueIdentifier): String = value.toString()
-    }
-
-    implicit def queryBindableIdentifier(implicit stringBinder: QueryStringBindable[String]) = new QueryStringBindable[UniqueIdentifier] {
->>>>>>> 1c779c86
       def bind(key: String, params: Map[String, Seq[String]]) =
         for {
           uuid <- stringBinder.bind(key, params)
         } yield {
           uuid match {
-<<<<<<< HEAD
             case Right(value) => Try { UniqueIdentifier(value) } match {
-=======
-            case Right(value) => Try {
-              UniqueIdentifier(value)
-            } match {
->>>>>>> 1c779c86
               case Success(v) => Right(v)
               case Failure(e: IllegalArgumentException) => Left(s"Badly formatted UniqueIdentifier $value")
               case Failure(e) => throw e
