/*
 * Copyright 2017 HM Revenue & Customs
 *
 * Licensed under the Apache License, Version 2.0 (the "License");
 * you may not use this file except in compliance with the License.
 * You may obtain a copy of the License at
 *
 *     http://www.apache.org/licenses/LICENSE-2.0
 *
 * Unless required by applicable law or agreed to in writing, software
 * distributed under the License is distributed on an "AS IS" BASIS,
 * WITHOUT WARRANTIES OR CONDITIONS OF ANY KIND, either express or implied.
 * See the License for the specific language governing permissions and
 * limitations under the License.
 */

import model.persisted.eventschedules.SkillType
import org.joda.time.LocalDate
import org.joda.time.format.{ DateTimeFormat, DateTimeFormatter }
import play.api.mvc
import play.api.mvc.{ PathBindable, QueryStringBindable }

package object controllers {

  object Binders {

    val pathDateFormat: DateTimeFormatter = DateTimeFormat.forPattern("yyyy-MM-dd")

    implicit val localDatePathBinder = new PathBindable.Parsing[LocalDate](
      parse = (dateVal: String) => LocalDate.parse(dateVal, pathDateFormat),
      serialize = _.toString(pathDateFormat),
      error = (m: String, e: Exception) => "Can't parse %s as LocalDate(%s): %s".format(m, pathDateFormat.toString, e.getMessage)
    )

<<<<<<< HEAD
    /*implicit object skillTypeQueryBinder extends QueryStringBindable.Parsing[SkillType](
       parse = SkillType.withName(_),
       serialize = _.toString,
       error = (m: String, e: Exception) => "Can't parse %s as SchemeId : %s".format(m, e.getMessage)
    )*/
    private def enumQueryBinder[E <: Enumeration](enum: E) = {
      new QueryStringBindable.Parsing[E#Value](
        parse = enum.withName(_),
        serialize = _.toString,
        error = (m: String, e: Exception) => "Can't parse %s as SchemeId : %s".format(m, e.getMessage)
=======
    private def enumBinder[E <: Enumeration](enum: E) = {(
      new QueryStringBindable.Parsing[E#Value](
        parse = (name: String) => enum.withName(name),
        serialize = (enumVal: E#Value) => enumVal.toString,
        error = (m: String, e: Exception) => "Can't parse %s as %s : %s".format(m, enum.getClass.getSimpleName, e.getMessage)
      ),
      new mvc.PathBindable.Parsing[E#Value](
        parse = (name: String) => enum.withName(name),
        serialize = (enumVal: E#Value) => enumVal.toString,
        error = (m: String, e: Exception) => "Can't parse %s as %s : %s".format(m, enum.getClass.getSimpleName, e.getMessage)
>>>>>>> 1a1a595d
      )
    )}

    implicit val (skillTypeQueryBinder, skillTypePathBinder) = enumBinder(SkillType)
  }
}<|MERGE_RESOLUTION|>--- conflicted
+++ resolved
@@ -32,18 +32,6 @@
       error = (m: String, e: Exception) => "Can't parse %s as LocalDate(%s): %s".format(m, pathDateFormat.toString, e.getMessage)
     )
 
-<<<<<<< HEAD
-    /*implicit object skillTypeQueryBinder extends QueryStringBindable.Parsing[SkillType](
-       parse = SkillType.withName(_),
-       serialize = _.toString,
-       error = (m: String, e: Exception) => "Can't parse %s as SchemeId : %s".format(m, e.getMessage)
-    )*/
-    private def enumQueryBinder[E <: Enumeration](enum: E) = {
-      new QueryStringBindable.Parsing[E#Value](
-        parse = enum.withName(_),
-        serialize = _.toString,
-        error = (m: String, e: Exception) => "Can't parse %s as SchemeId : %s".format(m, e.getMessage)
-=======
     private def enumBinder[E <: Enumeration](enum: E) = {(
       new QueryStringBindable.Parsing[E#Value](
         parse = (name: String) => enum.withName(name),
@@ -54,7 +42,6 @@
         parse = (name: String) => enum.withName(name),
         serialize = (enumVal: E#Value) => enumVal.toString,
         error = (m: String, e: Exception) => "Can't parse %s as %s : %s".format(m, enum.getClass.getSimpleName, e.getMessage)
->>>>>>> 1a1a595d
       )
     )}
 
