--- conflicted
+++ resolved
@@ -19,11 +19,7 @@
 import java.nio.file.Files
 
 import akka.stream.scaladsl.Source
-<<<<<<< HEAD
-import model.Exceptions._
-=======
-import model.Exceptions.{ApplicationNotFound, CannotUpdatePreview, NotFoundException, PassMarkEvaluationNotFound}
->>>>>>> 2cf8acdf
+import model.Exceptions.{ApplicationNotFound, CannotUpdateFSACIndicator, CannotUpdatePreview, NotFoundException, PassMarkEvaluationNotFound}
 import model.{CreateApplicationRequest, OverrideSubmissionDeadlineRequest, PreviewRequest, ProgressStatuses}
 import play.api.libs.json.Json
 import play.api.libs.streams.Streams
@@ -205,7 +201,18 @@
     }
   }
 
-<<<<<<< HEAD
+  def getFsacEvaluationResultAverages(applicationId: String) = Action.async {
+    implicit request =>
+      for {
+        averagesOpt <- assessmentCentreService.getFsacEvaluationResultAverages(applicationId)
+      } yield {
+        averagesOpt match {
+          case Some(averages) => Ok(Json.toJson(averages))
+          case None => NotFound(s"Cannot find evaluation averages for applicationId: $applicationId")
+        }
+      }
+  }
+
   def updateFsacIndicator(userId: String, applicationId: String, fsacArea: String) = Action.async { implicit request =>
     personalDetailsService.updateFsacIndicator(applicationId, userId, fsacArea) map { _ =>
       Ok
@@ -214,17 +221,5 @@
       case _: CannotUpdateFSACIndicator =>
         BadRequest(s"Failed to update FSAC indicator userId = $userId, applicationId = $applicationId, are the ids correct?")
     }
-=======
-  def getFsacEvaluationResultAverages(applicationId: String) = Action.async {
-    implicit request =>
-      for {
-        averagesOpt <- assessmentCentreService.getFsacEvaluationResultAverages(applicationId)
-      } yield {
-        averagesOpt match {
-          case Some(averages) => Ok(Json.toJson(averages))
-          case None => NotFound(s"Cannot find evaluation averages for applicationId: $applicationId")
-        }
-      }
->>>>>>> 2cf8acdf
   }
 }