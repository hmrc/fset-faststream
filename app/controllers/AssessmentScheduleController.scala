/*
 * Copyright 2017 HM Revenue & Customs
 *
 * Licensed under the Apache License, Version 2.0 (the "License");
 * you may not use this file except in compliance with the License.
 * You may obtain a copy of the License at
 *
 *     http://www.apache.org/licenses/LICENSE-2.0
 *
 * Unless required by applicable law or agreed to in writing, software
 * distributed under the License is distributed on an "AS IS" BASIS,
 * WITHOUT WARRANTIES OR CONDITIONS OF ANY KIND, either express or implied.
 * See the License for the specific language governing permissions and
 * limitations under the License.
 */

package controllers

<<<<<<< HEAD
import connectors.AssessmentScheduleExchangeObjects._
import connectors.{ CSREmailClient, EmailClient }
import model.command.AssessmentCentreAllocation
=======
import com.github.nscala_time.time.OrderingImplicits.LocalDateOrdering
import connectors.AssessmentScheduleExchangeObjects._
import connectors.{ CSREmailClient, EmailClient }
import play.api.libs.json.Json
import play.api.mvc.{ Action, AnyContent }
>>>>>>> daf081ca
import repositories._
import repositories.application._
import repositories.events.{ LocationsWithVenuesRepository, LocationsWithVenuesYamlRepository }
import services.AuditService
import uk.gov.hmrc.play.microservice.controller.BaseController

import scala.concurrent.ExecutionContext.Implicits.global

object AssessmentScheduleController extends AssessmentScheduleController {
<<<<<<< HEAD
  // val aaRepository: AssessmentCentreAllocationMongoRepository = assessmentCentreAllocationRepository
  val acRepository = LocationsWithVenuesYamlRepository
=======
  val acRepository = AssessmentCentreYamlRepository
>>>>>>> daf081ca
  val aRepository: GeneralApplicationMongoRepository = applicationRepository
  val auditService = AuditService
  val emailClient = CSREmailClient
}

trait AssessmentScheduleController extends BaseController {
<<<<<<< HEAD
  // val aaRepository: AssessmentCentreAllocationRepository
  val acRepository: LocationsWithVenuesRepository
=======
  val acRepository: AssessmentCentreRepository
>>>>>>> daf081ca
  val aRepository: GeneralApplicationRepository
  val auditService: AuditService
  val emailClient: EmailClient

  // TODO: uncomment all comments line in this method when implementing assessment centre schedule
  // Remove dummy data lines under comments in some cases
  private def calculateUsedCapacity(sessionCapacity: Int,
    minViableAttendees: Int, preferredAttendeeMargin: Int): UsedCapacity = {
      UsedCapacity(usedCapacity = 0, false)
  }

<<<<<<< HEAD
  /*
  def getAssessmentCentreCapacities(venue: String): Action[AnyContent] = Action.async { implicit request =>
    val venueDecoded = URLDecoder.decode(venue, "UTF-8")
    val today = LocalDate.now()

    acRepository.assessmentCentreCapacities.map { apps =>
      val result = apps.flatMap(_.venues).find(_.venueName == venueDecoded).map { venue =>
        venue.copy(capacityDates = venue.capacityDates.filterNot(d => d.date.isBefore(today)))
      }

      result match {
        case Some(c) => Ok(Json.toJson(c))
        case None => NotFound(s"Cannot find capacity for the venue: $venue")
      }
    }
  }

  private def joinApplicationsAndApplicationAssessments(
    assessmentsFut: Future[List[AssessmentCentreAllocation]],
    candidatesFut: Future[List[Commands.Candidate]]
  ) = {
    for {
      assessments <- assessmentsFut
      candidates <- candidatesFut
    } yield {
      assessments.flatMap { assessment =>
        candidates.collect {
          case candidate if candidate.applicationId.contains(assessment.applicationId) => (assessment, candidate)
        }
      }
    }
  }

  def getApplicationForAssessmentAllocation(assessmentCenterLocation: String, start: Int, end: Int): Action[AnyContent] = Action.async {
    implicit request =>
      aRepository.findApplicationsForAssessmentAllocation(List(assessmentCenterLocation), start, end) map { apps =>
        Ok(Json.toJson(apps))
      }
  }

  def getAllocationsForVenue(venue: String): Action[AnyContent] = Action.async { implicit request =>
    val venueDecoded = URLDecoder.decode(venue, "UTF-8")
    val assessments = aaRepository.findAllForVenue(venueDecoded).map(_.groupBy(x => x.session))

    for {
      assessmentMap <- assessments
    } yield {
      val amAssessments = assessmentMap.get("AM").map(x => x.groupBy(_.date)).getOrElse(Map())
      val pmAssessments = assessmentMap.get("PM").map(x => x.groupBy(_.date)).getOrElse(Map())

      val amBookedSlots = amAssessments.mapValues { x => x.map(_.slot) }
      val pmBookedSlots = pmAssessments.mapValues { x => x.map(_.slot) }

      val dates = (amBookedSlots.keys ++ pmBookedSlots.keys).toList.distinct
      val venueAllocations = dates.map { d =>
        VenueAllocation(d, amBookedSlots.getOrElse(d, List()), pmBookedSlots.getOrElse(d, List()))
      }
      Ok(Json.toJson(venueAllocations))
    }
  }

  def allocate(): Action[JsValue] = Action.async(parse.json) { implicit request =>
    def allocateCandidate(allocation: AssessmentCentreAllocation): Future[Unit] = {
      if (allocation.confirmed) {
        otRepository.saveCandidateAllocationStatus(allocation.applicationId, AllocationConfirmed, None)
      } else {
        val expireDate = allocation.expireDate

        for {
          pd <- pdRepository.findPersonalDetailsWithUserId(allocation.applicationId)
          cd <- cdRepository.find(pd.userId)
          _ <- emailClient.sendConfirmAttendance(cd.email, pd.preferredName, allocation.assessmentDateTime, expireDate)
          _ <- otRepository.saveCandidateAllocationStatus(allocation.applicationId, AllocationUnconfirmed, Some(expireDate))
        } yield {
          auditService.logEvent("AssessmentCentreAllocationUnconfirmed")
        }
      }
    }

    withJsonBody[List[AssessmentCentreAllocation]] { apps =>
      val errorListFuture = aaRepository.create(apps)

      val result = errorListFuture.flatMap { errorList =>
        val allocationsFuture = apps.filterNot(errorList.contains(_)).map { successfulAllocation =>
          allocateCandidate(successfulAllocation)
        }

        Future.sequence(allocationsFuture).map { _ =>
          errorList
        }
      }

      result map {
        case errorList if errorList.isEmpty => Created
        case errorList =>
          Ok(Json.toJson(errorList))
      }
    }
  }

  def allocationStatus(applicationId: String): Action[AnyContent] = Action.async { implicit request =>
    import connectors.ExchangeObjects.Implicits._

    acRepository.assessmentCentreCapacities.flatMap { assessmentCentres =>

      for {
        assessmentF <- aaRepository.find(applicationId)
        expiryDate <- aRepository.allocationExpireDateByApplicationId(applicationId)
      } yield {
        assessmentF match {
          case Some(assessment) => {
            val (locationName, venue) = assessmentCentres.flatMap(capacity =>
              capacity.venues.find(_.venueName == assessment.venue).map(capacity.locationName -> _)).head

            Ok(Json.toJson(AllocationDetails(locationName, venue.venueDescription, assessment.assessmentDateTime, expiryDate)))
          }
          case _ => NotFound
        }
      }
    }

  }

  def confirmAllocation(applicationId: String): Action[AnyContent] = Action.async { implicit request =>

    aaRepository.confirmAllocation(applicationId).flatMap { _ =>
      aRepository.updateStatus(applicationId, AllocationConfirmed).map { _ =>
        auditService.logEvent("AssessmentCentreAllocationConfirmed")
        Ok("")
      }
    }
  }

  private def generatePaddedVenueDaySessionCandidateList(
    assessmentsInSession: Map[String, List[(Commands.AssessmentCentreAllocation, Commands.Candidate)]],
    capacities: Future[AssessmentCentreVenueCapacityDate]
  ) = {

    val capacityMap = Map[String, Future[Int]](
      "AM" -> capacities.map { _.amCapacity - assessmentsInSession.get("AM").map(_.length).getOrElse(0) },
      "PM" -> capacities.map { _.pmCapacity - assessmentsInSession.get("PM").map(_.length).getOrElse(0) }
    )

    capacityMap.keys.map { sessionName =>
      val sessionList = assessmentsInSession.getOrElse(sessionName, Nil).map {
        case (applicationAssessment, applicationCandidate) =>
          Some(VenueDaySessionCandidate(
            applicationAssessment.slot,
            applicationCandidate.userId,
            applicationAssessment.applicationId,
            applicationCandidate.firstName.get,
            applicationCandidate.lastName.get,
            confirmed = applicationAssessment.confirmed
          ))
      }

      sessionName -> capacityMap(sessionName).map { sessionSlotsAvailable =>
        sessionList ++ List.fill(sessionSlotsAvailable)(None) //Filling up the empty slots
      }
    }.toMap
  }

  private def getVenueDayDetails(venueEncoded: String, dateEncoded: String)(
    resultGenerator: (String, LocalDate, Future[VenueDayDetails]) => Future[Result]
  ) = {
    val date = Try(LocalDate.parse(dateEncoded)).getOrElse(
      throw new IllegalArgumentException("Invalid date passed")
    )

    val venue = Try(URLDecoder.decode(venueEncoded, "UTF-8")).getOrElse(
      throw new UnsupportedEncodingException("Invalid encoding in passed venue name ")
    )

    val capacities = acRepository.assessmentCentreCapacityDate(venue, date)

    val assessmentsForVenueDate = aaRepository.findAllForDate(venue, date)

    val applicationRecordsForAllAssessments = assessmentsForVenueDate.map(_.map(_.applicationId)).flatMap(aRepository.find)

    val applicationRecordsForAllAssessmentsWithStatus = applicationRecordsForAllAssessments.flatMap { applications =>
      Future.sequence(applications.map { application =>
        aRepository.findProgress(application.applicationId.get).map { progressStatus =>
          ApplicationStatusOrder.getStatus(progressStatus)
        }.map { applicationStatus =>
          (application, applicationStatus)
        }
      })
    }

    val applicationRecordsForAllAssessmentsNotWithdrawn = applicationRecordsForAllAssessmentsWithStatus.map { list =>
      list.filter(_._2 != "withdrawn").map(_._1)
    }

    val assessmentApplicationsGroupedBySessionFut = joinApplicationsAndApplicationAssessments(
      assessmentsForVenueDate,
      applicationRecordsForAllAssessmentsNotWithdrawn
    ).map(_.groupBy(x => x._1.session))

    assessmentApplicationsGroupedBySessionFut.flatMap { assessmentApplicationsGroupedBySession =>

      val filledOrPaddedWithEmptySlotsToMaxCapacityMap =
        generatePaddedVenueDaySessionCandidateList(assessmentApplicationsGroupedBySession, capacities)

      val venueDateDetailsFut = for {
        amListPadded <- filledOrPaddedWithEmptySlotsToMaxCapacityMap("AM")
        pmListPadded <- filledOrPaddedWithEmptySlotsToMaxCapacityMap("PM")
      } yield {
        VenueDayDetails(amListPadded, pmListPadded)
      }

      resultGenerator(venue, date, venueDateDetailsFut)
    }
  }

  def getVenueDayCandidateScheduleWithDetails(venueEncoded: String, dateEncoded: String): Action[AnyContent] = Action.async { implicit request =>

    getVenueDayDetails(venueEncoded, dateEncoded) { (venue, date, detailsF) =>
      detailsF.flatMap { venueDateDetails =>
        val amCandidates = venueDateDetails.amSession
        val pmCandidates = venueDateDetails.pmSession

        def toExchangeObjects(list: List[Option[VenueDaySessionCandidate]], session: String) = list.map(_.map { c =>
          (c.userId, c.applicationId,
            ScheduledCandidateDetail(c.slotNumber, c.firstName, c.lastName, None, None, None, venue, session,
              date, if (c.confirmed) "Confirmed" else "Unconfirmed"))
        })

        val candidates = (toExchangeObjects(amCandidates, "AM") ++ toExchangeObjects(pmCandidates, "PM")).flatten

        FutureEx.traverseSerial(candidates) {
          case (userId, applicationId, candidate) =>

            val cdF = cdRepository.find(userId)
            val pdF = pdRepository.find(applicationId)

            for {
              contact <- cdF
              details <- pdF
            } yield {
              candidate.copy(preferredName = Some(details.preferredName), email = Some(contact.email), phone = contact.phone)
            }
        }.map { list =>
          Ok(Json.toJson(list))
        }

      }
    }

  }

  def getVenueDayCandidateSchedule(venueEncoded: String, dateEncoded: String): Action[AnyContent] = Action.async { implicit request =>
    getVenueDayDetails(venueEncoded, dateEncoded)((_, _, detailsFuture) => detailsFuture.map { venueDateDetails =>
      Ok(Json.toJson(venueDateDetails))
    })
  }

  def getApplicationAssessment(applicationId: String): Action[AnyContent] = Action.async { implicit request =>
    aaRepository.find(applicationId).map {
      case Some(assessment) => Ok(Json.toJson(assessment))
      case _ => NotFound("No application assessment could be found")
    }
  }

  def deleteApplicationAssessment(applicationId: String): Action[AnyContent] = Action.async { implicit request =>
    aRepository.findProgress(applicationId).flatMap { result =>
      ApplicationStatusOrder.getStatus(result) match {
        case ProgressStatuses.AssessmentScoresAcceptedProgress =>
          Future.successful(Conflict(""))
        case _ =>
          aaService.removeFromAssessmentCentreSlot(applicationId).map { _ =>
            Ok("")
          }.recover {
            case _: NotFoundException => NotFound(s"Could not find application assessment for application $applicationId")
          }
      }
    }

  }

  def locationToAssessmentCentreLocation(locationName: String): Action[AnyContent] = Action.async { implicit request =>
    acRepository.assessmentCentreCapacities.map { assessmentCentres =>
      assessmentCentres.find(_.locationName == locationName).map { location =>
        Ok(Json.toJson(LocationName(location.locationName)))
      }.getOrElse(NotFound("No such location"))
    }
  }

  def assessmentCentres: Action[AnyContent] = Action.async { implicit request =>
    acRepository.assessmentCentreCapacities.map { m =>
      Ok(Json.toJson(m.flatMap(_.venues.map(_.venueName))))
    }
  }

  // TODO Do we need to get un-submitted scores for both assessors and reviewers?
  def getNonSubmittedScores(assessorId: String): Action[AnyContent] = Action.async { implicit request =>
    assessmentScoresService.getNonSubmittedCandidateScores(assessorId).map { applicationScores =>
      Ok(Json.toJson(applicationScores))
    }
  }
  */
=======
  // TODO: uncomment all comments line in this method when implementing assessment centre schedule.
  // Remove dummy data lines under comments in some cases.
  def getAssessmentSchedule: Action[AnyContent] = Action.async { implicit request =>
    // val assessments = aaRepository.findAll.map(_.groupBy(x => (x.venue, x.date, x.session)))

    for {
      // assessmentMap <- assessments
      assessmentCentreCapacities <- acRepository.assessmentCentreCapacities
    } yield {
      val schedule = Schedule(
        assessmentCentreCapacities.map(assessmentCentreCapacity =>
          Region(
            assessmentCentreCapacity.regionName,
            assessmentCentreCapacity.venues.map(venue =>
              Venue(
                venue.venueName,
                venue.capacityDates.map(capacityDate =>
                  UsedCapacityDate(
                    capacityDate.date,
                    calculateUsedCapacity(
                      capacityDate.amCapacity, 0, 0 // dummy data line
                    ),
                    calculateUsedCapacity(
                      capacityDate.pmCapacity, 0, 0 // dummy data line
                    )
                  ))
              ))
          ))
      )
      Ok(Json.toJson(schedule))
    }
  }
>>>>>>> daf081ca
}<|MERGE_RESOLUTION|>--- conflicted
+++ resolved
@@ -16,17 +16,11 @@
 
 package controllers
 
-<<<<<<< HEAD
-import connectors.AssessmentScheduleExchangeObjects._
-import connectors.{ CSREmailClient, EmailClient }
-import model.command.AssessmentCentreAllocation
-=======
 import com.github.nscala_time.time.OrderingImplicits.LocalDateOrdering
 import connectors.AssessmentScheduleExchangeObjects._
 import connectors.{ CSREmailClient, EmailClient }
 import play.api.libs.json.Json
 import play.api.mvc.{ Action, AnyContent }
->>>>>>> daf081ca
 import repositories._
 import repositories.application._
 import repositories.events.{ LocationsWithVenuesRepository, LocationsWithVenuesYamlRepository }
@@ -36,338 +30,18 @@
 import scala.concurrent.ExecutionContext.Implicits.global
 
 object AssessmentScheduleController extends AssessmentScheduleController {
-<<<<<<< HEAD
   // val aaRepository: AssessmentCentreAllocationMongoRepository = assessmentCentreAllocationRepository
   val acRepository = LocationsWithVenuesYamlRepository
-=======
-  val acRepository = AssessmentCentreYamlRepository
->>>>>>> daf081ca
   val aRepository: GeneralApplicationMongoRepository = applicationRepository
   val auditService = AuditService
   val emailClient = CSREmailClient
 }
 
 trait AssessmentScheduleController extends BaseController {
-<<<<<<< HEAD
   // val aaRepository: AssessmentCentreAllocationRepository
   val acRepository: LocationsWithVenuesRepository
-=======
-  val acRepository: AssessmentCentreRepository
->>>>>>> daf081ca
   val aRepository: GeneralApplicationRepository
-  val auditService: AuditService
-  val emailClient: EmailClient
-
-  // TODO: uncomment all comments line in this method when implementing assessment centre schedule
-  // Remove dummy data lines under comments in some cases
-  private def calculateUsedCapacity(sessionCapacity: Int,
-    minViableAttendees: Int, preferredAttendeeMargin: Int): UsedCapacity = {
-      UsedCapacity(usedCapacity = 0, false)
-  }
-
-<<<<<<< HEAD
-  /*
-  def getAssessmentCentreCapacities(venue: String): Action[AnyContent] = Action.async { implicit request =>
-    val venueDecoded = URLDecoder.decode(venue, "UTF-8")
-    val today = LocalDate.now()
-
-    acRepository.assessmentCentreCapacities.map { apps =>
-      val result = apps.flatMap(_.venues).find(_.venueName == venueDecoded).map { venue =>
-        venue.copy(capacityDates = venue.capacityDates.filterNot(d => d.date.isBefore(today)))
-      }
-
-      result match {
-        case Some(c) => Ok(Json.toJson(c))
-        case None => NotFound(s"Cannot find capacity for the venue: $venue")
-      }
-    }
-  }
-
-  private def joinApplicationsAndApplicationAssessments(
-    assessmentsFut: Future[List[AssessmentCentreAllocation]],
-    candidatesFut: Future[List[Commands.Candidate]]
-  ) = {
-    for {
-      assessments <- assessmentsFut
-      candidates <- candidatesFut
-    } yield {
-      assessments.flatMap { assessment =>
-        candidates.collect {
-          case candidate if candidate.applicationId.contains(assessment.applicationId) => (assessment, candidate)
-        }
-      }
-    }
-  }
-
-  def getApplicationForAssessmentAllocation(assessmentCenterLocation: String, start: Int, end: Int): Action[AnyContent] = Action.async {
-    implicit request =>
-      aRepository.findApplicationsForAssessmentAllocation(List(assessmentCenterLocation), start, end) map { apps =>
-        Ok(Json.toJson(apps))
-      }
-  }
-
-  def getAllocationsForVenue(venue: String): Action[AnyContent] = Action.async { implicit request =>
-    val venueDecoded = URLDecoder.decode(venue, "UTF-8")
-    val assessments = aaRepository.findAllForVenue(venueDecoded).map(_.groupBy(x => x.session))
-
-    for {
-      assessmentMap <- assessments
-    } yield {
-      val amAssessments = assessmentMap.get("AM").map(x => x.groupBy(_.date)).getOrElse(Map())
-      val pmAssessments = assessmentMap.get("PM").map(x => x.groupBy(_.date)).getOrElse(Map())
-
-      val amBookedSlots = amAssessments.mapValues { x => x.map(_.slot) }
-      val pmBookedSlots = pmAssessments.mapValues { x => x.map(_.slot) }
-
-      val dates = (amBookedSlots.keys ++ pmBookedSlots.keys).toList.distinct
-      val venueAllocations = dates.map { d =>
-        VenueAllocation(d, amBookedSlots.getOrElse(d, List()), pmBookedSlots.getOrElse(d, List()))
-      }
-      Ok(Json.toJson(venueAllocations))
-    }
-  }
-
-  def allocate(): Action[JsValue] = Action.async(parse.json) { implicit request =>
-    def allocateCandidate(allocation: AssessmentCentreAllocation): Future[Unit] = {
-      if (allocation.confirmed) {
-        otRepository.saveCandidateAllocationStatus(allocation.applicationId, AllocationConfirmed, None)
-      } else {
-        val expireDate = allocation.expireDate
-
-        for {
-          pd <- pdRepository.findPersonalDetailsWithUserId(allocation.applicationId)
-          cd <- cdRepository.find(pd.userId)
-          _ <- emailClient.sendConfirmAttendance(cd.email, pd.preferredName, allocation.assessmentDateTime, expireDate)
-          _ <- otRepository.saveCandidateAllocationStatus(allocation.applicationId, AllocationUnconfirmed, Some(expireDate))
-        } yield {
-          auditService.logEvent("AssessmentCentreAllocationUnconfirmed")
-        }
-      }
-    }
-
-    withJsonBody[List[AssessmentCentreAllocation]] { apps =>
-      val errorListFuture = aaRepository.create(apps)
-
-      val result = errorListFuture.flatMap { errorList =>
-        val allocationsFuture = apps.filterNot(errorList.contains(_)).map { successfulAllocation =>
-          allocateCandidate(successfulAllocation)
-        }
-
-        Future.sequence(allocationsFuture).map { _ =>
-          errorList
-        }
-      }
-
-      result map {
-        case errorList if errorList.isEmpty => Created
-        case errorList =>
-          Ok(Json.toJson(errorList))
-      }
-    }
-  }
-
-  def allocationStatus(applicationId: String): Action[AnyContent] = Action.async { implicit request =>
-    import connectors.ExchangeObjects.Implicits._
-
-    acRepository.assessmentCentreCapacities.flatMap { assessmentCentres =>
-
-      for {
-        assessmentF <- aaRepository.find(applicationId)
-        expiryDate <- aRepository.allocationExpireDateByApplicationId(applicationId)
-      } yield {
-        assessmentF match {
-          case Some(assessment) => {
-            val (locationName, venue) = assessmentCentres.flatMap(capacity =>
-              capacity.venues.find(_.venueName == assessment.venue).map(capacity.locationName -> _)).head
-
-            Ok(Json.toJson(AllocationDetails(locationName, venue.venueDescription, assessment.assessmentDateTime, expiryDate)))
-          }
-          case _ => NotFound
-        }
-      }
-    }
-
-  }
-
-  def confirmAllocation(applicationId: String): Action[AnyContent] = Action.async { implicit request =>
-
-    aaRepository.confirmAllocation(applicationId).flatMap { _ =>
-      aRepository.updateStatus(applicationId, AllocationConfirmed).map { _ =>
-        auditService.logEvent("AssessmentCentreAllocationConfirmed")
-        Ok("")
-      }
-    }
-  }
-
-  private def generatePaddedVenueDaySessionCandidateList(
-    assessmentsInSession: Map[String, List[(Commands.AssessmentCentreAllocation, Commands.Candidate)]],
-    capacities: Future[AssessmentCentreVenueCapacityDate]
-  ) = {
-
-    val capacityMap = Map[String, Future[Int]](
-      "AM" -> capacities.map { _.amCapacity - assessmentsInSession.get("AM").map(_.length).getOrElse(0) },
-      "PM" -> capacities.map { _.pmCapacity - assessmentsInSession.get("PM").map(_.length).getOrElse(0) }
-    )
-
-    capacityMap.keys.map { sessionName =>
-      val sessionList = assessmentsInSession.getOrElse(sessionName, Nil).map {
-        case (applicationAssessment, applicationCandidate) =>
-          Some(VenueDaySessionCandidate(
-            applicationAssessment.slot,
-            applicationCandidate.userId,
-            applicationAssessment.applicationId,
-            applicationCandidate.firstName.get,
-            applicationCandidate.lastName.get,
-            confirmed = applicationAssessment.confirmed
-          ))
-      }
-
-      sessionName -> capacityMap(sessionName).map { sessionSlotsAvailable =>
-        sessionList ++ List.fill(sessionSlotsAvailable)(None) //Filling up the empty slots
-      }
-    }.toMap
-  }
-
-  private def getVenueDayDetails(venueEncoded: String, dateEncoded: String)(
-    resultGenerator: (String, LocalDate, Future[VenueDayDetails]) => Future[Result]
-  ) = {
-    val date = Try(LocalDate.parse(dateEncoded)).getOrElse(
-      throw new IllegalArgumentException("Invalid date passed")
-    )
-
-    val venue = Try(URLDecoder.decode(venueEncoded, "UTF-8")).getOrElse(
-      throw new UnsupportedEncodingException("Invalid encoding in passed venue name ")
-    )
-
-    val capacities = acRepository.assessmentCentreCapacityDate(venue, date)
-
-    val assessmentsForVenueDate = aaRepository.findAllForDate(venue, date)
-
-    val applicationRecordsForAllAssessments = assessmentsForVenueDate.map(_.map(_.applicationId)).flatMap(aRepository.find)
-
-    val applicationRecordsForAllAssessmentsWithStatus = applicationRecordsForAllAssessments.flatMap { applications =>
-      Future.sequence(applications.map { application =>
-        aRepository.findProgress(application.applicationId.get).map { progressStatus =>
-          ApplicationStatusOrder.getStatus(progressStatus)
-        }.map { applicationStatus =>
-          (application, applicationStatus)
-        }
-      })
-    }
-
-    val applicationRecordsForAllAssessmentsNotWithdrawn = applicationRecordsForAllAssessmentsWithStatus.map { list =>
-      list.filter(_._2 != "withdrawn").map(_._1)
-    }
-
-    val assessmentApplicationsGroupedBySessionFut = joinApplicationsAndApplicationAssessments(
-      assessmentsForVenueDate,
-      applicationRecordsForAllAssessmentsNotWithdrawn
-    ).map(_.groupBy(x => x._1.session))
-
-    assessmentApplicationsGroupedBySessionFut.flatMap { assessmentApplicationsGroupedBySession =>
-
-      val filledOrPaddedWithEmptySlotsToMaxCapacityMap =
-        generatePaddedVenueDaySessionCandidateList(assessmentApplicationsGroupedBySession, capacities)
-
-      val venueDateDetailsFut = for {
-        amListPadded <- filledOrPaddedWithEmptySlotsToMaxCapacityMap("AM")
-        pmListPadded <- filledOrPaddedWithEmptySlotsToMaxCapacityMap("PM")
-      } yield {
-        VenueDayDetails(amListPadded, pmListPadded)
-      }
-
-      resultGenerator(venue, date, venueDateDetailsFut)
-    }
-  }
-
-  def getVenueDayCandidateScheduleWithDetails(venueEncoded: String, dateEncoded: String): Action[AnyContent] = Action.async { implicit request =>
-
-    getVenueDayDetails(venueEncoded, dateEncoded) { (venue, date, detailsF) =>
-      detailsF.flatMap { venueDateDetails =>
-        val amCandidates = venueDateDetails.amSession
-        val pmCandidates = venueDateDetails.pmSession
-
-        def toExchangeObjects(list: List[Option[VenueDaySessionCandidate]], session: String) = list.map(_.map { c =>
-          (c.userId, c.applicationId,
-            ScheduledCandidateDetail(c.slotNumber, c.firstName, c.lastName, None, None, None, venue, session,
-              date, if (c.confirmed) "Confirmed" else "Unconfirmed"))
-        })
-
-        val candidates = (toExchangeObjects(amCandidates, "AM") ++ toExchangeObjects(pmCandidates, "PM")).flatten
-
-        FutureEx.traverseSerial(candidates) {
-          case (userId, applicationId, candidate) =>
-
-            val cdF = cdRepository.find(userId)
-            val pdF = pdRepository.find(applicationId)
-
-            for {
-              contact <- cdF
-              details <- pdF
-            } yield {
-              candidate.copy(preferredName = Some(details.preferredName), email = Some(contact.email), phone = contact.phone)
-            }
-        }.map { list =>
-          Ok(Json.toJson(list))
-        }
-
-      }
-    }
-
-  }
-
-  def getVenueDayCandidateSchedule(venueEncoded: String, dateEncoded: String): Action[AnyContent] = Action.async { implicit request =>
-    getVenueDayDetails(venueEncoded, dateEncoded)((_, _, detailsFuture) => detailsFuture.map { venueDateDetails =>
-      Ok(Json.toJson(venueDateDetails))
-    })
-  }
-
-  def getApplicationAssessment(applicationId: String): Action[AnyContent] = Action.async { implicit request =>
-    aaRepository.find(applicationId).map {
-      case Some(assessment) => Ok(Json.toJson(assessment))
-      case _ => NotFound("No application assessment could be found")
-    }
-  }
-
-  def deleteApplicationAssessment(applicationId: String): Action[AnyContent] = Action.async { implicit request =>
-    aRepository.findProgress(applicationId).flatMap { result =>
-      ApplicationStatusOrder.getStatus(result) match {
-        case ProgressStatuses.AssessmentScoresAcceptedProgress =>
-          Future.successful(Conflict(""))
-        case _ =>
-          aaService.removeFromAssessmentCentreSlot(applicationId).map { _ =>
-            Ok("")
-          }.recover {
-            case _: NotFoundException => NotFound(s"Could not find application assessment for application $applicationId")
-          }
-      }
-    }
-
-  }
-
-  def locationToAssessmentCentreLocation(locationName: String): Action[AnyContent] = Action.async { implicit request =>
-    acRepository.assessmentCentreCapacities.map { assessmentCentres =>
-      assessmentCentres.find(_.locationName == locationName).map { location =>
-        Ok(Json.toJson(LocationName(location.locationName)))
-      }.getOrElse(NotFound("No such location"))
-    }
-  }
-
-  def assessmentCentres: Action[AnyContent] = Action.async { implicit request =>
-    acRepository.assessmentCentreCapacities.map { m =>
-      Ok(Json.toJson(m.flatMap(_.venues.map(_.venueName))))
-    }
-  }
-
-  // TODO Do we need to get un-submitted scores for both assessors and reviewers?
-  def getNonSubmittedScores(assessorId: String): Action[AnyContent] = Action.async { implicit request =>
-    assessmentScoresService.getNonSubmittedCandidateScores(assessorId).map { applicationScores =>
-      Ok(Json.toJson(applicationScores))
-    }
-  }
-  */
-=======
-  // TODO: uncomment all comments line in this method when implementing assessment centre schedule.
+  val auditService: AuditServic  // TODO: uncomment all comments line in this method when implementing assessment centre schedule.
   // Remove dummy data lines under comments in some cases.
   def getAssessmentSchedule: Action[AnyContent] = Action.async { implicit request =>
     // val assessments = aaRepository.findAll.map(_.groupBy(x => (x.venue, x.date, x.session)))
@@ -399,5 +73,4 @@
       Ok(Json.toJson(schedule))
     }
   }
->>>>>>> daf081ca
 }