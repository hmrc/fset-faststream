/*
 * Copyright 2017 HM Revenue & Customs
 *
 * Licensed under the Apache License, Version 2.0 (the "License");
 * you may not use this file except in compliance with the License.
 * You may obtain a copy of the License at
 *
 *     http://www.apache.org/licenses/LICENSE-2.0
 *
 * Unless required by applicable law or agreed to in writing, software
 * distributed under the License is distributed on an "AS IS" BASIS,
 * WITHOUT WARRANTIES OR CONDITIONS OF ANY KIND, either express or implied.
 * See the License for the specific language governing permissions and
 * limitations under the License.
 */

package model

import play.api.libs.json.{ Json, OFormat }

// scalastyle:off number.of.methods
object Exceptions {
  sealed class ConnectorException(message: String) extends Exception(message)

  class NotFoundException(m: Option[String] = None) extends Exception(m.getOrElse("")) {
    def this(m: String) = this(Some(m))
  }

  case class UnexpectedException(m: String) extends Exception(m)

  case class CannotUpdateRecord(applicationId: String) extends Exception(applicationId)

  case class CannotUpdateCivilServiceExperienceDetails(applicationId: String) extends Exception(applicationId)

  case class CivilServiceExperienceDetailsNotFound(applicationId: String) extends Exception(applicationId)

  case class CannotUpdateContactDetails(userId: String) extends Exception(userId)

  case class CannotUpdateFSACIndicator(userId: String) extends Exception(userId)

  case class CannotUpdateSchemePreferences(applicationId: String) extends Exception(applicationId)

  case class CannotUpdatePartnerGraduateProgrammes(applicationId: String) extends Exception(applicationId)

  case class CannotUpdateAssistanceDetails(userId: String) extends Exception(userId)

  case class CannotUpdatePreview(applicationId: String) extends Exception(applicationId)

  case class PersonalDetailsNotFound(applicationId: String) extends Exception(applicationId)

  case class FSACIndicatorNotFound(applicationId: String) extends Exception(applicationId)

  case class FSACCSVIndicatorNotFound(applicationId: String) extends Exception(applicationId)

  case class ContactDetailsNotFound(userId: String) extends Exception(userId)

  case class ContactDetailsNotFoundForEmail() extends Exception

  case class SchemePreferencesNotFound(applicationId: String) extends Exception(applicationId)

  case class PassMarkEvaluationNotFound(applicationId: String) extends Exception(applicationId)

  case class PartnerGraduateProgrammesNotFound(applicationId: String) extends Exception(applicationId)

  case class AssistanceDetailsNotFound(id: String) extends Exception(id)

  case class ApplicationNotFound(id: String) extends Exception(id)

  case class PassMarkSettingsNotFound() extends Exception

  case class CannotAddMedia(userId: String) extends Exception(userId)

  case class TooManyEntries(msg: String) extends Exception(msg)

  object TooManyEntries {
    implicit val tooManyEntriesFormat: OFormat[TooManyEntries] = Json.format[TooManyEntries]
  }

  case class NoResultsReturned(reason: String) extends Exception(reason)

  object NoResultsReturned {
    implicit val noResultsReturnedFormat: OFormat[NoResultsReturned] = Json.format[NoResultsReturned]
  }

  case class NoSuchVenueException(reason: String) extends Exception(reason)

  case class NoSuchVenueDateException(reason: String) extends Exception(reason)

  case class IncorrectStatusInApplicationException(reason: String) extends Exception(reason)

  case class InvalidApplicationStatusAndProgressStatusException(reason: String) extends Exception(reason)

  case class EmailTakenException() extends Exception()

  case class DataFakingException(message: String) extends Exception(message)

  case class DataGenerationException(message: String) extends Exception(message)

  case class CannotFindTestByCubiksId(message: String) extends NotFoundException(message)

  case class AdjustmentsCommentNotFound(applicationId: String) extends Exception(applicationId)

  case class CannotUpdateAdjustmentsComment(applicationId: String) extends Exception(applicationId)

  case class CannotRemoveAdjustmentsComment(applicationId: String) extends Exception(applicationId)

  case class InvalidTokenException(m: String) extends Exception(m)

  case class ExpiredTestForTokenException(m: String) extends Exception(m)

  case class AssessorNotFoundException(userId: String) extends Exception(userId)

  case class EventNotFoundException(m: String) extends Exception(m)

  case class OptimisticLockException(m: String) extends Exception(m)

  case class TooManyEventIdsException(m: String) extends Exception(m)

  case class TooManySessionIdsException(m: String) extends Exception(m)

  case class SchemeSpecificAnswerNotFound(m: String) extends Exception(m)

  case class SiftAnswersNotFound(m: String) extends Exception(m)

  case class SiftAnswersIncomplete(m: String) extends Exception(m)

  case class SiftAnswersSubmitted(m: String) extends Exception(m)

<<<<<<< HEAD
  case class AlreadyEvaluatedForSchemeException(message: String) extends Exception(message)

  case class SchemeNotFoundException(message: String) extends Exception(message)
=======
  case class LastSchemeWithdrawException(m: String) extends Exception(m)
>>>>>>> d786f427
}

// scalastyle:on number.of.methods<|MERGE_RESOLUTION|>--- conflicted
+++ resolved
@@ -126,13 +126,11 @@
 
   case class SiftAnswersSubmitted(m: String) extends Exception(m)
 
-<<<<<<< HEAD
   case class AlreadyEvaluatedForSchemeException(message: String) extends Exception(message)
 
   case class SchemeNotFoundException(message: String) extends Exception(message)
-=======
+
   case class LastSchemeWithdrawException(m: String) extends Exception(m)
->>>>>>> d786f427
 }
 
 // scalastyle:on number.of.methods