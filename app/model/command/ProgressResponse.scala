--- conflicted
+++ resolved
@@ -80,11 +80,7 @@
 
 case class SiftProgressResponse(
   siftEntered: Boolean = false,
-<<<<<<< HEAD
-  allFormsSubmitted: Boolean = false,
-=======
   siftFormsSubmitted: Boolean = false,
->>>>>>> a0a74c58
   allSchemesSiftCompleted: Boolean = false
 )
 
