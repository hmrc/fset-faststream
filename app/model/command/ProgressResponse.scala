/*
 * Copyright 2017 HM Revenue & Customs
 *
 * Licensed under the Apache License, Version 2.0 (the "License");
 * you may not use this file except in compliance with the License.
 * You may obtain a copy of the License at
 *
 *     http://www.apache.org/licenses/LICENSE-2.0
 *
 * Unless required by applicable law or agreed to in writing, software
 * distributed under the License is distributed on an "AS IS" BASIS,
 * WITHOUT WARRANTIES OR CONDITIONS OF ANY KIND, either express or implied.
 * See the License for the specific language governing permissions and
 * limitations under the License.
 */

package model.command

import play.api.libs.json.Json

case class AssessmentCentre(
  awaitingAllocation: Boolean = false,
  allocationUnconfirmed: Boolean = false,
  allocationConfirmed: Boolean = false,
  failedToAttend: Boolean = false,
  scoresEntered: Boolean = false,
  scoresAccepted: Boolean = false,
  awaitingReevaluation: Boolean = false,
  passed: Boolean = false,
  failed: Boolean = false,
  failedNotified: Boolean = false
)

case class Fsb(
<<<<<<< HEAD
  awaitingAllocation: Boolean = false,
  allocationConfirmed: Boolean = false,
  allocationUnconfirmed: Boolean = false,
  failedToAttend: Boolean = false,
  resultEntered: Boolean = false,
  passed: Boolean = false,
  failed: Boolean = false,
  failedNotified: Boolean = false
=======
                awaitingAllocation: Boolean = false,
                allocationConfirmed: Boolean = false,
                allocationUnconfirmed: Boolean = false,
                failedToAttend: Boolean = false,
                resultEntered: Boolean = false,
                passed: Boolean = false,
                failed: Boolean = false,
                allFailed: Boolean = false,
                allFailedNotified: Boolean = false
>>>>>>> 6ec489e7
)

case class Phase1ProgressResponse(phase1TestsInvited: Boolean = false,
  phase1TestsFirstRemainder: Boolean = false,
  phase1TestsSecondRemainder: Boolean = false,
  phase1TestsFirstReminder: Boolean = false,
  phase1TestsSecondReminder: Boolean = false,
  phase1TestsStarted: Boolean = false,
  phase1TestsCompleted: Boolean = false,
  phase1TestsExpired: Boolean = false,
  phase1TestsResultsReady: Boolean = false,
  phase1TestsResultsReceived: Boolean = false,
  phase1TestsPassed: Boolean = false,
  phase1TestsFailed: Boolean = false,
  phase1TestsFailedNotified: Boolean = false,
  phase1TestsSuccessNotified: Boolean = false,
  sdipFSFailed: Boolean = false,
  sdipFSFailedNotified: Boolean = false,
  sdipFSSuccessful: Boolean = false,
  sdipFSSuccessfulNotified: Boolean = false
)

case class Phase2ProgressResponse(phase2TestsInvited: Boolean = false,
  phase2TestsFirstRemainder: Boolean = false,
  phase2TestsSecondRemainder: Boolean = false,
  phase2TestsFirstReminder: Boolean = false,
  phase2TestsSecondReminder: Boolean = false,
  phase2TestsStarted: Boolean = false,
  phase2TestsCompleted: Boolean = false,
  phase2TestsExpired: Boolean = false,
  phase2TestsResultsReady: Boolean = false,
  phase2TestsResultsReceived: Boolean = false,
  phase2TestsPassed: Boolean = false,
  phase2TestsFailed: Boolean = false,
  phase2TestsFailedNotified: Boolean = false
)

case class Phase3ProgressResponse(phase3TestsInvited: Boolean = false,
  phase3TestsFirstReminder: Boolean = false,
  phase3TestsSecondReminder: Boolean = false,
  phase3TestsStarted: Boolean = false,
  phase3TestsCompleted: Boolean = false,
  phase3TestsExpired: Boolean = false,
  phase3TestsResultsReceived: Boolean = false,
  phase3TestsPassedWithAmber: Boolean = false,
  phase3TestsPassed: Boolean = false,
  phase3TestsFailed: Boolean = false,
  phase3TestsFailedNotified: Boolean = false,
  phase3TestsSuccessNotified: Boolean = false
)

case class SiftProgressResponse(
  siftEntered: Boolean = false,
  siftReady: Boolean = false,
  siftCompleted: Boolean = false,
  sdipFailedAtSift: Boolean = false,
  failedAtSift: Boolean = false,
  failedAtSiftNotified: Boolean = false
)

case class EligibleForJobOfferResponse(
  eligibleForJobOffer: Boolean = false,
  eligibleForJobOfferNotified: Boolean = false
)

case class ProgressResponse(
  applicationId: String,
  personalDetails: Boolean = false,
  schemePreferences: Boolean = false,
  partnerGraduateProgrammes: Boolean = false,
  assistanceDetails: Boolean = false,
  preview: Boolean = false,
  questionnaire: List[String] = Nil,
  submitted: Boolean = false,
  fastPassAccepted: Boolean = false,
  withdrawn: Boolean = false,
  eligibleForJobOffer: EligibleForJobOfferResponse = EligibleForJobOfferResponse(),
  phase1ProgressResponse: Phase1ProgressResponse = Phase1ProgressResponse(),
  phase2ProgressResponse: Phase2ProgressResponse = Phase2ProgressResponse(),
  phase3ProgressResponse: Phase3ProgressResponse = Phase3ProgressResponse(),
  siftProgressResponse: SiftProgressResponse = SiftProgressResponse(),
  exported: Boolean = false,
  updateExported: Boolean = false,
  applicationArchived: Boolean = false,
  assessmentCentre: AssessmentCentre = AssessmentCentre(),
  fsb: Fsb = Fsb()
)


object ProgressResponse {
  implicit val assessmentCentreFormat = Json.format[AssessmentCentre]
  implicit val fsbFormat = Json.format[Fsb]
  implicit val eligibleForJobOfferFormat = Json.format[EligibleForJobOfferResponse]
  implicit val phase1ProgressResponseFormat = Json.format[Phase1ProgressResponse]
  implicit val phase2ProgressResponseFormat = Json.format[Phase2ProgressResponse]
  implicit val phase3ProgressResponseFormat = Json.format[Phase3ProgressResponse]
  implicit val siftProgressResponse = Json.format[SiftProgressResponse]
  implicit val progressResponseFormat = Json.format[ProgressResponse]
}<|MERGE_RESOLUTION|>--- conflicted
+++ resolved
@@ -32,16 +32,6 @@
 )
 
 case class Fsb(
-<<<<<<< HEAD
-  awaitingAllocation: Boolean = false,
-  allocationConfirmed: Boolean = false,
-  allocationUnconfirmed: Boolean = false,
-  failedToAttend: Boolean = false,
-  resultEntered: Boolean = false,
-  passed: Boolean = false,
-  failed: Boolean = false,
-  failedNotified: Boolean = false
-=======
                 awaitingAllocation: Boolean = false,
                 allocationConfirmed: Boolean = false,
                 allocationUnconfirmed: Boolean = false,
@@ -51,7 +41,6 @@
                 failed: Boolean = false,
                 allFailed: Boolean = false,
                 allFailedNotified: Boolean = false
->>>>>>> 6ec489e7
 )
 
 case class Phase1ProgressResponse(phase1TestsInvited: Boolean = false,
