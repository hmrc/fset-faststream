/*
 * Copyright 2016 HM Revenue & Customs
 *
 * Licensed under the Apache License, Version 2.0 (the "License");
 * you may not use this file except in compliance with the License.
 * You may obtain a copy of the License at
 *
 *     http://www.apache.org/licenses/LICENSE-2.0
 *
 * Unless required by applicable law or agreed to in writing, software
 * distributed under the License is distributed on an "AS IS" BASIS,
 * WITHOUT WARRANTIES OR CONDITIONS OF ANY KIND, either express or implied.
 * See the License for the specific language governing permissions and
 * limitations under the License.
 */

package model.command

import model.{ Address, FastPassDetails }
import model.Commands.{ PhoneNumber, PostCode }
import org.joda.time.LocalDate
import play.api.libs.json.Json

case class UpdateGeneralDetails(firstName: String,
                                lastName: String,
                                preferredName: String,
                                email: String,
                                dateOfBirth: LocalDate,
                                outsideUk: Boolean,
                                address: Address,
                                postCode: Option[PostCode],
                                phone: PhoneNumber,
<<<<<<< HEAD
                                fastPassDetails: FastPassDetails)
=======
                                updateApplicationStatus: Option[Boolean] = None)
>>>>>>> 94f74ed5

object UpdateGeneralDetails {
  implicit val updateGeneralDetailsFormat = Json.format[UpdateGeneralDetails]
}<|MERGE_RESOLUTION|>--- conflicted
+++ resolved
@@ -30,11 +30,8 @@
                                 address: Address,
                                 postCode: Option[PostCode],
                                 phone: PhoneNumber,
-<<<<<<< HEAD
-                                fastPassDetails: FastPassDetails)
-=======
+                                fastPassDetails: FastPassDetails,
                                 updateApplicationStatus: Option[Boolean] = None)
->>>>>>> 94f74ed5
 
 object UpdateGeneralDetails {
   implicit val updateGeneralDetailsFormat = Json.format[UpdateGeneralDetails]
