--- conflicted
+++ resolved
@@ -22,14 +22,6 @@
 import reactivemongo.bson.Macros
 
 
-<<<<<<< HEAD
-case class CivilServiceExperienceDetails(applicable:Boolean,
-                                         civilServiceExperienceType:Option[CivilServiceExperienceType] = None,
-                                         internshipTypes:Option[Seq[InternshipType]] = None,
-                                         fastPassReceived:Option[Boolean] = None,
-                                         fastPassAccepted: Option[Boolean] = None,
-                                         certificateNumber:Option[String] = None)
-=======
 case class CivilServiceExperienceDetails(
   applicable:Boolean,
   civilServiceExperienceType: Option[CivilServiceExperienceType] = None,
@@ -38,7 +30,6 @@
   fastPassAccepted: Option[Boolean] = None,
   certificateNumber: Option[String] = None
 )
->>>>>>> 94769b9f
 
 object CivilServiceExperienceDetails {
   implicit val civilServiceExperienceDetailsFormat = Json.format[CivilServiceExperienceDetails]
