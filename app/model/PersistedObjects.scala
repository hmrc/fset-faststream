/*
 * Copyright 2016 HM Revenue & Customs
 *
 * Licensed under the Apache License, Version 2.0 (the "License");
 * you may not use this file except in compliance with the License.
 * You may obtain a copy of the License at
 *
 *     http://www.apache.org/licenses/LICENSE-2.0
 *
 * Unless required by applicable law or agreed to in writing, software
 * distributed under the License is distributed on an "AS IS" BASIS,
 * WITHOUT WARRANTIES OR CONDITIONS OF ANY KIND, either express or implied.
 * See the License for the specific language governing permissions and
 * limitations under the License.
 */

package model

import model.Commands.{PhoneNumber, PostCode}
import model.OnlineTestCommands.TestResult
import org.joda.time.{DateTime, LocalDate}
import model.ApplicationStatus._
import play.api.libs.json._

@deprecated("fasttrack version. Create one case class in one file. All persisted case classes are in model.persisted package")
object PersistedObjects {

  @deprecated("fasttrack version")
  case class PersonalDetails(
    firstName: String,
    lastName: String,
    preferredName: String,
    dateOfBirth: LocalDate,
    aLevel: Boolean,
    stemLevel: Boolean
  )

  case class PersonalDetailsWithUserId(preferredName: String, userId: String)

  case class ContactDetails(
    address: Address,
    postCode: PostCode,
    email: String,
    phone: Option[PhoneNumber]
  )

  case class ContactDetailsWithId(
    userId: String,
    address: Address,
    postCode: Option[PostCode],
    email: String,
    phone: Option[PhoneNumber]
  )

<<<<<<< HEAD
  case class ExpiringOnlineTest(
    applicationId: String,
    userId: String,
    preferredName: String
  )

  case class NotificationExpiringOnlineTest(
    applicationId: String,
    userId: String,
    preferredName: String,
    expiryDate: DateTime
  )

  case class ApplicationForNotification(
    applicationId: String,
    userId: String,
    preferredName: String,
    applicationStatus: ApplicationStatus
  )

=======
>>>>>>> d8aa9ea8
  case class ApplicationIdWithUserIdAndStatus(applicationId: String, userId: String, applicationStatus: String)

  case class PersistedAnswer(answer: Option[String], otherDetails: Option[String], unknown: Option[Boolean])
  case class PersistedQuestion(question: String, answer: PersistedAnswer)

  case class UserIdAndPhoneNumber(userId: String, phoneNumber: Option[PhoneNumber])

  case class DiversityEthnicity(collector: Map[String, Int])
  case class DiversitySocioEconomic(collector: Map[String, Int])
  case class DiversityGender(collector: Map[String, Int])
  case class DiversitySexuality(collector: Map[String, Int])

  case class DiversityReportRow(location: String, region: String, total: Int, haveDisabilities: Int, collector: Map[String, Int])

  case class DiversityReport(timeStamp: DateTime, data: List[DiversityReportRow])

  case class CandidateTestReport(applicationId: String, reportType: String,
    competency: Option[TestResult] = None, numerical: Option[TestResult] = None,
    verbal: Option[TestResult] = None, situational: Option[TestResult] = None) {

    def isValid(gis: Boolean) = {
      val competencyValid = competency.exists(testIsValid(tScore = true))
      val situationalValid = situational.exists(testIsValid(tScore = true, raw = true, percentile = true, sten = true))
      val numericalValid = numerical.exists(testIsValid(tScore = true, raw = true, percentile = true))
      val verbalValid = verbal.exists(testIsValid(tScore = true, raw = true, percentile = true))

      competencyValid && situationalValid && (gis ^ (numericalValid && verbalValid))
    }

    private def testIsValid(tScore: Boolean, raw: Boolean = false, percentile: Boolean = false, sten: Boolean = false)(result: TestResult) = {
      !((tScore && result.tScore.isEmpty) ||
        (raw && result.raw.isEmpty) ||
        (percentile && result.percentile.isEmpty) ||
        (sten && result.sten.isEmpty))
    }
  }

  case class OnlineTestPDFReport(applicationId: String)

  case class AllocatedCandidate(candidateDetails: PersonalDetailsWithUserId, applicationId: String, expireDate: LocalDate)

  case class ApplicationProgressStatus(name: String, value: Boolean)
  case class ApplicationProgressStatuses(
    statuses: Option[List[ApplicationProgressStatus]],
    questionnaireStatuses: Option[List[ApplicationProgressStatus]]
  )
  case class ApplicationUser(applicationId: String, userId: String, frameworkId: String,
    applicationStatus: String, progressStatuses: ApplicationProgressStatuses)

  object Implicits {
    implicit val persistedPersonalDetailsFormats = Json.format[PersonalDetails]
    implicit val addressFormats = Json.format[Address]
    implicit val contactDetailsFormats = Json.format[ContactDetails]
    implicit val contactDetailsIdFormats = Json.format[ContactDetailsWithId]
    implicit val answerFormats = Json.format[PersistedAnswer]
    implicit val questionFormats = Json.format[PersistedQuestion]
    implicit val personalDetailsWithUserIdFormats = Json.format[PersonalDetailsWithUserId]

    implicit val diversityEthnicityFormats = Json.format[DiversityEthnicity]
    implicit val diversitySocioEconomicFormats = Json.format[DiversitySocioEconomic]
    implicit val diversityGenderAndDisabilityFormats = Json.format[DiversityGender]
    implicit val diversitySexualityFormats = Json.format[DiversitySexuality]
    implicit val diversityReportRowFormats = Json.format[DiversityReportRow]
    implicit val diversityReportFormats = Json.format[DiversityReport]
    implicit val testFormats = Json.format[TestResult]
    implicit val candidateTestReportFormats = Json.format[CandidateTestReport]
    implicit val allocatedCandidateFormats = Json.format[AllocatedCandidate]
    implicit val applicationProgressStatusFormats = Json.format[ApplicationProgressStatus]
    implicit val applicationProgressStatusesFormats = Json.format[ApplicationProgressStatuses]
    implicit val applicationUserFormats = Json.format[ApplicationUser]

    implicit val onlineTestPdfReportFormats = Json.format[OnlineTestPDFReport]
  }
}<|MERGE_RESOLUTION|>--- conflicted
+++ resolved
@@ -52,29 +52,6 @@
     phone: Option[PhoneNumber]
   )
 
-<<<<<<< HEAD
-  case class ExpiringOnlineTest(
-    applicationId: String,
-    userId: String,
-    preferredName: String
-  )
-
-  case class NotificationExpiringOnlineTest(
-    applicationId: String,
-    userId: String,
-    preferredName: String,
-    expiryDate: DateTime
-  )
-
-  case class ApplicationForNotification(
-    applicationId: String,
-    userId: String,
-    preferredName: String,
-    applicationStatus: ApplicationStatus
-  )
-
-=======
->>>>>>> d8aa9ea8
   case class ApplicationIdWithUserIdAndStatus(applicationId: String, userId: String, applicationStatus: String)
 
   case class PersistedAnswer(answer: Option[String], otherDetails: Option[String], unknown: Option[Boolean])
