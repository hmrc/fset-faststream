--- conflicted
+++ resolved
@@ -22,9 +22,10 @@
 import reactivemongo.bson.Macros
 import repositories.{ BSONLocalDateHandler, BSONLocalTimeHandler, BSONMapHandler }
 
-case class Event(id: String,
-<<<<<<< HEAD
+case class Event(
+  id: String,
   eventType: EventType,
+  description: String,
   location: Location,
   venue: Venue,
   date: LocalDate,
@@ -35,19 +36,6 @@
   endTime: LocalTime,
   skillRequirements: Map[String, Int]
 )
-=======
-                 eventType: EventType,
-                 description: String,
-                 location: String,
-                 venue: VenueType,
-                 date: LocalDate,
-                 capacity: Int,
-                 minViableAttendees: Int,
-                 attendeeSafetyMargin: Int,
-                 startTime: LocalTime,
-                 endTime: LocalTime,
-                 skillRequirements: Map[String, Int])
->>>>>>> 8d2093b4
 
 object Event {
   implicit val eventFormat = Json.format[Event]
