/*
 * Copyright 2017 HM Revenue & Customs
 *
 * Licensed under the Apache License, Version 2.0 (the "License");
 * you may not use this file except in compliance with the License.
 * You may obtain a copy of the License at
 *
 *     http://www.apache.org/licenses/LICENSE-2.0
 *
 * Unless required by applicable law or agreed to in writing, software
 * distributed under the License is distributed on an "AS IS" BASIS,
 * WITHOUT WARRANTIES OR CONDITIONS OF ANY KIND, either express or implied.
 * See the License for the specific language governing permissions and
 * limitations under the License.
 */

package model.persisted.eventschedules

import model.ApplicationStatus
import play.api.libs.json._
import reactivemongo.bson.{ BSON, BSONHandler, BSONString }

object EventType extends Enumeration {
  type EventType = Value

  val ALL_EVENTS, FSAC, FSB, TELEPHONE_INTERVIEW, SKYPE_INTERVIEW = Value

<<<<<<< HEAD
=======
  val options = Map(
    TELEPHONE_INTERVIEW -> "Telephone Interview",
    FSAC -> "Fast Stream Assessment Centre",
    FSB -> "FSB",
    SKYPE_INTERVIEW -> "Skype Interview"
  )

  implicit class RichEventType(e: EventType) {
    def displayValue: String = displayText(e)
  }

  val allOption = Map(ALL_EVENTS -> "All Events")

  val displayText = allOption ++ options

>>>>>>> 90c515a0
  implicit val EventTypeFormat = new Format[EventType] {
    override def reads(json: JsValue): JsResult[EventType] = JsSuccess(EventType.withName(json.as[String].toUpperCase))

    override def writes(eventType: EventType): JsValue = JsString(eventType.toString)
  }

  implicit object BSONEnumHandler extends BSONHandler[BSONString, EventType] {
    override def write(eventType: EventType): BSONString = BSON.write(eventType.toString)

    override def read(bson: BSONString): EventType = EventType.withName(bson.value.toUpperCase)
  }

  implicit class RichEventType(eventType: EventType) {
    def applicationStatus: ApplicationStatus.Value = eventType match {
      case EventType.FSAC => ApplicationStatus.ASSESSMENT_CENTRE
      case _ => ApplicationStatus.FSB
    }
  }

}<|MERGE_RESOLUTION|>--- conflicted
+++ resolved
@@ -25,8 +25,6 @@
 
   val ALL_EVENTS, FSAC, FSB, TELEPHONE_INTERVIEW, SKYPE_INTERVIEW = Value
 
-<<<<<<< HEAD
-=======
   val options = Map(
     TELEPHONE_INTERVIEW -> "Telephone Interview",
     FSAC -> "Fast Stream Assessment Centre",
@@ -34,15 +32,10 @@
     SKYPE_INTERVIEW -> "Skype Interview"
   )
 
-  implicit class RichEventType(e: EventType) {
-    def displayValue: String = displayText(e)
-  }
-
   val allOption = Map(ALL_EVENTS -> "All Events")
 
   val displayText = allOption ++ options
 
->>>>>>> 90c515a0
   implicit val EventTypeFormat = new Format[EventType] {
     override def reads(json: JsValue): JsResult[EventType] = JsSuccess(EventType.withName(json.as[String].toUpperCase))
 
