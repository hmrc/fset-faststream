/*
 * Copyright 2016 HM Revenue & Customs
 *
 * Licensed under the Apache License, Version 2.0 (the "License");
 * you may not use this file except in compliance with the License.
 * You may obtain a copy of the License at
 *
 *     http://www.apache.org/licenses/LICENSE-2.0
 *
 * Unless required by applicable law or agreed to in writing, software
 * distributed under the License is distributed on an "AS IS" BASIS,
 * WITHOUT WARRANTIES OR CONDITIONS OF ANY KIND, either express or implied.
 * See the License for the specific language governing permissions and
 * limitations under the License.
 */

package model.report

import model.Commands.{PhoneAndEmail, ReportWithPersonalDetails}
import model.OnlineTestCommands.TestResult
import play.api.libs.json.Json
import model.Commands.Implicits._
import model.OnlineTestCommands.Implicits._
import model.SchemeType._
<<<<<<< HEAD
=======
import model.report.QuestionnaireReportItem
import model.report.TestResultsForOnlineTestPassMarkReportItem._
>>>>>>> ede4eebf

case class OnlineTestPassMarkReportItem(
                           application: ApplicationForOnlineTestPassMarkReportItem,
                           questionnaire: QuestionnaireReportItem)

case class PassMarkReportWithPersonalData(application: ReportWithPersonalDetails,
                                          testResults: TestResultsForOnlineTestPassMarkReportItem,
                                          contactDetails: PhoneAndEmail)

object PassMarkReportWithPersonalData {
  implicit val passMarkReportWithPersonalDetailsFormat = Json.format[PassMarkReportWithPersonalData]
}

object OnlineTestPassMarkReportItem {
  implicit val onlineTestPassMarkReportFormat = Json.format[OnlineTestPassMarkReportItem]
}<|MERGE_RESOLUTION|>--- conflicted
+++ resolved
@@ -22,11 +22,6 @@
 import model.Commands.Implicits._
 import model.OnlineTestCommands.Implicits._
 import model.SchemeType._
-<<<<<<< HEAD
-=======
-import model.report.QuestionnaireReportItem
-import model.report.TestResultsForOnlineTestPassMarkReportItem._
->>>>>>> ede4eebf
 
 case class OnlineTestPassMarkReportItem(
                            application: ApplicationForOnlineTestPassMarkReportItem,
