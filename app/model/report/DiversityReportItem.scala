--- conflicted
+++ resolved
@@ -22,11 +22,7 @@
 import model.Commands.Implicits._
 import model.OnlineTestCommands.Implicits._
 import model.SchemeType._
-<<<<<<< HEAD
-import model.persisted.{CivilServiceExperienceDetailsReportItem, Media}
-=======
 import model.persisted.{ApplicationForDiversityReport, Media}
->>>>>>> 477085a4
 
 case class ApplicationForDiversityReportItem(
                                               progress: Option[String],
