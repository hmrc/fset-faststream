/*
 * Copyright 2017 HM Revenue & Customs
 *
 * Licensed under the Apache License, Version 2.0 (the "License");
 * you may not use this file except in compliance with the License.
 * You may obtain a copy of the License at
 *
 *     http://www.apache.org/licenses/LICENSE-2.0
 *
 * Unless required by applicable law or agreed to in writing, software
 * distributed under the License is distributed on an "AS IS" BASIS,
 * WITHOUT WARRANTIES OR CONDITIONS OF ANY KIND, either express or implied.
 * See the License for the specific language governing permissions and
 * limitations under the License.
 */

package model.report

import model.ApplicationStatus._
import model.ProgressStatuses.{ ELIGIBLE_FOR_JOB_OFFER => _, _ }
import model.command.ProgressResponse

trait ProgressStatusesReportLabels {

  import ProgressStatusesReportLabels._

  // scalastyle:off
  private def statusMaps(progress: ProgressResponse) = Seq(
    (progress.personalDetails, 10, PersonalDetailsCompletedProgress),
    (progress.schemePreferences, 20, SchemePreferencesCompletedProgress),
    (progress.partnerGraduateProgrammes, 25, PartnerGraduateProgrammesCompletedProgress),
    (progress.assistanceDetails, 30, AssistanceDetailsCompletedProgress),
    (progress.questionnaire.contains("start_questionnaire"), 40, StartDiversityQuestionnaireProgress),
    (progress.questionnaire.contains("diversity_questionnaire"), 50, DiversityQuestionsCompletedProgress),
    (progress.questionnaire.contains("education_questionnaire"), 60, EducationQuestionsCompletedProgress),
    (progress.questionnaire.contains("occupation_questionnaire"), 70, OccupationQuestionsCompletedProgress),
    (progress.preview, 80, PreviewCompletedProgress),
    (progress.submitted, 90, SubmittedProgress),
    (progress.fastPassAccepted, 91, FastPassAccepted),
    (progress.phase1ProgressResponse.phase1TestsInvited, 100, Phase1TestsInvited),
    (progress.phase1ProgressResponse.phase1TestsFirstReminder, 110, Phase1TestsFirstReminder),
    (progress.phase1ProgressResponse.phase1TestsSecondReminder, 120, Phase1TestsSecondReminder),
    (progress.phase1ProgressResponse.phase1TestsStarted, 130, Phase1TestsStarted),
    (progress.phase1ProgressResponse.phase1TestsCompleted, 140, Phase1TestsCompleted),
    (progress.phase1ProgressResponse.phase1TestsResultsReady, 150, Phase1TestsResultsReady),
    (progress.phase1ProgressResponse.phase1TestsResultsReceived, 160, Phase1TestsResultsReceived),
    (progress.phase1ProgressResponse.phase1TestsExpired, 170, Phase1TestsExpired),
    (progress.phase1ProgressResponse.phase1TestsPassed, 180, Phase1TestsPassed),
    (progress.phase1ProgressResponse.phase1TestsSuccessNotified, 185, Phase1TestsPassedNotified),
    (progress.phase1ProgressResponse.phase1TestsFailed, 190, Phase1TestsFailed),
    (progress.phase1ProgressResponse.phase1TestsFailedNotified, 195, Phase1TestsFailedNotified),
    (progress.phase1ProgressResponse.sdipFSSuccessful, 181, SdipFaststreamPassed),
    (progress.phase1ProgressResponse.sdipFSSuccessfulNotified, 182, SdipFaststreamPassedNotified),
    (progress.phase1ProgressResponse.sdipFSFailed, 191, SdipFaststreamFailed),
    (progress.phase1ProgressResponse.sdipFSFailedNotified, 192, SdipFaststreamFailedNotified),
    (progress.phase2ProgressResponse.phase2TestsInvited, 200, Phase2TestsInvited),
    (progress.phase2ProgressResponse.phase2TestsFirstReminder, 210, Phase2TestsFirstReminder),
    (progress.phase2ProgressResponse.phase2TestsSecondReminder, 220, Phase2TestsSecondReminder),
    (progress.phase2ProgressResponse.phase2TestsStarted, 230, Phase2TestsStarted),
    (progress.phase2ProgressResponse.phase2TestsCompleted, 240, Phase2TestsCompleted),
    (progress.phase2ProgressResponse.phase2TestsResultsReady, 250, Phase2TestsResultsReady),
    (progress.phase2ProgressResponse.phase2TestsResultsReceived, 260, Phase2TestsResultsReceived),
    (progress.phase2ProgressResponse.phase2TestsExpired, 270, Phase2TestsExpired),
    (progress.phase2ProgressResponse.phase2TestsPassed, 280, Phase2TestsPassed),
    (progress.phase2ProgressResponse.phase2TestsFailed, 290, Phase2TestsFailed),
    (progress.phase2ProgressResponse.phase2TestsFailedNotified, 295, Phase2TestsFailedNotified),
    (progress.phase3ProgressResponse.phase3TestsInvited, 305, Phase3TestsInvited),
    (progress.phase3ProgressResponse.phase3TestsFirstReminder, 310, Phase3TestsFirstReminder),
    (progress.phase3ProgressResponse.phase3TestsSecondReminder, 320, Phase3TestsSecondReminder),
    (progress.phase3ProgressResponse.phase3TestsStarted, 330, Phase3TestsStarted),
    (progress.phase3ProgressResponse.phase3TestsCompleted, 340, Phase3TestsCompleted),
    (progress.phase3ProgressResponse.phase3TestsResultsReceived, 350, Phase3TestsResultsReceived),
    (progress.phase3ProgressResponse.phase3TestsExpired, 360, Phase3TestsExpired),
    (progress.phase3ProgressResponse.phase3TestsPassedWithAmber, 370, Phase3TestsPassedWithAmber),
    (progress.phase3ProgressResponse.phase3TestsPassed, 380, Phase3TestsPassed),
    (progress.phase3ProgressResponse.phase3TestsSuccessNotified, 385, Phase3TestsPassedNotified),
    (progress.phase3ProgressResponse.phase3TestsFailed, 390, Phase3TestsFailed),
    (progress.phase3ProgressResponse.phase3TestsFailedNotified, 395, Phase3TestsFailedNotified),
    (progress.siftProgressResponse.siftEntered, 400, SiftEntered),
    (progress.siftProgressResponse.siftReady, 403, SiftReady),
    (progress.siftProgressResponse.failedAtSift, 404, SiftFailed),
    (progress.siftProgressResponse.failedAtSiftNotified, 405, SiftFailedNotified),
    (progress.siftProgressResponse.sdipFailedAtSift, 406, SdipSiftFailed),
    (progress.siftProgressResponse.siftCompleted, 407, SiftCompleted),
    (progress.assessmentCentre.awaitingAllocation, 420, AssessmentCentreAwaitingAllocation),
    (progress.assessmentCentre.allocationUnconfirmed, 423, AssessmentCentreAllocationUnconfirmed),
    (progress.assessmentCentre.allocationConfirmed, 426, AssessmentCentreAllocationConfirmed),
    (progress.assessmentCentre.scoresEntered, 429, AssessmentCentreScoresEntered),
    (progress.assessmentCentre.scoresAccepted, 432, AssessmentCentreScoresAccepted),
    (progress.assessmentCentre.failedToAttend, 435, AssessmentCentreFailedToAttend),
    (progress.assessmentCentre.awaitingReevaluation, 438, AssessmentCentreAwaitingReevaluation),
    (progress.assessmentCentre.failed, 440, AssessmentCentreFailedProgress),
    (progress.assessmentCentre.failedNotified, 450, AssessmentCentreFailedNotifiedProgress),
    (progress.assessmentCentre.passed, 460, AssessmentCentrePassedProgress),
    (progress.fsb.awaitingAllocation, 480, FsbAwaitingAllocation),
    (progress.fsb.allocationUnconfirmed, 485, FsbAllocationUnconfirmed),
    (progress.fsb.allocationConfirmed, 490, FsbAllocationConfirmed),
    (progress.fsb.failedToAttend, 495, FsbFailedToAttend),
    (progress.fsb.resultEntered, 500, FsbResultEntered),
    (progress.fsb.passed, 505, FsbPassed),
    (progress.fsb.failed, 510, FsbFailed),
<<<<<<< HEAD
    (progress.fsb.failedNotified, 515, FsbFailedNotified),
    (progress.eligibleForJobOffer.eligibleForJobOffer, 800, EligibleForJobOffer),
    (progress.eligibleForJobOffer.eligibleForJobOfferNotified, 801, EligibleForJobOfferNotified),
=======
    (progress.fsb.allFailed, 513, FsbAllFailed),
    (progress.fsb.allFailedNotified, 515, FsbAllFailedNotified),
    (progress.eligibleForJobOffer, 800, EligibleForJobOffer),
>>>>>>> 6ec489e7
    (progress.withdrawn, 999, WithdrawnProgress),
    (progress.applicationArchived, 1000, ApplicationArchived)
  )
  // scalastyle:on

  def progressStatusNameInReports(progress: ProgressResponse): String = {
    val default = 0 -> ProgressStatusesReportLabels.RegisteredProgress

    type StatusMap = (Boolean, Int, String)
    type HighestStatus = (Int, String)

    def combineStatuses(statusMap: Seq[StatusMap]): HighestStatus = {
      statusMap.foldLeft(default) { (highest, current) =>
        val (highestWeighting, _) = highest
        current match {
          case (true, weighting, name) if weighting > highestWeighting =>
            weighting -> name
          case (_, weighting, name) =>
            highest
        }
      }
    }

    val (_, statusName) = combineStatuses(statusMaps(progress))

    statusName
  }
}

object ProgressStatusesReportLabels extends ProgressStatusesReportLabels {
  val RegisteredProgress = "registered"
  val PersonalDetailsCompletedProgress = "personal_details_completed"
  val SchemePreferencesCompletedProgress = "scheme_preferences_completed"
  val PartnerGraduateProgrammesCompletedProgress = "partner_graduate_programmes_completed"
  val AssistanceDetailsCompletedProgress = "assistance_details_completed"
  val PreviewCompletedProgress = "preview_completed"
  val StartDiversityQuestionnaireProgress = "start_diversity_questionnaire"
  val DiversityQuestionsCompletedProgress = "diversity_questions_completed"
  val EducationQuestionsCompletedProgress = "education_questions_completed"
  val OccupationQuestionsCompletedProgress = "occupation_questions_completed"
  val SubmittedProgress = "submitted"
  val WithdrawnProgress = "withdrawn"

  val SdipFaststreamPassed = "phase1_tests_sdip_faststream_passed"
  val SdipFaststreamPassedNotified = "phase1_tests_sdip_passed_notified"
  val SdipFaststreamFailed = "phase1_tests_sdip_failed"
  val SdipFaststreamFailedNotified = "phase1_tests_sdip_failed_notified"

  val Phase1TestsInvited = "phase1_tests_invited"
  val Phase1TestsFirstReminder = "phase1_tests_first_reminder"
  val Phase1TestsSecondReminder = "phase1_tests_second_reminder"
  val Phase1TestsStarted = "phase1_tests_started"
  val Phase1TestsCompleted = "phase1_tests_completed"
  val Phase1TestsExpired = "phase1_tests_expired"
  val Phase1TestsResultsReady = "phase1_tests_results_ready"
  val Phase1TestsResultsReceived = "phase1_tests_results_received"
  val Phase1TestsPassed = "phase1_tests_passed"
  val Phase1TestsFailed = "phase1_tests_failed"
  val Phase1TestsFailedNotified = "phase1_tests_failed_notified"
  val Phase1TestsPassedNotified = "phase1_tests_passed_notified"

  val Phase2TestsInvited = "phase2_tests_invited"
  val Phase2TestsFirstReminder = "phase2_tests_first_reminder"
  val Phase2TestsSecondReminder = "phase2_tests_second_reminder"
  val Phase2TestsStarted = "phase2_tests_started"
  val Phase2TestsCompleted = "phase2_tests_completed"
  val Phase2TestsExpired = "phase2_tests_expired"
  val Phase2TestsResultsReady = "phase2_tests_results_ready"
  val Phase2TestsResultsReceived = "phase2_tests_results_received"
  val Phase2TestsPassed = "phase2_tests_passed"
  val Phase2TestsFailed = "phase2_tests_failed"
  val Phase2TestsFailedNotified = "phase2_tests_failed_notified"

  val Phase3TestsInvited = "phase3_tests_invited"
  val Phase3TestsFirstReminder = "phase3_tests_first_reminder"
  val Phase3TestsSecondReminder = "phase3_tests_second_reminder"
  val Phase3TestsStarted = "phase3_tests_started"
  val Phase3TestsCompleted = "phase3_tests_completed"
  val Phase3TestsExpired = "phase3_tests_expired"
  val Phase3TestsResultsReceived = "phase3_tests_results_received"
  val Phase3TestsPassedWithAmber = "phase3_tests_passed_with_amber"
  val Phase3TestsPassed = "phase3_tests_passed"
  val Phase3TestsFailed = "phase3_tests_failed"
  val Phase3TestsFailedNotified = "phase3_tests_failed_notified"
  val Phase3TestsPassedNotified = "phase3_tests_passed_notified"

  val AssessmentCentreAwaitingAllocation = "assessment_centre_awaiting_allocation"
  val AssessmentCentreAllocationConfirmed = "assessment_centre_allocation_confirmed"
  val AssessmentCentreAllocationUnconfirmed = "assessment_centre_allocation_unconfirmed"
  val AssessmentCentreFailedToAttend = "assessment_centre_failed_to_attend"
  val AssessmentCentreScoresEntered = "assessment_centre_scores_entered"
  val AssessmentCentreScoresAccepted = "assessment_centre_scores_accepted"
  val AssessmentCentreAwaitingReevaluation = "assessment_centre_awaiting_re_evaluation"

  val FsbAwaitingAllocation = "fsb_awaiting_allocation"
  val FsbAllocationUnconfirmed = "fsb_allocation_unconfirmed"
  val FsbAllocationConfirmed = "fsb_allocation_confirmed"
  val FsbFailedToAttend = "fsb_failed_to_attend"
  val FsbResultEntered = "fsb_result_entered"
  val FsbPassed = FSB_PASSED.toString.toLowerCase()
  val FsbFailed = FSB_FAILED.toString.toLowerCase()
  val FsbAllFailed = ALL_FSBS_AND_FSACS_FAILED.toString.toLowerCase()
  val FsbAllFailedNotified = ALL_FSBS_AND_FSACS_FAILED_NOTIFIED.toString.toLowerCase()

  val EligibleForJobOffer = ELIGIBLE_FOR_JOB_OFFER.toString.toLowerCase()
  val EligibleForJobOfferNotified = ELIGIBLE_FOR_JOB_OFFER_NOTIFIED.toString.toLowerCase()

  val SiftEntered = "sift_entered"
  val SiftReady = "ready_for_sifting"
  val SiftCompleted = "sift_completed"
  val SiftFailed = "failed_at_sift"
  val SiftFailedNotified = FAILED_AT_SIFT_NOTIFIED.toString.toLowerCase()
  val SdipSiftFailed = "sdip_failed_at_sift"
  val ApplicationArchived = "application_archived"
  val FastPassAccepted = "fast_pass_accepted"

  val AwaitingOnlineTestReevaluationProgress = "awaiting_online_test_re_evaluation"
  val OnlineTestFailedProgress = "online_test_failed"
  val AssessmentCentrePassedProgress = ASSESSMENT_CENTRE_PASSED.toString.toLowerCase()
  val AssessmentCentreFailedProgress = ASSESSMENT_CENTRE_FAILED.toString.toLowerCase()
  val AssessmentCentreFailedNotifiedProgress = ASSESSMENT_CENTRE_FAILED_NOTIFIED.toString.toLowerCase()
}<|MERGE_RESOLUTION|>--- conflicted
+++ resolved
@@ -99,15 +99,10 @@
     (progress.fsb.resultEntered, 500, FsbResultEntered),
     (progress.fsb.passed, 505, FsbPassed),
     (progress.fsb.failed, 510, FsbFailed),
-<<<<<<< HEAD
-    (progress.fsb.failedNotified, 515, FsbFailedNotified),
+    (progress.fsb.allFailed, 513, FsbAllFailed),
+    (progress.fsb.allFailedNotified, 515, FsbAllFailedNotified),
     (progress.eligibleForJobOffer.eligibleForJobOffer, 800, EligibleForJobOffer),
     (progress.eligibleForJobOffer.eligibleForJobOfferNotified, 801, EligibleForJobOfferNotified),
-=======
-    (progress.fsb.allFailed, 513, FsbAllFailed),
-    (progress.fsb.allFailedNotified, 515, FsbAllFailedNotified),
-    (progress.eligibleForJobOffer, 800, EligibleForJobOffer),
->>>>>>> 6ec489e7
     (progress.withdrawn, 999, WithdrawnProgress),
     (progress.applicationArchived, 1000, ApplicationArchived)
   )
