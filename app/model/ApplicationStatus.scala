--- conflicted
+++ resolved
@@ -31,13 +31,8 @@
   val PHASE2_TESTS, PHASE2_TESTS_PASSED, PHASE2_TESTS_FAILED = Value
   val PHASE3_TESTS, PHASE3_TESTS_PASSED_WITH_AMBER, PHASE3_TESTS_PASSED, PHASE3_TESTS_FAILED = Value
   val PHASE3_TESTS_PASSED_NOTIFIED, PHASE1_TESTS_PASSED_NOTIFIED, ARCHIVED, FAST_PASS_ACCEPTED = Value
-<<<<<<< HEAD
   val SIFT, FAILED_AT_SIFT = Value
-  val ASSESSMENT_CENTRE, FSB = Value
-=======
-  val SIFT = Value
   val ASSESSMENT_CENTRE, FSB, ELIGIBLE_FOR_JOB_OFFER = Value
->>>>>>> 3cc1f930
   implicit def toString(applicationStatus: ApplicationStatus): String = applicationStatus.toString
 
   implicit val applicationStatusFormat = new Format[ApplicationStatus] {
