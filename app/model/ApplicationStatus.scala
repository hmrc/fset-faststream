/*
 * Copyright 2017 HM Revenue & Customs
 *
 * Licensed under the Apache License, Version 2.0 (the "License");
 * you may not use this file except in compliance with the License.
 * You may obtain a copy of the License at
 *
 *     http://www.apache.org/licenses/LICENSE-2.0
 *
 * Unless required by applicable law or agreed to in writing, software
 * distributed under the License is distributed on an "AS IS" BASIS,
 * WITHOUT WARRANTIES OR CONDITIONS OF ANY KIND, either express or implied.
 * See the License for the specific language governing permissions and
 * limitations under the License.
 */

package model

import play.api.libs.json.{ Format, JsString, JsSuccess, JsValue }
import reactivemongo.bson.{ BSON, BSONHandler, BSONString }
import services.testdata.candidate.ApplicationStatusOnlyForTest

import scala.language.implicitConversions

object ApplicationStatus extends Enumeration with ApplicationStatusOnlyForTest {
  type ApplicationStatus = Value
  // Please note the enum order is important and must reflect the actual application flow.
  // OnlineTestEvaluationRepository.validEvaluationPhaseStatuses depends on this
  val WITHDRAWN, CREATED, IN_PROGRESS, SUBMITTED = Value
  val PHASE1_TESTS, PHASE1_TESTS_PASSED, PHASE1_TESTS_FAILED = Value
  val PHASE2_TESTS, PHASE2_TESTS_PASSED, PHASE2_TESTS_FAILED = Value
  val PHASE3_TESTS, PHASE3_TESTS_PASSED_WITH_AMBER, PHASE3_TESTS_PASSED, PHASE3_TESTS_FAILED = Value
  val PHASE3_TESTS_PASSED_NOTIFIED, PHASE1_TESTS_PASSED_NOTIFIED, ARCHIVED, FAST_PASS_ACCEPTED = Value

  val SIFT = Value

<<<<<<< HEAD
  val ASSESSMENT_CENTRE_AWAITING_ALLOCATION, ASSESSMENT_CENTRE, ASSESSMENT_CENTRE_PASSED, ASSESSMENT_CENTRE_PASSED_NOTIFIED = Value
  val ASSESSMENT_CENTRE_FAILED, ASSESSMENT_CENTRE_FAILED_NOTIFIED = Value

=======
  val ASSESSMENT_CENTRE = Value
>>>>>>> a8c4c6f3
  implicit def toString(applicationStatus: ApplicationStatus): String = applicationStatus.toString

  implicit val applicationStatusFormat = new Format[ApplicationStatus] {
    def reads(json: JsValue) = JsSuccess(ApplicationStatus.withName(json.as[String].toUpperCase()))
    def writes(myEnum: ApplicationStatus) = JsString(myEnum.toString)
  }

  implicit object BSONEnumHandler extends BSONHandler[BSONString, ApplicationStatus] {
    def read(doc: BSONString) = ApplicationStatus.withName(doc.value.toUpperCase())
    def write(stats: ApplicationStatus) = BSON.write(stats.toString)
  }
}<|MERGE_RESOLUTION|>--- conflicted
+++ resolved
@@ -34,13 +34,7 @@
 
   val SIFT = Value
 
-<<<<<<< HEAD
-  val ASSESSMENT_CENTRE_AWAITING_ALLOCATION, ASSESSMENT_CENTRE, ASSESSMENT_CENTRE_PASSED, ASSESSMENT_CENTRE_PASSED_NOTIFIED = Value
-  val ASSESSMENT_CENTRE_FAILED, ASSESSMENT_CENTRE_FAILED_NOTIFIED = Value
-
-=======
   val ASSESSMENT_CENTRE = Value
->>>>>>> a8c4c6f3
   implicit def toString(applicationStatus: ApplicationStatus): String = applicationStatus.toString
 
   implicit val applicationStatusFormat = new Format[ApplicationStatus] {
