--- conflicted
+++ resolved
@@ -67,11 +67,7 @@
 
   case class ETrayStarted(appId: String) extends DataStoreEventWithAppId
   case class ETrayCompleted(appId: String) extends DataStoreEventWithAppId
-<<<<<<< HEAD
-  case class ETrayExtended(appId: String) extends DataStoreEventWithAppId
-=======
   case class ETrayExtended(appId: String, createdByUser: String) extends DataStoreEventWithCreatedBy
->>>>>>> 258313bf
   case class ETrayReset(appId: String, createdByUser: String) extends DataStoreEventWithCreatedBy
   case class ETrayResultSent(appId: String) extends DataStoreEventWithAppId
 
