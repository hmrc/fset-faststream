/*
 * Copyright 2016 HM Revenue & Customs
 *
 * Licensed under the Apache License, Version 2.0 (the "License");
 * you may not use this file except in compliance with the License.
 * You may obtain a copy of the License at
 *
 *     http://www.apache.org/licenses/LICENSE-2.0
 *
 * Unless required by applicable law or agreed to in writing, software
 * distributed under the License is distributed on an "AS IS" BASIS,
 * WITHOUT WARRANTIES OR CONDITIONS OF ANY KIND, either express or implied.
 * See the License for the specific language governing permissions and
 * limitations under the License.
 */

package model.events

import model.events.EventTypes.EventType

// rename AuditEvent
sealed trait AuditEvent extends EventType {
  val details: Map[String, String]
  override def toString: String = s"${super.toString}, details=$details"
}

sealed trait AuditEventWithAppId extends AuditEvent {
  val applicationId: String
  val details: Map[String, String] = Map("applicationId" -> applicationId)
  override def toString: String = s"${super.toString}, details=$details"
}

sealed trait AuditEventNoRequest extends AuditEvent

object AuditEvents {
  // NOTICE. The name for the case class is important and is used when the event is emitted.
  // In other words: Renaming the case class here, impacts in renaming the event name in Audit service.

  case class ApplicationSubmitted(applicationId: String) extends AuditEventWithAppId
  case class ApplicationWithdrawn(details: Map[String, String]) extends AuditEvent
  case class ExpiredTestsExtended(details: Map[String, String]) extends AuditEventNoRequest
  case class NonExpiredTestsExtended(details: Map[String, String]) extends AuditEventNoRequest
  case class Phase1TestsReset(details: Map[String, String]) extends AuditEventNoRequest
<<<<<<< HEAD
  case class Phase2TestsReset(details: Map[String, String]) extends AuditEventNoRequest
=======
  case class ApplicationExpired(details: Map[String, String]) extends AuditEvent
  case class ApplicationExpiryReminder(details: Map[String, String]) extends AuditEvent
  case class ExpiredTestEmailSent(details: Map[String, String]) extends AuditEventNoRequest
>>>>>>> 0d5f280f
}<|MERGE_RESOLUTION|>--- conflicted
+++ resolved
@@ -41,11 +41,8 @@
   case class ExpiredTestsExtended(details: Map[String, String]) extends AuditEventNoRequest
   case class NonExpiredTestsExtended(details: Map[String, String]) extends AuditEventNoRequest
   case class Phase1TestsReset(details: Map[String, String]) extends AuditEventNoRequest
-<<<<<<< HEAD
-  case class Phase2TestsReset(details: Map[String, String]) extends AuditEventNoRequest
-=======
   case class ApplicationExpired(details: Map[String, String]) extends AuditEvent
   case class ApplicationExpiryReminder(details: Map[String, String]) extends AuditEvent
   case class ExpiredTestEmailSent(details: Map[String, String]) extends AuditEventNoRequest
->>>>>>> 0d5f280f
+  case class Phase2TestsReset(details: Map[String, String]) extends AuditEventNoRequest
 }