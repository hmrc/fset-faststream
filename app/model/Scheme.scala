--- conflicted
+++ resolved
@@ -70,18 +70,13 @@
   siftRequirement: Option[SiftRequirement.Value],
   siftEvaluationRequired: Boolean,
   fsbType: Option[FsbType],
-<<<<<<< HEAD
   telephoneInterviewType: Option[TelephoneInterviewType],
   schemeGuide: Option[String]
-)
-=======
-  telephoneInterviewType: Option[TelephoneInterviewType]
 ) {
 
   def isSdip: Boolean = id.value == Scheme.Sdip
 
 }
->>>>>>> aaa8cc63
 
 object Scheme {
 
