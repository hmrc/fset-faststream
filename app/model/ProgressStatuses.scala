/*
 * Copyright 2016 HM Revenue & Customs
 *
 * Licensed under the Apache License, Version 2.0 (the "License");
 * you may not use this file except in compliance with the License.
 * You may obtain a copy of the License at
 *
 *     http://www.apache.org/licenses/LICENSE-2.0
 *
 * Unless required by applicable law or agreed to in writing, software
 * distributed under the License is distributed on an "AS IS" BASIS,
 * WITHOUT WARRANTIES OR CONDITIONS OF ANY KIND, either express or implied.
 * See the License for the specific language governing permissions and
 * limitations under the License.
 */

package model

import model.ApplicationStatus._
import play.api.libs.json.{ Format, JsString, JsSuccess, JsValue }
import reactivemongo.bson.{ BSON, BSONHandler, BSONString }
import scala.language.implicitConversions

object ProgressStatuses {
  val RegisteredProgress = "registered"
  val PersonalDetailsCompletedProgress = "personal_details_completed"
  val SchemePreferencesCompletedProgress = "scheme_preferences_completed"
  val PartnerGraduateProgrammesCompletedProgress = "partner_graduate_programmes_completed"
  val AssistanceDetailsCompletedProgress = "assistance_details_completed"
  val PreviewCompletedProgress = "preview_completed"
  val StartDiversityQuestionnaireProgress = "start_diversity_questionnaire"
  val DiversityQuestionsCompletedProgress = "diversity_questions_completed"
  val EducationQuestionsCompletedProgress = "education_questions_completed"
  val OccupationQuestionsCompletedProgress = "occupation_questions_completed"
  val SubmittedProgress = "submitted"
  val WithdrawnProgress = "withdrawn"
  val Phase1TestsInvited = "phase1_tests_invited"
  val Phase1TestsStarted = "phase1_tests_started"
  val Phase1TestsCompleted = "phase1_tests_completed"
  val Phase1TestsExpired = "phase1_tests_expired"
  val Phase1TestsResultsReady = "phase1_tests_ready"
  val Phase1TestsResultsReceived = "phase1_tests_results_received"
  val Phase2TestsInvited = "phase2_tests_invited"
  val Phase2TestsStarted = "phase2_tests_started"
  val Phase2TestsCompleted = "phase2_tests_completed"
  val Phase2TestsExpired = "phase2_tests_expired"
  val Phase2TestsResultsReady = "phase2_tests_ready"
  val Phase2TestsResultsReceived = "phase2_tests_results_received"
  val AwaitingOnlineTestReevaluationProgress = "awaiting_online_test_re_evaluation"
  val OnlineTestFailedProgress = "online_test_failed"
  val OnlineTestFailedNotifiedProgress = "online_test_failed_notified"
  val AwaitingOnlineTestAllocationProgress = "awaiting_online_test_allocation"
  val AllocationConfirmedProgress = "allocation_confirmed"
  val AllocationUnconfirmedProgress = "allocation_unconfirmed"
  val FailedToAttendProgress = FAILED_TO_ATTEND.toLowerCase()
  val AssessmentScoresEnteredProgress = ASSESSMENT_SCORES_ENTERED.toLowerCase()
  val AssessmentScoresAcceptedProgress = ASSESSMENT_SCORES_ACCEPTED.toLowerCase()
  val AwaitingAssessmentCentreReevaluationProgress = AWAITING_ASSESSMENT_CENTRE_RE_EVALUATION.toLowerCase()
  val AssessmentCentrePassedProgress = ASSESSMENT_CENTRE_PASSED.toLowerCase()
  val AssessmentCentreFailedProgress = ASSESSMENT_CENTRE_FAILED.toLowerCase()
  val AssessmentCentrePassedNotifiedProgress = ASSESSMENT_CENTRE_PASSED_NOTIFIED.toLowerCase()
  val AssessmentCentreFailedNotifiedProgress = ASSESSMENT_CENTRE_FAILED_NOTIFIED.toLowerCase()

  sealed abstract class ProgressStatus(val applicationStatus: ApplicationStatus)

  object ProgressStatus {
    implicit val progressStatusFormat = new Format[ProgressStatus] {
      def reads(json: JsValue) = JsSuccess(nameToProgressStatus(json.as[String]))
      def writes(progressStatusName: ProgressStatus) = JsString(progressStatusName.toString)
    }

    implicit object BSONEnumHandler extends BSONHandler[BSONString, ProgressStatus] {
      def read(doc: BSONString) = nameToProgressStatus(doc.value)
      def write(progressStatusName: ProgressStatus) = BSON.write(progressStatusName.toString)
    }

    implicit def progressStatusToString(progressStatus: ProgressStatus): String = progressStatus.getClass.getSimpleName
  }

  case object PHASE1_TESTS_INVITED extends ProgressStatus(ApplicationStatus.PHASE1_TESTS)
  case object PHASE1_TESTS_STARTED extends ProgressStatus(ApplicationStatus.PHASE1_TESTS)
  case object PHASE1_TESTS_FIRST_REMINDER extends ProgressStatus(ApplicationStatus.PHASE1_TESTS)
  case object PHASE1_TESTS_SECOND_REMINDER extends ProgressStatus(ApplicationStatus.PHASE1_TESTS)
  case object PHASE1_TESTS_COMPLETED extends ProgressStatus(ApplicationStatus.PHASE1_TESTS)
  case object PHASE1_TESTS_EXPIRED extends ProgressStatus(ApplicationStatus.PHASE1_TESTS)
  case object PHASE1_TESTS_RESULTS_READY extends ProgressStatus(ApplicationStatus.PHASE1_TESTS)
  case object PHASE1_TESTS_RESULTS_RECEIVED extends ProgressStatus(ApplicationStatus.PHASE1_TESTS)
  case object PHASE1_TESTS_PASSED extends ProgressStatus(ApplicationStatus.PHASE1_TESTS_PASSED)
  case object PHASE1_TESTS_FAILED extends ProgressStatus(ApplicationStatus.PHASE1_TESTS_FAILED)

  case object PHASE2_TESTS_INVITED extends ProgressStatus(ApplicationStatus.PHASE2_TESTS)
  case object PHASE2_TESTS_STARTED extends ProgressStatus(ApplicationStatus.PHASE2_TESTS)
  case object PHASE2_TESTS_FIRST_REMINDER extends ProgressStatus(ApplicationStatus.PHASE2_TESTS)
  case object PHASE2_TESTS_SECOND_REMINDER extends ProgressStatus(ApplicationStatus.PHASE2_TESTS)
  case object PHASE2_TESTS_COMPLETED extends ProgressStatus(ApplicationStatus.PHASE2_TESTS)
  case object PHASE2_TESTS_EXPIRED extends ProgressStatus(ApplicationStatus.PHASE2_TESTS)
  case object PHASE2_TESTS_RESULTS_READY extends ProgressStatus(ApplicationStatus.PHASE2_TESTS)
  case object PHASE2_TESTS_RESULTS_RECEIVED extends ProgressStatus(ApplicationStatus.PHASE2_TESTS)
  case object PHASE2_TESTS_PASSED extends ProgressStatus(ApplicationStatus.PHASE2_TESTS_PASSED)
  case object PHASE2_TESTS_FAILED extends ProgressStatus(ApplicationStatus.PHASE2_TESTS_FAILED)


  case object PHASE3_TESTS_INVITED extends ProgressStatus(ApplicationStatus.PHASE3_TESTS)
  case object PHASE3_TESTS_STARTED extends ProgressStatus(ApplicationStatus.PHASE3_TESTS)
  case object PHASE3_TESTS_COMPLETED extends ProgressStatus(ApplicationStatus.PHASE3_TESTS)

  val nameToProgressStatus: Map[String, ProgressStatus] = List(
    PHASE1_TESTS_INVITED,
    PHASE1_TESTS_STARTED,
    PHASE1_TESTS_COMPLETED,
    PHASE1_TESTS_EXPIRED,
    PHASE1_TESTS_RESULTS_READY,
    PHASE1_TESTS_RESULTS_RECEIVED,
    PHASE1_TESTS_PASSED,
    PHASE1_TESTS_FAILED,
    PHASE2_TESTS_INVITED,
    PHASE2_TESTS_STARTED,
    PHASE2_TESTS_COMPLETED,
    PHASE2_TESTS_EXPIRED,
    PHASE2_TESTS_RESULTS_READY,
    PHASE2_TESTS_RESULTS_RECEIVED,
<<<<<<< HEAD
    PHASE3_TESTS_INVITED,
    PHASE3_TESTS_STARTED,
    PHASE3_TESTS_COMPLETED
=======
    PHASE2_TESTS_PASSED,
    PHASE2_TESTS_FAILED
>>>>>>> 068c5a4e
  ).map { value =>
    value.toString -> value
  }.toMap

}
<|MERGE_RESOLUTION|>--- conflicted
+++ resolved
@@ -119,14 +119,11 @@
     PHASE2_TESTS_EXPIRED,
     PHASE2_TESTS_RESULTS_READY,
     PHASE2_TESTS_RESULTS_RECEIVED,
-<<<<<<< HEAD
+    PHASE2_TESTS_PASSED,
+    PHASE2_TESTS_FAILED,
     PHASE3_TESTS_INVITED,
     PHASE3_TESTS_STARTED,
     PHASE3_TESTS_COMPLETED
-=======
-    PHASE2_TESTS_PASSED,
-    PHASE2_TESTS_FAILED
->>>>>>> 068c5a4e
   ).map { value =>
     value.toString -> value
   }.toMap
