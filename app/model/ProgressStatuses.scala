--- conflicted
+++ resolved
@@ -85,8 +85,9 @@
   case object PHASE1_TESTS_EXPIRED extends ProgressStatus(ApplicationStatus.PHASE1_TESTS)
   case object PHASE1_TESTS_RESULTS_READY extends ProgressStatus(ApplicationStatus.PHASE1_TESTS)
   case object PHASE1_TESTS_RESULTS_RECEIVED extends ProgressStatus(ApplicationStatus.PHASE1_TESTS)
+  case object PHASE1_TESTS_PASSED extends ProgressStatus(ApplicationStatus.PHASE1_TESTS_PASSED)
+  case object PHASE1_TESTS_FAILED extends ProgressStatus(ApplicationStatus.PHASE1_TESTS_FAILED)
 
-<<<<<<< HEAD
   case object PHASE2_TESTS_INVITED extends ProgressStatus(ApplicationStatus.PHASE2_TESTS)
   case object PHASE2_TESTS_STARTED extends ProgressStatus(ApplicationStatus.PHASE2_TESTS)
   case object PHASE2_TESTS_FIRST_REMINDER extends ProgressStatus(ApplicationStatus.PHASE2_TESTS)
@@ -95,11 +96,6 @@
   case object PHASE2_TESTS_EXPIRED extends ProgressStatus(ApplicationStatus.PHASE2_TESTS)
   case object PHASE2_TESTS_RESULTS_READY extends ProgressStatus(ApplicationStatus.PHASE2_TESTS)
   case object PHASE2_TESTS_RESULTS_RECEIVED extends ProgressStatus(ApplicationStatus.PHASE2_TESTS)
-=======
-  case object PHASE1_TESTS_PASSED extends ProgressStatus(ApplicationStatus.PHASE1_TESTS_PASSED)
-
-  case object PHASE1_TESTS_FAILED extends ProgressStatus(ApplicationStatus.PHASE1_TESTS_FAILED)
->>>>>>> 814aa61d
 
   val nameToProgressStatus: Map[String, ProgressStatus] = List(
     PHASE1_TESTS_INVITED,
@@ -108,17 +104,14 @@
     PHASE1_TESTS_EXPIRED,
     PHASE1_TESTS_RESULTS_READY,
     PHASE1_TESTS_RESULTS_RECEIVED,
-<<<<<<< HEAD
+    PHASE1_TESTS_PASSED,
+    PHASE1_TESTS_FAILED,
     PHASE2_TESTS_INVITED,
     PHASE2_TESTS_STARTED,
     PHASE2_TESTS_COMPLETED,
     PHASE2_TESTS_EXPIRED,
     PHASE2_TESTS_RESULTS_READY,
     PHASE2_TESTS_RESULTS_RECEIVED
-=======
-    PHASE1_TESTS_PASSED,
-    PHASE1_TESTS_FAILED
->>>>>>> 814aa61d
   ).map { value =>
     value.toString -> value
   }.toMap
