/*
 * Copyright 2016 HM Revenue & Customs
 *
 * Licensed under the Apache License, Version 2.0 (the "License");
 * you may not use this file except in compliance with the License.
 * You may obtain a copy of the License at
 *
 *     http://www.apache.org/licenses/LICENSE-2.0
 *
 * Unless required by applicable law or agreed to in writing, software
 * distributed under the License is distributed on an "AS IS" BASIS,
 * WITHOUT WARRANTIES OR CONDITIONS OF ANY KIND, either express or implied.
 * See the License for the specific language governing permissions and
 * limitations under the License.
 */

package model

import model.ApplicationStatus._
import play.api.libs.json.{ Format, JsString, JsSuccess, JsValue }
import reactivemongo.bson.{ BSON, BSONHandler, BSONString }
import scala.language.implicitConversions

object ProgressStatuses {
  val RegisteredProgress = "registered"
  val PersonalDetailsCompletedProgress = "personal_details_completed"
  val SchemePreferencesCompletedProgress = "scheme_preferences_completed"
  val PartnerGraduateProgrammesCompletedProgress = "partner_graduate_programmes_completed"
  val AssistanceDetailsCompletedProgress = "assistance_details_completed"
  val PreviewCompletedProgress = "preview_completed"
  val StartDiversityQuestionnaireProgress = "start_diversity_questionnaire"
  val DiversityQuestionsCompletedProgress = "diversity_questions_completed"
  val EducationQuestionsCompletedProgress = "education_questions_completed"
  val OccupationQuestionsCompletedProgress = "occupation_questions_completed"
  val SubmittedProgress = "submitted"
  val WithdrawnProgress = "withdrawn"
  val Phase1TestsInvited = "phase1_tests_invited"
  val Phase1TestsStarted = "phase1_tests_started"
  val Phase1TestsCompleted = "phase1_tests_completed"
  val Phase1TestsExpired = "phase1_tests_expired"
  val Phase1TestsResultsReady = "phase1_tests_ready"
  val Phase1TestsResultsReceived = "phase1_tests_results_received"
  val Phase2TestsInvited = "phase2_tests_invited"
  val Phase2TestsStarted = "phase2_tests_started"
  val Phase2TestsCompleted = "phase2_tests_completed"
  val Phase2TestsExpired = "phase2_tests_expired"
  val Phase2TestsResultsReady = "phase2_tests_ready"
  val Phase2TestsResultsReceived = "phase2_tests_results_received"
  val AwaitingOnlineTestReevaluationProgress = "awaiting_online_test_re_evaluation"
  val OnlineTestFailedProgress = "online_test_failed"
  val OnlineTestFailedNotifiedProgress = "online_test_failed_notified"
  val AwaitingOnlineTestAllocationProgress = "awaiting_online_test_allocation"
  val AllocationConfirmedProgress = "allocation_confirmed"
  val AllocationUnconfirmedProgress = "allocation_unconfirmed"
  val FailedToAttendProgress = FAILED_TO_ATTEND.toLowerCase()
  val AssessmentScoresEnteredProgress = ASSESSMENT_SCORES_ENTERED.toLowerCase()
  val AssessmentScoresAcceptedProgress = ASSESSMENT_SCORES_ACCEPTED.toLowerCase()
  val AwaitingAssessmentCentreReevaluationProgress = AWAITING_ASSESSMENT_CENTRE_RE_EVALUATION.toLowerCase()
  val AssessmentCentrePassedProgress = ASSESSMENT_CENTRE_PASSED.toLowerCase()
  val AssessmentCentreFailedProgress = ASSESSMENT_CENTRE_FAILED.toLowerCase()
  val AssessmentCentrePassedNotifiedProgress = ASSESSMENT_CENTRE_PASSED_NOTIFIED.toLowerCase()
  val AssessmentCentreFailedNotifiedProgress = ASSESSMENT_CENTRE_FAILED_NOTIFIED.toLowerCase()

  sealed abstract class ProgressStatus(val applicationStatus: ApplicationStatus)

  object ProgressStatus {
    implicit val progressStatusFormat = new Format[ProgressStatus] {
      def reads(json: JsValue) = JsSuccess(nameToProgressStatus(json.as[String]))
      def writes(progressStatusName: ProgressStatus) = JsString(progressStatusName.toString)
    }

    implicit object BSONEnumHandler extends BSONHandler[BSONString, ProgressStatus] {
      def read(doc: BSONString) = nameToProgressStatus(doc.value)
      def write(progressStatusName: ProgressStatus) = BSON.write(progressStatusName.toString)
    }

    implicit def progressStatusToString(progressStatus: ProgressStatus): String = progressStatus.getClass.getSimpleName
  }

  case object PHASE1_TESTS_INVITED extends ProgressStatus(ApplicationStatus.PHASE1_TESTS)
  case object PHASE1_TESTS_STARTED extends ProgressStatus(ApplicationStatus.PHASE1_TESTS)
  case object PHASE1_TESTS_FIRST_REMINDER extends ProgressStatus(ApplicationStatus.PHASE1_TESTS)
  case object PHASE1_TESTS_SECOND_REMINDER extends ProgressStatus(ApplicationStatus.PHASE1_TESTS)
  case object PHASE1_TESTS_COMPLETED extends ProgressStatus(ApplicationStatus.PHASE1_TESTS)
  case object PHASE1_TESTS_EXPIRED extends ProgressStatus(ApplicationStatus.PHASE1_TESTS)
  case object PHASE1_TESTS_RESULTS_READY extends ProgressStatus(ApplicationStatus.PHASE1_TESTS)
  case object PHASE1_TESTS_RESULTS_RECEIVED extends ProgressStatus(ApplicationStatus.PHASE1_TESTS)

<<<<<<< HEAD
  case object PHASE3_TESTS_INVITED extends ProgressStatus(ApplicationStatus.PHASE3_TESTS)
=======
  case object PHASE2_TESTS_INVITED extends ProgressStatus(ApplicationStatus.PHASE2_TESTS)
  case object PHASE2_TESTS_STARTED extends ProgressStatus(ApplicationStatus.PHASE2_TESTS)
  case object PHASE2_TESTS_FIRST_REMINDER extends ProgressStatus(ApplicationStatus.PHASE2_TESTS)
  case object PHASE2_TESTS_SECOND_REMINDER extends ProgressStatus(ApplicationStatus.PHASE2_TESTS)
  case object PHASE2_TESTS_COMPLETED extends ProgressStatus(ApplicationStatus.PHASE2_TESTS)
  case object PHASE2_TESTS_EXPIRED extends ProgressStatus(ApplicationStatus.PHASE2_TESTS)
  case object PHASE2_TESTS_RESULTS_READY extends ProgressStatus(ApplicationStatus.PHASE2_TESTS)
  case object PHASE2_TESTS_RESULTS_RECEIVED extends ProgressStatus(ApplicationStatus.PHASE2_TESTS)
>>>>>>> 13558161

  val nameToProgressStatus: Map[String, ProgressStatus] = List(
    PHASE1_TESTS_INVITED,
    PHASE1_TESTS_STARTED,
    PHASE1_TESTS_COMPLETED,
    PHASE1_TESTS_EXPIRED,
    PHASE1_TESTS_RESULTS_READY,
    PHASE1_TESTS_RESULTS_RECEIVED,
<<<<<<< HEAD
    PHASE3_TESTS_INVITED
=======
    PHASE2_TESTS_INVITED,
    PHASE2_TESTS_STARTED,
    PHASE2_TESTS_COMPLETED,
    PHASE2_TESTS_EXPIRED,
    PHASE2_TESTS_RESULTS_READY,
    PHASE2_TESTS_RESULTS_RECEIVED
>>>>>>> 13558161
  ).map { value =>
    value.toString -> value
  }.toMap

}
<|MERGE_RESOLUTION|>--- conflicted
+++ resolved
@@ -86,9 +86,6 @@
   case object PHASE1_TESTS_RESULTS_READY extends ProgressStatus(ApplicationStatus.PHASE1_TESTS)
   case object PHASE1_TESTS_RESULTS_RECEIVED extends ProgressStatus(ApplicationStatus.PHASE1_TESTS)
 
-<<<<<<< HEAD
-  case object PHASE3_TESTS_INVITED extends ProgressStatus(ApplicationStatus.PHASE3_TESTS)
-=======
   case object PHASE2_TESTS_INVITED extends ProgressStatus(ApplicationStatus.PHASE2_TESTS)
   case object PHASE2_TESTS_STARTED extends ProgressStatus(ApplicationStatus.PHASE2_TESTS)
   case object PHASE2_TESTS_FIRST_REMINDER extends ProgressStatus(ApplicationStatus.PHASE2_TESTS)
@@ -97,7 +94,8 @@
   case object PHASE2_TESTS_EXPIRED extends ProgressStatus(ApplicationStatus.PHASE2_TESTS)
   case object PHASE2_TESTS_RESULTS_READY extends ProgressStatus(ApplicationStatus.PHASE2_TESTS)
   case object PHASE2_TESTS_RESULTS_RECEIVED extends ProgressStatus(ApplicationStatus.PHASE2_TESTS)
->>>>>>> 13558161
+
+  case object PHASE3_TESTS_INVITED extends ProgressStatus(ApplicationStatus.PHASE3_TESTS)
 
   val nameToProgressStatus: Map[String, ProgressStatus] = List(
     PHASE1_TESTS_INVITED,
@@ -106,16 +104,14 @@
     PHASE1_TESTS_EXPIRED,
     PHASE1_TESTS_RESULTS_READY,
     PHASE1_TESTS_RESULTS_RECEIVED,
-<<<<<<< HEAD
-    PHASE3_TESTS_INVITED
-=======
     PHASE2_TESTS_INVITED,
     PHASE2_TESTS_STARTED,
     PHASE2_TESTS_COMPLETED,
     PHASE2_TESTS_EXPIRED,
     PHASE2_TESTS_RESULTS_READY,
     PHASE2_TESTS_RESULTS_RECEIVED
->>>>>>> 13558161
+    PHASE1_TESTS_RESULTS_RECEIVED,
+    PHASE3_TESTS_INVITED
   ).map { value =>
     value.toString -> value
   }.toMap
