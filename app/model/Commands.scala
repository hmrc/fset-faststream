/*
 * Copyright 2016 HM Revenue & Customs
 *
 * Licensed under the Apache License, Version 2.0 (the "License");
 * you may not use this file except in compliance with the License.
 * You may obtain a copy of the License at
 *
 *     http://www.apache.org/licenses/LICENSE-2.0
 *
 * Unless required by applicable law or agreed to in writing, software
 * distributed under the License is distributed on an "AS IS" BASIS,
 * WITHOUT WARRANTIES OR CONDITIONS OF ANY KIND, either express or implied.
 * See the License for the specific language governing permissions and
 * limitations under the License.
 */

package model

import connectors.PassMarkExchangeObjects.Settings
import controllers._
import model.CandidateScoresCommands.CandidateScoresAndFeedback
import model.CandidateScoresCommands.Implicits._
import model.Exceptions.{ NoResultsReturned, TooManyEntries }
import model.OnlineTestCommands.Implicits._
import model.OnlineTestCommands.TestResult
import model.PassmarkPersistedObjects.{ AssessmentCentrePassMarkInfo, AssessmentCentrePassMarkScheme }
import model.PersistedObjects.{ PersistedAnswer, PersistedQuestion }
import org.joda.time.{ DateTime, LocalDate, LocalTime }
import play.api.libs.json._

import scala.language.implicitConversions

//scalastyle:off
object Commands {

  case class AddMedia(userId: String, media: String)

  case class CreateApplicationRequest(userId: String, frameworkId: String)

  case class WithdrawApplicationRequest(reason: String, otherReason: Option[String], withdrawer: String)

  case class PassMarkSettingsRequest(settings: Settings)

  case class ApplicationCreated(applicationId: String, applicationStatus: String, userId: String)

  case class PersonalDetailsAdded(applicationId: String, userId: String)

  type PostCode = String
  type PhoneNumber = String

  case class AssessmentScores(
    entered: Boolean = false,
    accepted: Boolean = false
  )

  case class AssessmentCentre(
    awaitingReevaluation: Boolean = false,
    passed: Boolean = false,
    failed: Boolean = false,
    passedNotified: Boolean = false,
    failedNotified: Boolean = false
  )

  case class ProgressResponse(
<<<<<<< HEAD
                               applicationId: String,
                               personalDetails: Boolean = false,
                               frameworksLocation: Boolean = false,
                               assistanceDetails: Boolean = false,
                               review: Boolean = false,
                               questionnaire: List[String] = Nil,
                               submitted: Boolean = false,
                               withdrawn: Boolean = false,
                               onlineTestInvited: Boolean = false,
                               onlineTestStarted: Boolean = false,
                               onlineTestCompleted: Boolean = false,
                               onlineTestExpired: Boolean = false,
                               onlineTestAwaitingReevaluation: Boolean = false,
                               onlineTestFailed: Boolean = false,
                               onlineTestFailedNotified: Boolean = false,
                               onlineTestAwaitingAllocation: Boolean = false,
                               onlineTestAllocationConfirmed: Boolean = false,
                               onlineTestAllocationUnconfirmed: Boolean = false,
                               failedToAttend: Boolean = false,
                               assessmentScores: AssessmentScores = AssessmentScores(),
                               assessmentCentre: AssessmentCentre = AssessmentCentre()
=======
    applicationId: String,
    personalDetails: Boolean = false,
    schemePreferences: Boolean = false,
    assistance: Boolean = false,
    review: Boolean = false,
    questionnaire: List[String] = Nil,
    submitted: Boolean = false,
    withdrawn: Boolean = false,
    onlineTestInvited: Boolean = false,
    onlineTestStarted: Boolean = false,
    onlineTestCompleted: Boolean = false,
    onlineTestExpired: Boolean = false,
    onlineTestAwaitingReevaluation: Boolean = false,
    onlineTestFailed: Boolean = false,
    onlineTestFailedNotified: Boolean = false,
    onlineTestAwaitingAllocation: Boolean = false,
    onlineTestAllocationConfirmed: Boolean = false,
    onlineTestAllocationUnconfirmed: Boolean = false,
    failedToAttend: Boolean = false,
    assessmentScores: AssessmentScores = AssessmentScores(),
    assessmentCentre: AssessmentCentre = AssessmentCentre()
>>>>>>> 8f812418
  )

  case class Report(applicationId: String, progress: Option[String], firstLocation: Option[String],
    firstLocationFirstScheme: Option[String], firstLocationSecondScheme: Option[String], secondLocation: Option[String],
    secondLocationFirstScheme: Option[String], secondLocationSecondScheme: Option[String], alevels: Option[String],
    stemlevels: Option[String], alternativeLocation: Option[String], alternativeScheme: Option[String], hasDisability: Option[String],
    hasAdjustments: Option[String], guaranteedInterview: Option[String], issue: Option[String])

  case class ReportWithPersonalDetails(applicationId: String, userId: String, progress: Option[String], firstLocation: Option[String],
    firstLocationFirstScheme: Option[String], firstLocationSecondScheme: Option[String], secondLocation: Option[String],
    secondLocationFirstScheme: Option[String], secondLocationSecondScheme: Option[String], alevels: Option[String],
    stemlevels: Option[String], alternativeLocation: Option[String], alternativeScheme: Option[String], hasDisability: Option[String],
    hasAdjustments: Option[String], guaranteedInterview: Option[String], firstName: Option[String], lastName: Option[String],
    preferredName: Option[String], dateOfBirth: Option[String], cubiksUserId: Option[Int])

  case class AdjustmentReport(userId: String, firstName: Option[String], lastName: Option[String], preferredName: Option[String],
    email: Option[String], telephone: Option[String], adjustments: Option[String], gis: Option[String], adjustmentsConfirmed: Option[String])

  case class CandidateAwaitingAllocation(
    userId: String,
    firstName: String,
    lastName: String,
    preferredName: String,
    preferredLocation1: String,
    adjustments: Option[String],
    dateOfBirth: LocalDate
  )

  case class AssessmentCentreAllocationReport(
    firstName: String,
    lastName: String,
    preferredName: String,
    emailAddress: String,
    phoneNumber: String,
    preferredLocation1: String,
    adjustments: Option[String],
    dateOfBirth: LocalDate
  )

  case class PhoneAndEmail(phone: Option[String], email: Option[String])
  case class PassMarkReport(application: Report, questionnaire: PassMarkReportQuestionnaireData, testResults: PassMarkReportTestResults)
  case class PassMarkReportWithPersonalData(application: ReportWithPersonalDetails,
    testResults: PassMarkReportTestResults, contactDetails: PhoneAndEmail)

  case class PassMarkReportQuestionnaireData(
    gender: Option[String],
    sexualOrientation: Option[String],
    ethnicity: Option[String],
    parentEmploymentStatus: Option[String],
    parentOccupation: Option[String],
    parentEmployedOrSelf: Option[String],
    parentCompanySize: Option[String],
    socioEconomicScore: String
  )

  case class PassMarkReportTestResults(
    competency: Option[TestResult],
    numerical: Option[TestResult],
    verbal: Option[TestResult],
    situational: Option[TestResult]
  )

  type IsNonSubmitted = Boolean

  case class PreferencesWithContactDetails(firstName: Option[String], lastName: Option[String], preferredName: Option[String],
    email: Option[String], telephone: Option[String], location1: Option[String], location1Scheme1: Option[String],
    location1Scheme2: Option[String], location2: Option[String], location2Scheme1: Option[String],
    location2Scheme2: Option[String], progress: Option[String], timeApplicationCreated: Option[String])

  case class OnlineTestPassmarkEvaluationSchemes(
    location1Scheme1: Option[String] = None,
    location1Scheme2: Option[String] = None,
    location2Scheme1: Option[String] = None,
    location2Scheme2: Option[String] = None,
    alternativeScheme: Option[String] = None
  )

  case class ApplicationPreferences(userId: String, applicationId: String, location1: Option[String],
    location1Scheme1: Option[String], location1Scheme2: Option[String],
    location2: Option[String], location2Scheme1: Option[String],
    location2Scheme2: Option[String], alternativeLocation: Option[String],
    alternativeScheme: Option[String],
    needsAssistance: Option[String],
    guaranteedInterview: Option[String],
    needsAdjustment: Option[String],
    aLevel: Option[String],
    stemLevel: Option[String],
    onlineTestPassmarkEvaluations: OnlineTestPassmarkEvaluationSchemes)

  case class PersonalInfo(firstName: Option[String], lastName: Option[String], preferredName: Option[String],
    aLevel: Option[String], stemLevel: Option[String])

  case class CandidateScoresSummary(
    avgLeadingAndCommunicating: Option[Double],
    avgCollaboratingAndPartnering: Option[Double],
    avgDeliveringAtPace: Option[Double],
    avgMakingEffectiveDecisions: Option[Double],
    avgChangingAndImproving: Option[Double],
    avgBuildingCapabilityForAll: Option[Double],
    avgMotivationFit: Option[Double],
    totalScore: Option[Double]
  )

  case class SchemeEvaluation(
    commercial: Option[String] = None,
    digitalAndTechnology: Option[String] = None,
    business: Option[String] = None,
    projectDelivery: Option[String] = None,
    finance: Option[String] = None
  )

  case class ApplicationPreferencesWithTestResults(userId: String, applicationId: String, location1: Option[String],
    location1Scheme1: Option[String], location1Scheme2: Option[String],
    location2: Option[String], location2Scheme1: Option[String],
    location2Scheme2: Option[String], alternativeLocation: Option[String],
    alternativeScheme: Option[String],
    personalDetails: PersonalInfo,
    scores: CandidateScoresSummary,
    passmarks: SchemeEvaluation)

  case class AssessmentResultsReport(
    appPreferences: ApplicationPreferences,
    questionnaire: PassMarkReportQuestionnaireData,
    candidateScores: CandidateScoresAndFeedback
  )

  case class AssessmentCentreCandidatesReport(
    application: ApplicationPreferencesWithTestResults,
    phoneAndEmail: PhoneAndEmail
  )

  case class ApplicationResponse(applicationId: String, applicationStatus: String, userId: String, progressResponse: ProgressResponse)

  case class PassMarkSettingsCreateResponse(passMarkSettingsVersion: String, passMarkSettingsCreateDate: DateTime)

  //  questionnaire
  case class Answer(answer: Option[String], otherDetails: Option[String], unknown: Option[Boolean])

  case class Question(question: String, answer: Answer)
  case class Questionnaire(questions: List[Question])

  case class ReviewRequest(flag: Boolean)

  case class AdjustmentManagement(adjustments: Option[List[String]], otherAdjustments: Option[String],
    timeNeeded: Option[Int], timeNeededNum: Option[Int])

  case class SearchCandidate(lastName: Option[String], dateOfBirth: Option[LocalDate], postCode: Option[PostCode])

  case class Candidate(userId: String, applicationId: Option[String], email: Option[String], firstName: Option[String], lastName: Option[String],
    dateOfBirth: Option[LocalDate], address: Option[Address], postCode: Option[PostCode])

  case class ApplicationAssessment(applicationId: String, venue: String, date: LocalDate, session: String, slot: Int, confirmed: Boolean) {
    val assessmentDateTime = {
      // TODO This should be configurable in the future, but hardcoding it in the fasttrack service is the lesser of the evils at the moment
      // FSET-471 was an emergency last minute fix
      if (venue == "Manchester" || venue == "London (Berkeley House)") {
        if (session == "AM") {
          date.toLocalDateTime(new LocalTime(9, 0)).toDateTime
        } else {
          date.toLocalDateTime(new LocalTime(13, 0)).toDateTime
        }
      } else {
        if (session == "AM") {
          date.toLocalDateTime(new LocalTime(8, 30)).toDateTime
        } else {
          date.toLocalDateTime(new LocalTime(12, 30)).toDateTime
        }
      }
    }

    // If a candidate is allocated at DD/MM/YYYY, the deadline for the candidate to confirm is 10 days.
    // Because we don't store the time it means we need to set DD-11/MM/YYY, and remember that there is
    // an implicit time 23:59:59 after which the allocation expires.
    // After DD-11/MM/YYYY the allocation is expired.
    // For Example:
    // - The candidate is scheduled on 25/05/2016.
    // - It means the deadline is 14/05/2016 23:59:59
    def expireDate: LocalDate = date.minusDays(11)
  }

  case class AssessmentCentrePassMarkSettingsResponse(
    schemes: List[AssessmentCentrePassMarkScheme],
    info: Option[AssessmentCentrePassMarkInfo]
  )

  object Implicits {
    implicit val mediaFormats = Json.format[AddMedia]

    implicit val addressFormat = Json.format[Address]
    implicit val assessmentScoresFormat = Json.format[AssessmentScores]
    implicit val assessmentCentresFormat = Json.format[AssessmentCentre]
    implicit val progressFormat = Json.format[ProgressResponse]
    implicit val applicationAddedFormat = Json.format[ApplicationResponse]
    implicit val passMarkSettingsCreateResponseFormat = Json.format[PassMarkSettingsCreateResponse]
    implicit val personalDetailsAddedFormat = Json.format[PersonalDetailsAdded]
    implicit val createApplicationRequestFormats: Format[CreateApplicationRequest] = Json.format[CreateApplicationRequest]
    implicit val withdrawApplicationRequestFormats: Format[WithdrawApplicationRequest] = Json.format[WithdrawApplicationRequest]

    implicit val answerFormats = Json.format[Answer]
    implicit val questionFormats = Json.format[Question]
    implicit val questionnaireFormats = Json.format[Questionnaire]
    implicit val reviewFormats = Json.format[ReviewRequest]

    implicit val tooManyEntriesFormat = Json.format[TooManyEntries]
    implicit val noResultsReturnedFormat = Json.format[NoResultsReturned]

    implicit val searchCandidateFormat = Json.format[SearchCandidate]
    implicit val candidateFormat = Json.format[Candidate]
    implicit val reportFormat = Json.format[Report]
    implicit val adjustmentReportFormat = Json.format[AdjustmentReport]
    implicit val preferencesWithContactDetailsFormat = Json.format[PreferencesWithContactDetails]
    implicit val adjustmentManagementFormat = Json.format[AdjustmentManagement]

    implicit def fromCommandToPersistedQuestion(q: Question): PersistedQuestion =
      PersistedQuestion(q.question, PersistedAnswer(q.answer.answer, q.answer.otherDetails, q.answer.unknown))

    implicit val onlineTestDetailsFormat = Json.format[OnlineTestDetails]
    implicit val onlineTestFormat = Json.format[OnlineTest]
    implicit val onlineTestStatusFormats = Json.format[OnlineTestStatus]
    implicit val onlineTestExtensionFormats = Json.format[OnlineTestExtension]
    implicit val userIdWrapperFormats = Json.format[UserIdWrapper]

    implicit val passMarkReportQuestionnaireDataFormat = Json.format[PassMarkReportQuestionnaireData]
    import PassmarkPersistedObjects.Implicits._
    implicit val passMarkReportTestDataFormat = Json.format[PassMarkReportTestResults]
    implicit val passMarkReportFormat = Json.format[PassMarkReport]

    implicit val assessmentCentreAllocationReportFormat = Json.format[AssessmentCentreAllocationReport]
    implicit val candidateAwaitingAllocationFormat = Json.format[CandidateAwaitingAllocation]

    implicit val applicationAssessmentFormat = Json.format[ApplicationAssessment]
    implicit val phoneAndEmailFormat = Json.format[PhoneAndEmail]
    implicit val reportWithPersonalDetailsFormat = Json.format[ReportWithPersonalDetails]
    implicit val passMarkReportWithPersonalDetailsFormat = Json.format[PassMarkReportWithPersonalData]
    implicit val assessmentCentrePassMarkSettingsResponseFormat = Json.format[AssessmentCentrePassMarkSettingsResponse]
    implicit val passMarkEvaluationSchemes = Json.format[OnlineTestPassmarkEvaluationSchemes]
    implicit val applicationPreferencesFormat = Json.format[ApplicationPreferences]
    implicit val assessmentResultsReportFormat = Json.format[AssessmentResultsReport]
    implicit val personalInfoFormat = Json.format[PersonalInfo]
    implicit val schemeEvaluation = Json.format[SchemeEvaluation]
    implicit val candidateScoresSummaryFormat = Json.format[CandidateScoresSummary]
    implicit val applicationPreferencesWithTestResults = Json.format[ApplicationPreferencesWithTestResults]
    implicit val assessmentCentreCandidatesReportFormat = Json.format[AssessmentCentreCandidatesReport]
  }
}<|MERGE_RESOLUTION|>--- conflicted
+++ resolved
@@ -62,33 +62,10 @@
   )
 
   case class ProgressResponse(
-<<<<<<< HEAD
-                               applicationId: String,
-                               personalDetails: Boolean = false,
-                               frameworksLocation: Boolean = false,
-                               assistanceDetails: Boolean = false,
-                               review: Boolean = false,
-                               questionnaire: List[String] = Nil,
-                               submitted: Boolean = false,
-                               withdrawn: Boolean = false,
-                               onlineTestInvited: Boolean = false,
-                               onlineTestStarted: Boolean = false,
-                               onlineTestCompleted: Boolean = false,
-                               onlineTestExpired: Boolean = false,
-                               onlineTestAwaitingReevaluation: Boolean = false,
-                               onlineTestFailed: Boolean = false,
-                               onlineTestFailedNotified: Boolean = false,
-                               onlineTestAwaitingAllocation: Boolean = false,
-                               onlineTestAllocationConfirmed: Boolean = false,
-                               onlineTestAllocationUnconfirmed: Boolean = false,
-                               failedToAttend: Boolean = false,
-                               assessmentScores: AssessmentScores = AssessmentScores(),
-                               assessmentCentre: AssessmentCentre = AssessmentCentre()
-=======
     applicationId: String,
     personalDetails: Boolean = false,
     schemePreferences: Boolean = false,
-    assistance: Boolean = false,
+    assistanceDetails: Boolean = false,
     review: Boolean = false,
     questionnaire: List[String] = Nil,
     submitted: Boolean = false,
@@ -106,7 +83,6 @@
     failedToAttend: Boolean = false,
     assessmentScores: AssessmentScores = AssessmentScores(),
     assessmentCentre: AssessmentCentre = AssessmentCentre()
->>>>>>> 8f812418
   )
 
   case class Report(applicationId: String, progress: Option[String], firstLocation: Option[String],
