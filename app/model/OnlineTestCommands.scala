/*
 * Copyright 2016 HM Revenue & Customs
 *
 * Licensed under the Apache License, Version 2.0 (the "License");
 * you may not use this file except in compliance with the License.
 * You may obtain a copy of the License at
 *
 *     http://www.apache.org/licenses/LICENSE-2.0
 *
 * Unless required by applicable law or agreed to in writing, software
 * distributed under the License is distributed on an "AS IS" BASIS,
 * WITHOUT WARRANTIES OR CONDITIONS OF ANY KIND, either express or implied.
 * See the License for the specific language governing permissions and
 * limitations under the License.
 */

package model

import connectors.ExchangeObjects.ReportNorm
import connectors.PassMarkExchangeObjects.Settings
import model.PersistedObjects.CandidateTestReport
import org.joda.time.DateTime
import play.api.libs.json.Json
import reactivemongo.bson.{BSONDocument, BSONHandler, Macros}

object OnlineTestCommands {
  case class Phase1Test(scheduleId: Int,
                        usedForResults: Boolean,
                        cubiksUserId: Int,
                        testProvider: String = "cubiks",
                        token: String,
                        testUrl: String,
                        invitationDate: DateTime,
                        participantScheduleId: Int,
                        startedDateTime: Option[DateTime] = None,
                        completedDateTime: Option[DateTime] = None,
<<<<<<< HEAD
                        resultsReadyToDownload: Boolean = false
                       )
=======
                        resultsReadyToDownload: Boolean = false,
                        reportId: Option[Int] = None,
                        reportLinkURL: Option[String] = None,
                        reportStatus: Option[String] = None)
>>>>>>> 369d32f3

  object Phase1Test {
    import repositories.BSONDateTimeHandler
    implicit val phase1TestHandler: BSONHandler[BSONDocument, Phase1Test] = Macros.handler[Phase1Test]
    implicit val phase1TestFormat = Json.format[Phase1Test]
  }

  case class Phase1TestProfile(expirationDate: DateTime,
    tests: List[Phase1Test]
  ) {
    def activeTests = tests filter (_.usedForResults)
  }

  object Phase1TestProfile {
    import repositories.BSONDateTimeHandler
    implicit val phase1TestProfileHandler: BSONHandler[BSONDocument, Phase1TestProfile] = Macros.handler[Phase1TestProfile]
    implicit val phase1TestProfileFormat = Json.format[Phase1TestProfile]
  }

  case class OnlineTestApplication(applicationId: String, applicationStatus: String, userId: String,
    guaranteedInterview: Boolean, needsAdjustments: Boolean, preferredName: String,
    timeAdjustments: Option[TimeAdjustmentsOnlineTestApplication])

  case class OnlineTestApplicationWithCubiksUser(applicationId: String, userId: String, cubiksUserId: Int)
  case class OnlineTestApplicationForReportRetrieving(userId: Int, locale: String, reportId: Int, norms: List[ReportNorm])
  case class OnlineTestReportAvailability(reportId: Int, available: Boolean)
  case class OnlineTestReport(xml: Option[String])

  case class CandidateScoresWithPreferencesAndPassmarkSettings(
    passmarkSettings: Settings, // pass and fail mark
    preferences: Preferences, // preferences which scheme candidates like
    scores: CandidateTestReport, // applicationId + scores
    applicationStatus: String
  )

  case class TimeAdjustmentsOnlineTestApplication(verbalTimeAdjustmentPercentage: Int, numericalTimeAdjustmentPercentage: Int)
  case class TestResult(status: String, norm: String,
    tScore: Option[Double], percentile: Option[Double], raw: Option[Double], sten: Option[Double])

  object Implicits {
    implicit val TimeAdjustmentsOnlineTestApplicationFormats = Json.format[TimeAdjustmentsOnlineTestApplication]
    implicit val ApplicationForOnlineTestingFormats = Json.format[OnlineTestApplication]
    implicit val OnlineTestReportNormFormats = Json.format[ReportNorm]
    implicit val OnlineTestApplicationForReportRetrievingFormats = Json.format[OnlineTestApplicationForReportRetrieving]
    implicit val OnlineTestApplicationUserFormats = Json.format[OnlineTestApplicationWithCubiksUser]
    implicit val OnlineTestReportIdMRAFormats = Json.format[OnlineTestReportAvailability]
    implicit val testFormat = Json.format[TestResult]
  }
}<|MERGE_RESOLUTION|>--- conflicted
+++ resolved
@@ -34,15 +34,11 @@
                         participantScheduleId: Int,
                         startedDateTime: Option[DateTime] = None,
                         completedDateTime: Option[DateTime] = None,
-<<<<<<< HEAD
-                        resultsReadyToDownload: Boolean = false
-                       )
-=======
                         resultsReadyToDownload: Boolean = false,
                         reportId: Option[Int] = None,
                         reportLinkURL: Option[String] = None,
                         reportStatus: Option[String] = None)
->>>>>>> 369d32f3
+                      )
 
   object Phase1Test {
     import repositories.BSONDateTimeHandler
