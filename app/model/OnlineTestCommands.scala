/*
 * Copyright 2016 HM Revenue & Customs
 *
 * Licensed under the Apache License, Version 2.0 (the "License");
 * you may not use this file except in compliance with the License.
 * You may obtain a copy of the License at
 *
 *     http://www.apache.org/licenses/LICENSE-2.0
 *
 * Unless required by applicable law or agreed to in writing, software
 * distributed under the License is distributed on an "AS IS" BASIS,
 * WITHOUT WARRANTIES OR CONDITIONS OF ANY KIND, either express or implied.
 * See the License for the specific language governing permissions and
 * limitations under the License.
 */

package model

import connectors.ExchangeObjects.ReportNorm
import model.PersistedObjects.CandidateTestReport
import model.exchange.passmarksettings.Phase1PassMarkSettings
import model.persisted.PassmarkEvaluation
import org.joda.time.DateTime
import play.api.libs.json.Json
import reactivemongo.bson.{ BSONDocument, BSONHandler, Macros }

object OnlineTestCommands {

<<<<<<< HEAD
=======
  case class Phase1TestProfile(expirationDate: DateTime,
                               tests: List[Phase1Test],
                               evaluation: Option[PassmarkEvaluation] = None) extends TestProfile {

    def activeTests = tests filter (_.usedForResults)
    def hasNotStartedYet = activeTests.forall(_.startedDateTime.isEmpty)
    def hasNotCompletedYet =  activeTests.exists(_.completedDateTime.isEmpty)
    def hasNotResultReadyToDownloadForAllTestsYet =  activeTests.exists(!_.resultsReadyToDownload)
  }

  object Phase1TestProfile {
    import repositories.BSONDateTimeHandler
    implicit val bsonHandler: BSONHandler[BSONDocument, Phase1TestProfile] = Macros.handler[Phase1TestProfile]
    implicit val phase1TestProfileFormat = Json.format[Phase1TestProfile]
  }
>>>>>>> 814aa61d

  case class OnlineTestApplication(applicationId: String, applicationStatus: String, userId: String,
    guaranteedInterview: Boolean, needsAdjustments: Boolean, preferredName: String,
    timeAdjustments: Option[TimeAdjustmentsOnlineTestApplication])

  case class OnlineTestApplicationWithCubiksUser(applicationId: String, userId: String, cubiksUserId: Int)
  case class OnlineTestApplicationForReportRetrieving(userId: Int, locale: String, reportId: Int, norms: List[ReportNorm])
  case class OnlineTestReportAvailability(reportId: Int, available: Boolean)
  case class OnlineTestReport(xml: Option[String])

  case class CandidateScoresWithPreferencesAndPassmarkSettings(
                                                                passmarkSettings: Phase1PassMarkSettings, // pass and fail mark
                                                                preferences: Preferences, // preferences which scheme candidates like
                                                                scores: CandidateTestReport, // applicationId + scores
                                                                applicationStatus: String
  )

  case class TimeAdjustmentsOnlineTestApplication(verbalTimeAdjustmentPercentage: Int, numericalTimeAdjustmentPercentage: Int)
  case class TestResult(status: String, norm: String,
    tScore: Option[Double], percentile: Option[Double], raw: Option[Double], sten: Option[Double])

  object Implicits {
    implicit val TimeAdjustmentsOnlineTestApplicationFormats = Json.format[TimeAdjustmentsOnlineTestApplication]
    implicit val ApplicationForOnlineTestingFormats = Json.format[OnlineTestApplication]
    implicit val OnlineTestReportNormFormats = Json.format[ReportNorm]
    implicit val OnlineTestApplicationForReportRetrievingFormats = Json.format[OnlineTestApplicationForReportRetrieving]
    implicit val OnlineTestApplicationUserFormats = Json.format[OnlineTestApplicationWithCubiksUser]
    implicit val OnlineTestReportIdMRAFormats = Json.format[OnlineTestReportAvailability]
    implicit val testFormat = Json.format[TestResult]
  }
}<|MERGE_RESOLUTION|>--- conflicted
+++ resolved
@@ -25,25 +25,6 @@
 import reactivemongo.bson.{ BSONDocument, BSONHandler, Macros }
 
 object OnlineTestCommands {
-
-<<<<<<< HEAD
-=======
-  case class Phase1TestProfile(expirationDate: DateTime,
-                               tests: List[Phase1Test],
-                               evaluation: Option[PassmarkEvaluation] = None) extends TestProfile {
-
-    def activeTests = tests filter (_.usedForResults)
-    def hasNotStartedYet = activeTests.forall(_.startedDateTime.isEmpty)
-    def hasNotCompletedYet =  activeTests.exists(_.completedDateTime.isEmpty)
-    def hasNotResultReadyToDownloadForAllTestsYet =  activeTests.exists(!_.resultsReadyToDownload)
-  }
-
-  object Phase1TestProfile {
-    import repositories.BSONDateTimeHandler
-    implicit val bsonHandler: BSONHandler[BSONDocument, Phase1TestProfile] = Macros.handler[Phase1TestProfile]
-    implicit val phase1TestProfileFormat = Json.format[Phase1TestProfile]
-  }
->>>>>>> 814aa61d
 
   case class OnlineTestApplication(applicationId: String, applicationStatus: String, userId: String,
     guaranteedInterview: Boolean, needsAdjustments: Boolean, preferredName: String,
