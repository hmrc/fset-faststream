/*
 * Copyright 2017 HM Revenue & Customs
 *
 * Licensed under the Apache License, Version 2.0 (the "License");
 * you may not use this file except in compliance with the License.
 * You may obtain a copy of the License at
 *
 *     http://www.apache.org/licenses/LICENSE-2.0
 *
 * Unless required by applicable law or agreed to in writing, software
 * distributed under the License is distributed on an "AS IS" BASIS,
 * WITHOUT WARRANTIES OR CONDITIONS OF ANY KIND, either express or implied.
 * See the License for the specific language governing permissions and
 * limitations under the License.
 */

package model.assessmentscores

import model.UniqueIdentifier
import play.api.libs.json.Json
import reactivemongo.bson.{ BSONDocument, BSONHandler, Macros }

<<<<<<< HEAD
// finalFeedback should be None in case of Reviewer Assessment scores
=======
>>>>>>> 9d2fe218
case class AssessmentScoresAllExercises(
                                         applicationId: UniqueIdentifier,
                                         analysisExercise: Option[AssessmentScoresExercise] = None,
                                         groupExercise: Option[AssessmentScoresExercise] = None,
<<<<<<< HEAD
                                         leadershipExercise: Option[AssessmentScoresExercise] = None,
                                         finalFeedback: Option[AssessmentScoresFinalFeedback] = None
                                            )
=======
                                         leadershipExercise: Option[AssessmentScoresExercise] = None
                                            ) {

  def strategicApproachToObjectivesAvg: Double = {
    average(List(analysisExercise, leadershipExercise).flatMap(_.flatMap(_.strategicApproachToObjectivesAverage)), 2)
  }

  def buildingProductiveRelationshipsAvg: Double = {
    average(List(groupExercise, leadershipExercise).flatMap(_.flatMap(_.buildingProductiveRelationshipsAverage)), 2)
  }

   def analysisAndDecisionMakingAvg: Double = {
    average(List(analysisExercise, groupExercise).flatMap(_.flatMap(_.analysisAndDecisionMakingAverage)), 2)
  }

   def leadingAndCommunicatingAvg: Double = {
    average(List(analysisExercise, groupExercise, leadershipExercise).flatMap(_.flatMap(_.leadingAndCommunicatingAverage)), 3)
  }

  private def average(list: List[Double], mandatoryNumberOfElements: Int): Double = {
    (list.map(BigDecimal(_)).sum / mandatoryNumberOfElements).toDouble
  }
}
>>>>>>> 9d2fe218

object AssessmentScoresAllExercises {
  implicit val jsonFormat = Json.format[AssessmentScoresAllExercises]
  implicit val bsonHandler: BSONHandler[BSONDocument, AssessmentScoresAllExercises] =
    Macros.handler[AssessmentScoresAllExercises]
}<|MERGE_RESOLUTION|>--- conflicted
+++ resolved
@@ -20,21 +20,14 @@
 import play.api.libs.json.Json
 import reactivemongo.bson.{ BSONDocument, BSONHandler, Macros }
 
-<<<<<<< HEAD
 // finalFeedback should be None in case of Reviewer Assessment scores
-=======
->>>>>>> 9d2fe218
 case class AssessmentScoresAllExercises(
                                          applicationId: UniqueIdentifier,
                                          analysisExercise: Option[AssessmentScoresExercise] = None,
                                          groupExercise: Option[AssessmentScoresExercise] = None,
-<<<<<<< HEAD
                                          leadershipExercise: Option[AssessmentScoresExercise] = None,
                                          finalFeedback: Option[AssessmentScoresFinalFeedback] = None
-                                            )
-=======
-                                         leadershipExercise: Option[AssessmentScoresExercise] = None
-                                            ) {
+                                       ) {
 
   def strategicApproachToObjectivesAvg: Double = {
     average(List(analysisExercise, leadershipExercise).flatMap(_.flatMap(_.strategicApproachToObjectivesAverage)), 2)
@@ -56,7 +49,6 @@
     (list.map(BigDecimal(_)).sum / mandatoryNumberOfElements).toDouble
   }
 }
->>>>>>> 9d2fe218
 
 object AssessmentScoresAllExercises {
   implicit val jsonFormat = Json.format[AssessmentScoresAllExercises]
