--- conflicted
+++ resolved
@@ -50,15 +50,9 @@
 
       val id = createRequest.id.getOrElse(Random.Event.id)
       val eventType = createRequest.eventType.getOrElse(Random.Event.eventType)
-<<<<<<< HEAD
       val description = createRequest.description.getOrElse(Random.Event.description(eventType))
       val location = createRequest.location.map(l => Location(l)).getOrElse(Random.Event.location(eventType))
-      val venue = createRequest.venue.map(v => Venue(v, s"$v")).getOrElse(Random.Event.venue(location))
-=======
-      val description = createRequest.description.getOrElse(Random.Event.description)
-      val location = createRequest.location.map(l => Location(l)).getOrElse(Random.Event.location)
       val venue = createRequest.venue.flatMap(v => venues.find(_.name == v)).getOrElse(Random.randOne(venues))
->>>>>>> 90c515a0
       val date = createRequest.date.getOrElse(Random.Event.date)
       val capacity = createRequest.capacity.getOrElse(Random.Event.capacity)
       val minViableAttendees = createRequest.minViableAttendees.getOrElse(Random.Event.minViableAttendees)
