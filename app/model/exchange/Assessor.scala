/*
 * Copyright 2017 HM Revenue & Customs
 *
 * Licensed under the Apache License, Version 2.0 (the "License");
 * you may not use this file except in compliance with the License.
 * You may obtain a copy of the License at
 *
 *     http://www.apache.org/licenses/LICENSE-2.0
 *
 * Unless required by applicable law or agreed to in writing, software
 * distributed under the License is distributed on an "AS IS" BASIS,
 * WITHOUT WARRANTIES OR CONDITIONS OF ANY KIND, either express or implied.
 * See the License for the specific language governing permissions and
 * limitations under the License.
 */

package model.exchange

import model.command.testdata.CreateAdminRequest.AssessorAvailabilityRequest
import org.joda.time.LocalDate
import play.api.libs.json.Json

case class Assessor(userId: String, skills: List[String], civilServant: Boolean)

object Assessor {
  implicit val assessorFormat = Json.format[Assessor]

  def apply(assessor: model.persisted.assessor.Assessor): Assessor = Assessor(assessor.userId, assessor.skills, assessor.civilServant)
}

case class AssessorAvailability(location: String, date: LocalDate)

object AssessorAvailability {
  implicit val assessorAvailabilityFormat = Json.format[AssessorAvailability]

<<<<<<< HEAD
  def apply(assessor: model.persisted.assessor.Assessor): AssessorAvailability = {
    val availability = assessor.availability.groupBy(_.location).map { case (location, availabilities) =>
      location.name -> availabilities.map(_.date)
    }

    AssessorAvailability(assessor.userId, availability)
  }
=======
  def apply(persisted: model.persisted.assessor.AssessorAvailability): AssessorAvailability = {
    AssessorAvailability(persisted.location, persisted.date)
  }

  def apply(request: AssessorAvailabilityRequest): AssessorAvailability = {
    AssessorAvailability(request.location, request.date)
  }
}

case class AssessorAvailabilities(userId: String, availability: List[AssessorAvailability])

object AssessorAvailabilities {
  implicit val assessorAvailabilityFormat = Json.format[AssessorAvailabilities]

  def apply(assessor: model.persisted.assessor.Assessor): AssessorAvailabilities =
    AssessorAvailabilities(assessor.userId, assessor.availability.map(a => AssessorAvailability.apply(a)))
}



case class AssessorOld(userId: String, skills: List[String], civilServant: Boolean)

object AssessorOld {
  implicit val assessorFormat = Json.format[AssessorOld]

  def apply(assessor: model.persisted.assessor.Assessor): AssessorOld = AssessorOld(assessor.userId, assessor.skills, assessor.civilServant)
}


case class AssessorAvailabilityOld(userId: String, availability: Map[String, List[LocalDate]])

object AssessorAvailabilityOld {
  implicit val assessorAvailabilityOldFormat = Json.format[AssessorAvailabilityOld]
>>>>>>> 8d2093b4

  def apply(assessor: model.persisted.assessor.Assessor): AssessorAvailabilityOld = {
    val availabityMap = assessor.availability.groupBy(_.location).map { a => (a._1 -> a._2.map(_.date)) }
    AssessorAvailabilityOld(assessor.userId, availabityMap)
  }
}<|MERGE_RESOLUTION|>--- conflicted
+++ resolved
@@ -33,17 +33,8 @@
 object AssessorAvailability {
   implicit val assessorAvailabilityFormat = Json.format[AssessorAvailability]
 
-<<<<<<< HEAD
-  def apply(assessor: model.persisted.assessor.Assessor): AssessorAvailability = {
-    val availability = assessor.availability.groupBy(_.location).map { case (location, availabilities) =>
-      location.name -> availabilities.map(_.date)
-    }
-
-    AssessorAvailability(assessor.userId, availability)
-  }
-=======
   def apply(persisted: model.persisted.assessor.AssessorAvailability): AssessorAvailability = {
-    AssessorAvailability(persisted.location, persisted.date)
+    AssessorAvailability(persisted.location.name, persisted.date)
   }
 
   def apply(request: AssessorAvailabilityRequest): AssessorAvailability = {
@@ -58,27 +49,4 @@
 
   def apply(assessor: model.persisted.assessor.Assessor): AssessorAvailabilities =
     AssessorAvailabilities(assessor.userId, assessor.availability.map(a => AssessorAvailability.apply(a)))
-}
-
-
-
-case class AssessorOld(userId: String, skills: List[String], civilServant: Boolean)
-
-object AssessorOld {
-  implicit val assessorFormat = Json.format[AssessorOld]
-
-  def apply(assessor: model.persisted.assessor.Assessor): AssessorOld = AssessorOld(assessor.userId, assessor.skills, assessor.civilServant)
-}
-
-
-case class AssessorAvailabilityOld(userId: String, availability: Map[String, List[LocalDate]])
-
-object AssessorAvailabilityOld {
-  implicit val assessorAvailabilityOldFormat = Json.format[AssessorAvailabilityOld]
->>>>>>> 8d2093b4
-
-  def apply(assessor: model.persisted.assessor.Assessor): AssessorAvailabilityOld = {
-    val availabityMap = assessor.availability.groupBy(_.location).map { a => (a._1 -> a._2.map(_.date)) }
-    AssessorAvailabilityOld(assessor.userId, availabityMap)
-  }
 }