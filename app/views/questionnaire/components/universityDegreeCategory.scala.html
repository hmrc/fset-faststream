--- conflicted
+++ resolved
@@ -5,13 +5,8 @@
 
 <section>
     @selectValueDifferentFromDisplayedText(questionnaireForm("universityDegreeCategory"),
-<<<<<<< HEAD
         models.view.questionnaire.UniversityDegreeCategories.seq.toList)(
-        "-- Select one --") {
-=======
-        models.view.questionnaire.UniversityDegreeCategory.seq.toList)(
         "Select one") {
->>>>>>> f9268df3
         @Messages("universityDegreeCategory.question")
     }
     <div class="form-group">
