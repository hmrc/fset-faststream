@(questionnaireForm: Form[_root_.forms.EducationQuestionnaireForm.Data], isCandidateCivilServant: String)(implicit request: Request[_], flash: Flash, user: Option[CachedData], feedbackUrl: String)

@import views.html.questionnaire.components.{ postcode, school, universitySection }
@import views.html.widgets.{ pageProgress, radioBoxHorizontal }

@main_template(title = "Your education", pageForms = Seq(questionnaireForm)) {
    @pageProgress(7, 8)

    <div class="hgroup">
        <h1 class="heading-xlarge">Your education</h1>
        <p class="subtitle">Diversity questions</p>
    </div>
    <div class="panel-info standard-panel">
        <div class="text">
    <h2 class="heading-medium">Why do we ask about your education?</h2>
    <p>These questions help us to gather data on the areas applicants grew up in and the schools they went to.</p>
    <p>This is one method we use to help track and improve the effectiveness of our processes in enabling candidates to succeed, irrespective of background.</p>
  </div>
    </div>
    @helper.form(action = routes.QuestionnaireController.submitSecondPage(), 'novalidate -> "novalidate") {
        @helper.CSRF.formField

        <fieldset class="form-group">
            <legend class="form-label text">@Messages("liveInUKBetween14and18.question")</legend>
            @radioBoxHorizontal(questionnaireForm("liveInUKBetween14and18"), options = List(("yes", "Yes", true), ("no", "No", false)),
                optionTrigger = "liveInUKBetween14and18-panel")
            <div id="liveInUKBetween14and18-panel" class="toggle-content" aria-hidden="true">
                @postcode(questionnaireForm)
                @school(questionnaireForm)
            </div>
        </fieldset>
<<<<<<< HEAD
        
        <input type="hidden" id="isCandidateCivilServant" name="isCandidateCivilServant" value="@isCandidateCivilServant">
=======
        <input type="hidden" id="isCandidateCivilServant" name="isCandidateCivilServant" value="@isCandidateCivilServant">

>>>>>>> cb337237
        @if(isCandidateCivilServant=="Yes") {
            <fieldset>
                <legend class="form-label text">@Messages("haveDegree.question")</legend>
                @radioBoxHorizontal(questionnaireForm("haveDegree"), options = List(("yes", "Yes", true), ("no", "No", false)),
                    optionTrigger = "haveDegree-panel")
                <div id="haveDegree-panel" class="toggle-content" aria-hidden="true">
<<<<<<< HEAD
                    <h2 class="heading-medium">University</h2>
                    <div class="panel-indent text">
                        <p>This data helps us monitor the application rates and performance of applicants from different universities and disciplines enabling us to target maximum opportunity for all.</p>
                    </div>
                    @university(questionnaireForm)
                    @universityDegreeCategory(questionnaireForm)
                </div>
            </fieldset>
        }else {
            <h2 class="heading-medium">University</h2>
            <div class="panel-indent text">
                <p>This data helps us monitor the application rates and performance of applicants from different universities and disciplines enabling us to target maximum opportunity for all.</p>
            </div>
            @university(questionnaireForm)
            @universityDegreeCategory(questionnaireForm)
        }

=======
                    @universitySection(questionnaireForm)
                </div>
            </fieldset>
        } else {
            <input type="hidden" id="haveDegree" name="haveDegree" value="Yes">
            @universitySection(questionnaireForm)
        }


>>>>>>> cb337237
        <div>
            <button id="submit" type="submit" value="submit" class="button">Save and continue</button>
        </div>
    }
}<|MERGE_RESOLUTION|>--- conflicted
+++ resolved
@@ -29,38 +29,14 @@
                 @school(questionnaireForm)
             </div>
         </fieldset>
-<<<<<<< HEAD
-        
-        <input type="hidden" id="isCandidateCivilServant" name="isCandidateCivilServant" value="@isCandidateCivilServant">
-=======
         <input type="hidden" id="isCandidateCivilServant" name="isCandidateCivilServant" value="@isCandidateCivilServant">
 
->>>>>>> cb337237
         @if(isCandidateCivilServant=="Yes") {
             <fieldset>
                 <legend class="form-label text">@Messages("haveDegree.question")</legend>
                 @radioBoxHorizontal(questionnaireForm("haveDegree"), options = List(("yes", "Yes", true), ("no", "No", false)),
                     optionTrigger = "haveDegree-panel")
                 <div id="haveDegree-panel" class="toggle-content" aria-hidden="true">
-<<<<<<< HEAD
-                    <h2 class="heading-medium">University</h2>
-                    <div class="panel-indent text">
-                        <p>This data helps us monitor the application rates and performance of applicants from different universities and disciplines enabling us to target maximum opportunity for all.</p>
-                    </div>
-                    @university(questionnaireForm)
-                    @universityDegreeCategory(questionnaireForm)
-                </div>
-            </fieldset>
-        }else {
-            <h2 class="heading-medium">University</h2>
-            <div class="panel-indent text">
-                <p>This data helps us monitor the application rates and performance of applicants from different universities and disciplines enabling us to target maximum opportunity for all.</p>
-            </div>
-            @university(questionnaireForm)
-            @universityDegreeCategory(questionnaireForm)
-        }
-
-=======
                     @universitySection(questionnaireForm)
                 </div>
             </fieldset>
@@ -70,7 +46,6 @@
         }
 
 
->>>>>>> cb337237
         <div>
             <button id="submit" type="submit" value="submit" class="button">Save and continue</button>
         </div>
