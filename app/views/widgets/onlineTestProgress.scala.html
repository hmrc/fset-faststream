@import connectors.exchange.{ AllocationDetails, Phase1TestProfile }
@import security.RoleUtils
@import models.page.{ DashboardPage, Phase1TestsPage, Phase1TestPage }
@(cachedUserData: CachedData, dashboardPage: DashboardPage,
        allocationDetails: Option[AllocationDetails])(implicit request: Request[_])

@import models.ApplicationData.ApplicationStatus._
<div data-hidesdip>
    @(dashboardPage.isTestGroupExpired, dashboardPage.phase1TestsPage) match {
        case (true, _) => {
            <ul class="list-text list-withicons">
                <li>
                    <p class="med-btm-margin" id="warningOnlineExercises"><i class="fa the-icon fa-exclamation-triangle"></i>Online exercises</p>
                    <div id="groupTestExpired">
                        <p>Unfortunately the time you had to finish the online exercises has expired.</p>
                        <p>If you believe there's been a mistake, please <a href="helpdesk">contact us</a>.</p>
                        <p>Visit the <a href="https://www.civilservicejobs.service.gov.uk">Civil Service jobs</a> site for more opportunities with us.</p>
                    </div>
                </li>
            </ul>
        }
        case (_, None) => {
            <ul class="list-text list-withicons" id="testsIndividual">
                <li>
                    <p class="med-btm-margin"><i class="fa fa-lock the-icon"></i>Online exercises
                        <span class="font-xsmall" data-locked>- locked</span>
                    </p>
                </li>
                <li>
                    <p class="med-btm-margin"><i class="fa fa-lock the-icon"></i>E-tray
                        <span class="font-xsmall" data-locked>- locked</span>
                    </p>
                </li>
                <li>
                    <p class="med-btm-margin"><i class="fa fa-lock the-icon"></i>Video interview
                        <span class="font-xsmall" data-locked>- locked</span>
                    </p>
                </li>
            </ul>
            <p id="testsFindoutmore"><a href="" rel="external">Find out more about the online tests</a></p>
        }
        case (_, Some(tests)) if cachedUserData.application.isDefined => {
            <ul class="list-text list-withicons">
                <li>
                <p class="med-btm-margin" id="testsHeading"><i class="fa fa-minus the-icon"></i>Online exercises</p>
                <ul class="list-text list-withicons" id="testsIndividual">
                    @{tests.sjq.map { sjq =>
                        if (sjq.completed) {
                            <li><i class="fa fa-check the-icon"></i>Situational judgement questionnaire (untimed)</li>
                        } else {
                            <li><i class="fa fa-minus the-icon"></i>Situational judgement questionnaire (untimed)</li>
                        }
                    }}
                    @{tests.bq.map { bq =>
                        if (bq.completed) {
                            <li><i class="fa fa-check the-icon"></i>Behavioural questionnaire (untimed)</li>
                        } else {
                            <li><i class="fa fa-minus the-icon"></i>Behavioural questionnaire (untimed)</li>
                        }
                    }}
                </ul>
                <p id="testsTime">You have <strong>@{tests.getDuration}</strong> to finish the online exercises</p>
                <div id="testsButtonContainer">

                    @helper.form(action = routes.OnlineTestController.startPhase1Tests(), 'novalidate -> "novalidate") {
                    @helper.CSRF.formField
                        @{if (!tests.areStarted) {
                            <button id="submit_online_tests" type="submit" value="submit" class="button">Start section</button>
                        } else {
                            <button id="submit_online_tests" type="submit" value="submit" class="button">Continue section</button>
                        }}
                    }
                    <p>(Should take about an hour to finish both exercises)</p>
                </div>
                </li>
                <li id="etraySection">
                    <p class="med-btm-margin" id="etrayHeading"><i class="fa fa-lock the-icon"></i>E-tray <span class="font-xsmall"
                                                                                                                data-locked>- locked</span></p>
                    <p data-locked>Unlocked if you're successful in the online exercises</p>
                    <div id="etrayBlurb" class="hidden">
                        <p id="etrayDescription" class="">This section is timed, after starting the section you'll
                            have 80 minutes to complete it.</p>
                        <p id="etrayTime" class="">You have <strong>6 days 3 hours</strong> to finish
                            the e-tray</p>
                        <a href="" class="button" id="etrayButton">Start section</a>
                        <p>(You'll have 80 minutes to finish)</p>
                    </div>
                </li>
                <li id="videoSection">
                    <p class="med-btm-margin" id="videoHeading"><i class="fa fa-lock the-icon"></i>Video interview
                        <span
                                class="font-xsmall" data-locked>- locked</span>
                    </p>
                    <p data-locked>Unlocked if you're successful in the E-tray</p>
                    <div id="videoBlurb" class="hidden">
                        <p id="videoDescription" class="">This section is timed, after starting the section you'll
                            have 30 minutes to complete it.</p>
                        <p id="videoTime" class="">You have <strong>6 days 3 hours</strong> to finish
                            the video interview</p>
                        <a href="https://launchpadrecruitsapp.com/apply/4dbf86b937ecb3df1c533a30" class="button"
                           id="videoButton">Start section</a>
                        <p>(You'll have 30 minutes to finish)</p>
                    </div>
                </li>
            </ul>
            <p id="testsFindoutmore"><a href="" rel="external">Find out more about the online tests</a></p>
        }
    }
<<<<<<< HEAD
    <p id="testsFindoutmore"><a href="http://www.faststream.gov.uk/faqs/" rel="external" target="_blank">Find out more about the online tests</a></p>
=======

>>>>>>> 014a53a1
</div>
<|MERGE_RESOLUTION|>--- conflicted
+++ resolved
@@ -37,7 +37,7 @@
                     </p>
                 </li>
             </ul>
-            <p id="testsFindoutmore"><a href="" rel="external">Find out more about the online tests</a></p>
+            <p id="testsFindoutmore"><a href="http://www.faststream.gov.uk/faqs/" rel="external">Find out more about the online tests</a></p>
         }
         case (_, Some(tests)) if cachedUserData.application.isDefined => {
             <ul class="list-text list-withicons">
@@ -103,12 +103,8 @@
                     </div>
                 </li>
             </ul>
-            <p id="testsFindoutmore"><a href="" rel="external">Find out more about the online tests</a></p>
+            <p id="testsFindoutmore"><a href="http://www.faststream.gov.uk/faqs/" rel="external">Find out more about the online tests</a></p>
         }
     }
-<<<<<<< HEAD
-    <p id="testsFindoutmore"><a href="http://www.faststream.gov.uk/faqs/" rel="external" target="_blank">Find out more about the online tests</a></p>
-=======
 
->>>>>>> 014a53a1
 </div>
