--- conflicted
+++ resolved
@@ -129,10 +129,6 @@
                     </p>
                     <p data-locked>Unlocked if you're successful in the online exercises</p>
                 </li>
-<<<<<<< HEAD
-         }
-         case (false, Some(phase2Test), _) => {
-=======
                 <li id="videoSection">
                     <p class="med-btm-margin" id="videoHeading"><i class="fa fa-lock the-icon"></i>Video interview
                         <span class="font-xsmall" data-locked>- locked</span>
@@ -141,7 +137,6 @@
                 </li>
             }
             case (false, Some(phase2Test), _) => {
->>>>>>> 592418c5
                 @if(phase2Test.isCompleted) {
                     <li id="etraySection">
                         <p class="med-btm-margin" id="etrayHeading"><i class="fa the-icon fa-check"></i>E-tray</p>
@@ -176,9 +171,6 @@
                         </div>
                     </li>
                 }
-<<<<<<< HEAD
-         }
-=======
                 <li id="videoSection">
                     <p class="med-btm-margin" id="videoHeading"><i class="fa fa-lock the-icon"></i>Video interview
                         <span class="font-xsmall" data-locked>- locked</span>
@@ -186,7 +178,6 @@
                     <p data-locked>Unlocked if you're successful in the E-tray</p>
                 </li>
             }
->>>>>>> 592418c5
 
             case (true, Some(phase2Test), _) => {
                 <li id="etraySection">
@@ -203,7 +194,60 @@
             }
             case _ => {}
         }
+
+        @(dashboardPage.isPhase3TestGroupExpired, dashboardPage.phase3TestsPage, dashboardPage.phase2TestsPage) match {
+            case (_, None, Some(tests)) => {
+                <li id="videoSection">
+                    <p class="med-btm-margin" id="videoHeading"><i class="fa fa-lock the-icon"></i>E-tray
+                        <span class="font-xsmall" data-locked>- locked</span>
+                    </p>
+                    <p data-locked>Unlocked if you're successful in Etray</p>
+                </li>
+            }
+            case (false, Some(phase3Test), _) => {
+                @if(phase3Test.isCompleted) {
+                    <li id="videoSection">
+                        <p class="med-btm-margin" id="videoHeading"><i class="fa the-icon fa-check"></i>E-tray</p>
+                        <div id="etrayBlurb">
+                            <p>You've completed this section, we'll send you an email when we have your results.
+                                Make sure you check your junk inbox.</p>
+                        </div>
+                    </li>
+                } else {
+                    <li id="videoSection">
+                        <p class="med-btm-margin" id="videoHeading"><i class="fa the-icon fa-minus"></i>Video interview </p>
+                        <div id="videoBlurb">
+                            <p id="videoDescription" class="">This section is timed, after starting the section you'll
+                                have 30 minutes to complete it.</p>
+                            <p id="videoTime" class="">You have <strong>@{phase3Test.getDuration}</strong> to finish
+                                the video interview</p>
+                            <div id="videoTestButton">
+                                @helper.form(action = routes.LaunchpadTestController.startPhase3Tests(), 'novalidate -> "novalidate") {
+                                    @helper.CSRF.formField
+                                    @if(!phase3Test.isStarted) {
+                                        <button id="videoButton" type="submit" value="submit" class="button">Start section</button>
+                                    } else {
+                                        <button id="videoButton" type="submit" value="submit" class="button">Continue section</button>
+                                    }
+                                }
+                                <p>(You'll have 30 minutes to finish)</p>
+                            </div>
+                        </div>
+                    </li>
+                }
+            }
+
+            case (true, Some(phase3Test), _) => {
+                <li id="videoSection">
+                    <p class="med-btm-margin" id="warningOnlineExercises"><i class="fa the-icon fa-exclamation-triangle"></i>Video interview</p>
+                    <div id="groupTestExpired">
+                        <p>Unfortunately the time you had to finish the video interview has expired.</p>
+                        <p>If you believe there's been a mistake, please <a href="@routes.ApplicationController.helpdesk()">contact us</a>.</p>
+                        <p>Visit the <a href="https://www.civilservicejobs.service.gov.uk" target="_blank" rel="external">Civil Service jobs</a> site for more opportunities with us.</p>
+                    </div>
+                </li>
+            }
+            case _ => { }
+        }
     }
-
-    
-</div>+</div>
