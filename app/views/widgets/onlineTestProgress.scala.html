--- conflicted
+++ resolved
@@ -1,6 +1,5 @@
 @(cachedUserData: CachedData,
         dashboardPage: models.page.DashboardPage,
-        assistanceDetails: Option[_root_.connectors.exchange.AssistanceDetails] = None,
         adjustments: Option[Adjustments] = None)(
         implicit request: Request[_])
 
@@ -278,11 +277,7 @@
                     <p class="med-btm-margin" id="videoHeading"><i class="fa fa-lock the-icon"></i>Video interview
                         <span class="font-xsmall">- locked</span>
                     </p>
-<<<<<<< HEAD
-                    <p>Unlocked if you're successful in e-tray</p>
-=======
-                    <p data-locked>Unlocked if you're successful in the e-tray</p>
->>>>>>> c6c9d749
+                    <p>Unlocked if you're successful in the e-tray</p>
                 </li>
             }
             case (false, Some(phase3Test), _) => {
