@import connectors.exchange.{ AllocationDetails, Phase1TestGroup }
@import security.RoleUtils
@import models.page.{ DashboardPage, Phase1TestsPage, CubiksTestPage }
@(cachedUserData: CachedData, dashboardPage: DashboardPage,
        allocationDetails: Option[AllocationDetails])(implicit request: Request[_])

@import models.ApplicationData.ApplicationStatus._
<div data-hidesdip>
    @(dashboardPage.isTestGroupExpired, dashboardPage.isPhase1TestFailed, dashboardPage.phase1TestsPage) match {
        case (true, _, _) => {
            <ul class="list-text list-withicons">
                <li>
                    <p class="med-btm-margin" id="warningOnlineExercises"><i class="fa the-icon fa-exclamation-triangle"></i>Online exercises</p>
                    <div id="groupTestExpired">
                        <p>Unfortunately the time you had to finish the online exercises has expired.</p>
                        <p>If you believe there's been a mistake, please <a href="@routes.ApplicationController.helpdesk()">contact us</a>.</p>
                        <p>Visit the <a href="https://www.civilservicejobs.service.gov.uk" target="_blank" rel="external">Civil Service jobs</a> site for more opportunities with us.</p>
                    </div>
                </li>
            </ul>
        }
        case (_, true, _) => {
            <ul class="list-text list-withicons">
                <li>
                    <p class="med-btm-margin" id="warningOnlineExercises"><i class="fa the-icon fa-exclamation-triangle"></i>Online exercises</p>
                    <div id="phase1TestFailed">
                        <p>Unfortunately we've assessed your results and you've been unsuccessful this time.</p>
                        <p>Visit the <a href="https://www.civilservicejobs.service.gov.uk" target="_blank" rel="external">Civil Service jobs</a> site for more opportunities with us.</p>
                    </div>
                </li>
            </ul>
        }
        case (_, _, None) => {
            <ul class="list-text list-withicons" id="testsIndividual">
                <li>
                    <p class="med-btm-margin"><i class="fa fa-lock the-icon"></i>Online exercises
                        <span class="font-xsmall" data-locked>- locked</span>
                    </p>
                </li>
                <li>
                    <p class="med-btm-margin"><i class="fa fa-lock the-icon"></i>E-tray
                        <span class="font-xsmall" data-locked>- locked</span>
                    </p>
                </li>
                <li>
                    <p class="med-btm-margin"><i class="fa fa-lock the-icon"></i>Video interview
                        <span class="font-xsmall" data-locked>- locked</span>
                    </p>
                </li>
            </ul>
            <p id="testsFindoutmore"><a href="http://www.faststream.gov.uk/faqs/" target="_blank" rel="external">Find out more about the online tests</a></p>
        }
        case (_, _, Some(tests)) if cachedUserData.application.isDefined => {
            <ul class="list-text list-withicons">
<<<<<<< HEAD
                @if(tests.allCompleted) {
                    <li>
                        <p class="med-btm-margin" id="testsHeading"><i class="fa fa-check the-icon"></i>Online exercises</p>
                        <div>
                            <p>You've completed this section, we'll send you an email when we have your results.
                                Make sure you check your junk inbox.</p>
                        </div>
                    </li>

                } else {
                    <li>
                        <p class="med-btm-margin" id="testsHeading"><i class="fa fa-minus the-icon"></i>Online exercises</p>
                        <ul class="list-text list-withicons" id="testsIndividual">
                            @{tests.sjq.map { sjq =>
                                if (sjq.completed) {
                                        <li><i class="fa fa-check the-icon"></i>Situational judgement questionnaire (untimed)</li>
                                } else {
                                        <li><i class="fa fa-minus the-icon"></i>Situational judgement questionnaire (untimed)</li>
                                }
                            }}
                            @{tests.bq.map { bq =>
                                if (bq.completed) {
                                        <li><i class="fa fa-check the-icon"></i>Behavioural questionnaire (untimed)</li>
                                } else {
                                        <li><i class="fa fa-minus the-icon"></i>Behavioural questionnaire (untimed)</li>
                                }
                            }}
                        </ul>
                        <p id="testsTime">You have <strong>@{tests.getDuration}</strong> to finish the online exercises</p>
                        <div id="testsButtonContainer">

                            @helper.form(action = routes.CubiksTestController.startPhase1Tests(), 'novalidate -> "novalidate") {
                                @helper.CSRF.formField
                                @{if (!tests.areStarted) {
                                        <button id="submit_online_tests" type="submit" value="submit" class="button">Start section</button>
                                } else {
                                        <button id="submit_online_tests" type="submit" value="submit" class="button">Continue section</button>
                                }}
                            }
                            <p>(Should take about an hour to finish both exercises)</p>
                        </div>
                    </li>
                }
            }
    }

    @(dashboardPage.isPhase2TestGroupExpired, dashboardPage.phase2TestsPage, dashboardPage.phase1TestsPage) match {
        case (_, None, Some(tests)) => {
            <li id="etraySection">
                <p class="med-btm-margin" id="etrayHeading"><i class="fa fa-lock the-icon"></i>E-tray
                    <span class="font-xsmall" data-locked>- locked</span>
                </p>
                <p data-locked>Unlocked if you're successful in the online exercises</p>
            </li>
        }
        case (false, Some(phase2Test), _) => {
            @if(phase2Test.isCompleted) {
                <li id="etraySection">
                    <p class="med-btm-margin" id="etrayHeading"><i class="fa the-icon fa-check"></i>E-tray</p>
                    <div id="etrayBlurb">
                        <p>You've completed this section, we'll send you an email when we have your results.
                            Make sure you check your junk inbox.</p>
=======
            @if(tests.allCompleted) {
                <li>
                    <p class="med-btm-margin" id="testsHeading"><i class="fa fa-check the-icon"></i>Online exercises</p>
                    <div>
                        @if(dashboardPage.isPhase1TestsPassed) {
                            <p>Congratulations, you've passed this section and can now
                                continue to the next section.</p>
                        } else {
                            <p>You've completed this section, we'll send you an email when we have your results.
                                Make sure you check your junk inbox.</p>
                        }
>>>>>>> 340c801b
                    </div>
                </li>
            } else {
                <li id="etraySection">
                    <p class="med-btm-margin" id="etrayHeading"><i class="fa the-icon fa-minus"></i>E-tray </p>
                    <div id="etrayBlurb">
                        <p id="etrayDescription" class="">This section is timed, after starting the section you'll
                            have 80 minutes to complete it.</p>
                        <p id="etrayTime" class="">You have <strong>@{phase2Test.getDuration}</strong> to finish
                            the e-tray</p>
                        <div id="etrayTestButton">
                            @helper.form(action = routes.CubiksTestController.startPhase2Tests(), 'novalidate -> "novalidate") {
                                @helper.CSRF.formField
                                @if(!phase2Test.isStarted) {
                                    <button id="etrayButton" type="submit" value="submit" class="button">Start section</button>
                                } else {
                                    <button id="etrayButton" type="submit" value="submit" class="button">Continue section</button>
                                }
                            }
                            <p>(You'll have 80 minutes to finish)</p>
                        </div>
                    </div>
                </li>
            }
        }

        case (true, Some(phase2Test), _) => {
            <li id="etraySection">
                @* TODO e-tray expiry content *@
            </li>
        }
        case _ => { }
    }

    @(dashboardPage.isPhase3TestGroupExpired, dashboardPage.phase3TestsPage, dashboardPage.phase2TestsPage) match {
        case (_, None, Some(tests)) => {
            <li id="videoSection">
                <p class="med-btm-margin" id="videoHeading"><i class="fa fa-lock the-icon"></i>Video interview
                    <span class="font-xsmall" data-locked>- locked</span>
                </p>
                <p data-locked>Unlocked if you're successful in the E-tray</p>
            </li>
        }
        case (false, Some(phase3Test), _) => {
            @if(phase3Test.isCompleted) {
                <li id="videoSection">
                    <p class="med-btm-margin" id="etrayHeading"><i class="fa the-icon fa-check"></i>Video Interview</p>
                    <div id="videoBlurb">
                        <p>You've completed this section, we'll send you an email when we have your results.
                            Make sure you check your junk inbox.</p>
                    </div>
                </li>
            } else {
                <li id="videoSection">
                    <p class="med-btm-margin" id="etrayHeading"><i class="fa the-icon fa-minus"></i>Video Interview </p>
                    <div id="videoBlurb">
                        <p id="videoDescription" class="">This section is timed, after starting the section you'll
                            have 20 minutes to complete it.</p>
                        <p id="videoTime" class="">You have <strong>@{phase3Test.getDuration}</strong> to finish
                            the video interview</p>
                        <div id="videoTestButton">
                            @helper.form(action = routes.LaunchpadTestController.startPhase3Tests(), 'novalidate -> "novalidate") {
                                @helper.CSRF.formField
                                @if(!phase3Test.isStarted) {
                                    <button id="videoButton" type="submit" value="submit" class="button">Start section</button>
                                } else {
                                    <button id="videoButton" type="submit" value="submit" class="button">Continue section</button>
                                }
                            }
                            <p>(You'll have 20 minutes to finish)</p>
                        </div>
                    </div>
                </li>
            }
        }

<<<<<<< HEAD
        case (true, Some(phase3Test), _) => {
            <li id="videoSection">
                @* TODO video expiry content *@
                VIDEO INTERVIEW EXPIRED
            </li>
        }
        case _ => { }
=======
         case (true, Some(phase2Test), _) => {
                <li id="etraySection">
                    <p class="med-btm-margin" id="warningOnlineExercises"><i class="fa the-icon fa-exclamation-triangle"></i>E-tray</p>
                    <div id="groupTestExpired">
                        <p>Unfortunately the time you had to finish the E-tray has expired.</p>
                        <p>If you believe there's been a mistake, please <a href="@routes.ApplicationController.helpdesk()">contact us</a>.</p>
                        <p>Visit the <a href="https://www.civilservicejobs.service.gov.uk" target="_blank" rel="external">Civil Service jobs</a> site for more opportunities with us.</p>
                    </div>
                </li>
         }
         case _ => { }
>>>>>>> 340c801b
    }
    </ul>
</div><|MERGE_RESOLUTION|>--- conflicted
+++ resolved
@@ -52,70 +52,6 @@
         }
         case (_, _, Some(tests)) if cachedUserData.application.isDefined => {
             <ul class="list-text list-withicons">
-<<<<<<< HEAD
-                @if(tests.allCompleted) {
-                    <li>
-                        <p class="med-btm-margin" id="testsHeading"><i class="fa fa-check the-icon"></i>Online exercises</p>
-                        <div>
-                            <p>You've completed this section, we'll send you an email when we have your results.
-                                Make sure you check your junk inbox.</p>
-                        </div>
-                    </li>
-
-                } else {
-                    <li>
-                        <p class="med-btm-margin" id="testsHeading"><i class="fa fa-minus the-icon"></i>Online exercises</p>
-                        <ul class="list-text list-withicons" id="testsIndividual">
-                            @{tests.sjq.map { sjq =>
-                                if (sjq.completed) {
-                                        <li><i class="fa fa-check the-icon"></i>Situational judgement questionnaire (untimed)</li>
-                                } else {
-                                        <li><i class="fa fa-minus the-icon"></i>Situational judgement questionnaire (untimed)</li>
-                                }
-                            }}
-                            @{tests.bq.map { bq =>
-                                if (bq.completed) {
-                                        <li><i class="fa fa-check the-icon"></i>Behavioural questionnaire (untimed)</li>
-                                } else {
-                                        <li><i class="fa fa-minus the-icon"></i>Behavioural questionnaire (untimed)</li>
-                                }
-                            }}
-                        </ul>
-                        <p id="testsTime">You have <strong>@{tests.getDuration}</strong> to finish the online exercises</p>
-                        <div id="testsButtonContainer">
-
-                            @helper.form(action = routes.CubiksTestController.startPhase1Tests(), 'novalidate -> "novalidate") {
-                                @helper.CSRF.formField
-                                @{if (!tests.areStarted) {
-                                        <button id="submit_online_tests" type="submit" value="submit" class="button">Start section</button>
-                                } else {
-                                        <button id="submit_online_tests" type="submit" value="submit" class="button">Continue section</button>
-                                }}
-                            }
-                            <p>(Should take about an hour to finish both exercises)</p>
-                        </div>
-                    </li>
-                }
-            }
-    }
-
-    @(dashboardPage.isPhase2TestGroupExpired, dashboardPage.phase2TestsPage, dashboardPage.phase1TestsPage) match {
-        case (_, None, Some(tests)) => {
-            <li id="etraySection">
-                <p class="med-btm-margin" id="etrayHeading"><i class="fa fa-lock the-icon"></i>E-tray
-                    <span class="font-xsmall" data-locked>- locked</span>
-                </p>
-                <p data-locked>Unlocked if you're successful in the online exercises</p>
-            </li>
-        }
-        case (false, Some(phase2Test), _) => {
-            @if(phase2Test.isCompleted) {
-                <li id="etraySection">
-                    <p class="med-btm-margin" id="etrayHeading"><i class="fa the-icon fa-check"></i>E-tray</p>
-                    <div id="etrayBlurb">
-                        <p>You've completed this section, we'll send you an email when we have your results.
-                            Make sure you check your junk inbox.</p>
-=======
             @if(tests.allCompleted) {
                 <li>
                     <p class="med-btm-margin" id="testsHeading"><i class="fa fa-check the-icon"></i>Online exercises</p>
@@ -127,7 +63,70 @@
                             <p>You've completed this section, we'll send you an email when we have your results.
                                 Make sure you check your junk inbox.</p>
                         }
->>>>>>> 340c801b
+                    </div>
+                </li>
+                @if(tests.allCompleted) {
+                    <li>
+                        <p class="med-btm-margin" id="testsHeading"><i class="fa fa-check the-icon"></i>Online exercises</p>
+                        <div>
+                            <p>You've completed this section, we'll send you an email when we have your results.
+                                Make sure you check your junk inbox.</p>
+                        </div>
+                    </li>
+
+                } else {
+                    <li>
+                        <p class="med-btm-margin" id="testsHeading"><i class="fa fa-minus the-icon"></i>Online exercises</p>
+                        <ul class="list-text list-withicons" id="testsIndividual">
+                            @{tests.sjq.map { sjq =>
+                                if (sjq.completed) {
+                                        <li><i class="fa fa-check the-icon"></i>Situational judgement questionnaire (untimed)</li>
+                                } else {
+                                        <li><i class="fa fa-minus the-icon"></i>Situational judgement questionnaire (untimed)</li>
+                                }
+                            }}
+                            @{tests.bq.map { bq =>
+                                if (bq.completed) {
+                                        <li><i class="fa fa-check the-icon"></i>Behavioural questionnaire (untimed)</li>
+                                } else {
+                                        <li><i class="fa fa-minus the-icon"></i>Behavioural questionnaire (untimed)</li>
+                                }
+                            }}
+                        </ul>
+                        <p id="testsTime">You have <strong>@{tests.getDuration}</strong> to finish the online exercises</p>
+                        <div id="testsButtonContainer">
+
+                            @helper.form(action = routes.CubiksTestController.startPhase1Tests(), 'novalidate -> "novalidate") {
+                                @helper.CSRF.formField
+                                @{if (!tests.areStarted) {
+                                        <button id="submit_online_tests" type="submit" value="submit" class="button">Start section</button>
+                                } else {
+                                        <button id="submit_online_tests" type="submit" value="submit" class="button">Continue section</button>
+                                }}
+                            }
+                            <p>(Should take about an hour to finish both exercises)</p>
+                        </div>
+                    </li>
+                }
+            }
+    }
+
+    @(dashboardPage.isPhase2TestGroupExpired, dashboardPage.phase2TestsPage, dashboardPage.phase1TestsPage) match {
+        case (_, None, Some(tests)) => {
+            <li id="etraySection">
+                <p class="med-btm-margin" id="etrayHeading"><i class="fa fa-lock the-icon"></i>E-tray
+                    <span class="font-xsmall" data-locked>- locked</span>
+                </p>
+                <p data-locked>Unlocked if you're successful in the online exercises</p>
+            </li>
+        }
+        case (false, Some(phase2Test), _) => {
+            @if(phase2Test.isCompleted) {
+                <li id="etraySection">
+                    <p class="med-btm-margin" id="etrayHeading"><i class="fa the-icon fa-check"></i>E-tray</p>
+                    <div id="etrayBlurb">
+                        <p>You've completed this section, we'll send you an email when we have your results.
+                            Make sure you check your junk inbox.</p>
                     </div>
                 </li>
             } else {
@@ -179,6 +178,33 @@
                         <p>You've completed this section, we'll send you an email when we have your results.
                             Make sure you check your junk inbox.</p>
                     </div>
+                                    @if(!phase2Test.isStarted) {
+                                        <button id="etrayButton" type="submit" value="submit" class="button">Start section</button>
+                                    } else {
+                                        <button id="etrayButton" type="submit" value="submit" class="button">Continue section</button>
+                                    }
+                                }
+                                <p>(You'll have 80 minutes to finish)</p>
+                            </div>
+                        </div>
+                    </li>
+                }
+                <li id="videoSection">
+                    <p class="med-btm-margin" id="videoHeading"><i class="fa fa-lock the-icon"></i>Video interview
+                        <span class="font-xsmall" data-locked>- locked</span>
+                    </p>
+                    <p data-locked>Unlocked if you're successful in the E-tray</p>
+                </li>
+         }
+
+         case (true, Some(phase2Test), _) => {
+                <li id="etraySection">
+                    <p class="med-btm-margin" id="warningOnlineExercises"><i class="fa the-icon fa-exclamation-triangle"></i>E-tray</p>
+                    <div id="groupTestExpired">
+                        <p>Unfortunately the time you had to finish the E-tray has expired.</p>
+                        <p>If you believe there's been a mistake, please <a href="@routes.ApplicationController.helpdesk()">contact us</a>.</p>
+                        <p>Visit the <a href="https://www.civilservicejobs.service.gov.uk" target="_blank" rel="external">Civil Service jobs</a> site for more opportunities with us.</p>
+                    </div>
                 </li>
             } else {
                 <li id="videoSection">
@@ -204,7 +230,6 @@
             }
         }
 
-<<<<<<< HEAD
         case (true, Some(phase3Test), _) => {
             <li id="videoSection">
                 @* TODO video expiry content *@
@@ -212,19 +237,6 @@
             </li>
         }
         case _ => { }
-=======
-         case (true, Some(phase2Test), _) => {
-                <li id="etraySection">
-                    <p class="med-btm-margin" id="warningOnlineExercises"><i class="fa the-icon fa-exclamation-triangle"></i>E-tray</p>
-                    <div id="groupTestExpired">
-                        <p>Unfortunately the time you had to finish the E-tray has expired.</p>
-                        <p>If you believe there's been a mistake, please <a href="@routes.ApplicationController.helpdesk()">contact us</a>.</p>
-                        <p>Visit the <a href="https://www.civilservicejobs.service.gov.uk" target="_blank" rel="external">Civil Service jobs</a> site for more opportunities with us.</p>
-                    </div>
-                </li>
-         }
-         case _ => { }
->>>>>>> 340c801b
     }
     </ul>
 </div>