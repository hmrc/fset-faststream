@import helper._
<<<<<<< HEAD
@import models.page.PostOnlineTestsStage
=======
@import models.ApplicationData.ApplicationStatus
@import security.RoleUtils.isSiftEntered
>>>>>>> 2c7f8289

@(page: models.page.PostOnlineTestsPage)(implicit request: Request[_])

@renderSchemeForm = {
    @if(isSiftEntered(page.toCachedData)) {
        <div class="inner-block-padr" id="schemeForms">
            <h2 class='heading-medium'>Extra information</h2>
            <p>At least one of your scheme preferences require you to answer
                some additional questions.</p>
            <p>You should complete this within 7 days from the date of your
                email. Failure to do this will hold up your application.</p>
            <ul class="list-text list-withicons" data-extrainfolist>
                @if(!page.haveAdditionalQuestionsBeenSubmitted) {
                    <li><i class="fa fa-minus the-icon"></i><a href="@routes.SiftQuestionsController.presentGeneralQuestions()">Nationality and higher education</a></li>
                    @for(curSiftableScheme <- page.schemesForSiftForms) {
                    <li><i class="fa fa-minus the-icon"></i>
                        <a href="@routes.SiftQuestionsController.presentSchemeForm(curSiftableScheme.id)">@{
                            curSiftableScheme.name
                            }</a>
                        <span class="font-xsmall">(this section will require you to answer questions in detail, 300 words or more)</span></li>
                    }
                    <li><i class="fa fa-minus the-icon"></i><a href="@routes.SiftQuestionsController.presentPreview()">Preview before you submit</a></li>
                } else {
                    <div data-extrainfopanel=""><p>You've submitted all the required information.</p></div>
                    <ul class="list-text list-withicons" data-extrainfolist=""><li><i class="fa fa-check the-icon"></i><a href="@routes.SiftQuestionsController.presentPreview()">View your submitted answers</a></li></ul>
                }
            </ul>
        </div>
    }
}

@renderNumericTest = {
    @if(isSiftEntered(page.toCachedData)) {
        <div class="inner-block-padr" id="numericTest">
            <h2 class="heading-medium">Take a numerical test</h2>
            <p>At least one of your scheme preferences require you to take a
                numerical test.</p>
            <p>You'll be sent an email with a link to start your test. Keep
                an eye on your email inbox, including your junk mail.</p>
            <p>You should complete this within 7 days from the date of your
                email. Failure to do this will hold up your application.</p>
        </div>
    }
}

@renderPassedSectionOne = {
    <div class="inner-block-padr" id="schemeForms">
        <h2 class='heading-medium'>Extra information</h2>
        <p>You've completed this section</p>
    </div>
}

@renderAssessmentCentre = {
     <div class="inner-block-padr">
        <h2 class="heading-medium ">Attend an assessment centre</h2>

<<<<<<< HEAD
    <div id="assessmentBlurb">
        @(page.stage) match {
            case (PostOnlineTestsStage.FAILED_TO_ATTEND) => {
                <p class="med-btm-margin" id="warningOnlineExercises"><i class="fa the-icon fa-exclamation-triangle"></i>
                    Important</p>
                <div id="assessmentFailedToAttend">
                    <p>Unfortunately, you have not attended assessment centre event.</p>
                    <p>If you believe there's been a mistake, please <a href="@routes.ApplicationController.helpdesk()">contact us</a>.</p>
                    <p>Visit the <a href="https://www.civilservicejobs.service.gov.uk" target="_blank" rel="external">Civil Service jobs</a>
                        site for more opportunities with us.</p>
                </div>
            }
            case (PostOnlineTestsStage.CONFIRMED_FOR_EVENT) => {
=======
        <div id="assessmentBlurb">
        @(page.assessmentCentreStarted, page.allocatedToAssessmentCentre, page.hasAnalysisExercise) match {
            case (true, true, false) => {
>>>>>>> 2c7f8289
                <p>
                    @page.assessmentCentreStartDateAndTime,
                    <br />
                    @page.assessmentCentreNameAndLocation
                </p>
                <section>
                    <p>You need to upload your written analysis exercise.</p>
                    <div id="attachWordDocument">
                    @form(action = routes.HomeController.submitAnalysisExercise(), 'novalidate -> "novalidate", 'enctype -> "multipart/form-data") {
                        @CSRF.formField
                        <input type="file" class="input-file" id="analysisExerciseFile" name="analysisExerciseFile" accept=".doc, .docx">
                        <label for="analysisExerciseFile" class="button">Upload document</label>
                        <span class="font-xsmall">Maximum file size: 4MB</span>
                        <div id="fileSelected"></div>
                            <button type="submit" name="analysisExerciseSubmit" class="button" id="analysisExerciseBtn"
                        style="display: none">Submit analysis exercise</button>
                    }
                    </div>
                </section>
                <p><a href="http://www.faststream.gov.uk/faqs/" rel="external" target="_blank">
                    Find out more about the assessment day</a>
                </p>
            }
            case (PostOnlineTestsStage.EVENT_BOOKED) => {
                <p>Your assessment centre is booked</p>
                <p><a href="http://www.faststream.gov.uk/faqs/" rel="external" target="_blank">
                    Find out more about the assessment day</a>
                </p>
            }
            case (PostOnlineTestsStage.EVENT_ATTENDED) => {
                <p>Thanks for attending the assessment centre.</p>
                <p>We'll contact you as soon as we've got your result. Keep an eye on your email inbox, including your junk mail.</p>
            }
            case _ => {
            <p>If you've successfully passed the previous stages, you'll be
                invited to an assessment centre.</p>
            <p><a href="http://www.faststream.gov.uk/faqs/" rel="external" target="_blank">
                Find out more about the assessment day</a>
            </p>
            }
        }
        </div>
    </div>
<br />
}

 <section class="text">
    <ol class="step-by-step-coloured" id="nextStepsList">
        @(page.hasFormRequirement, page.hasNumericRequirement, page.hasAssessmentCentreRequirement) match {
            case (true, true, true) => {
                <li class="first-step">
                    @if(isSiftEntered(page.toCachedData)) {
                        @renderSchemeForm
                        @renderNumericTest
                    } else {
                        @renderPassedSectionOne
                    }
                </li>
                <li class="second-step">
                    @renderAssessmentCentre
                </li>
            }

            case (true, false, true) => {
                <li class="first-step">
                    @if(isSiftEntered(page.toCachedData)) {
                        @renderSchemeForm
                    } else {
                        @renderPassedSectionOne
                    }
                </li>
                <li class="second-step">
                    @renderAssessmentCentre
                </li>
            }

            case (false, true, true) => {
                <li class="first-step">
                    @if(isSiftEntered(page.toCachedData)) {
                        @renderNumericTest
                    } else {
                        @renderPassedSectionOne
                    }
                </li>
                <li class="second-step">
                    @renderAssessmentCentre
                </li>
            }

            case (false, false, true) => {
                 <li class="first-step">
                    @renderAssessmentCentre
                </li>
            }

            case _ => {}
        }
        <li class="fourth-step">
            <div class="inner-block-padr">
                <h2 class="heading-medium ">Final stage</h2>
                <p>If you've successfully passed the previous stage, you'll need to
                    attend a final event for your chosen scheme. We'll contact you
                    to arrange this.</p>
                <p>We aim to make your results available as soon as possible.</p>
            </div>
        </li>
    </ol>
 </section>
<|MERGE_RESOLUTION|>--- conflicted
+++ resolved
@@ -1,10 +1,7 @@
 @import helper._
-<<<<<<< HEAD
 @import models.page.PostOnlineTestsStage
-=======
 @import models.ApplicationData.ApplicationStatus
 @import security.RoleUtils.isSiftEntered
->>>>>>> 2c7f8289
 
 @(page: models.page.PostOnlineTestsPage)(implicit request: Request[_])
 
@@ -61,8 +58,7 @@
      <div class="inner-block-padr">
         <h2 class="heading-medium ">Attend an assessment centre</h2>
 
-<<<<<<< HEAD
-    <div id="assessmentBlurb">
+        <div id="assessmentBlurb">
         @(page.stage) match {
             case (PostOnlineTestsStage.FAILED_TO_ATTEND) => {
                 <p class="med-btm-margin" id="warningOnlineExercises"><i class="fa the-icon fa-exclamation-triangle"></i>
@@ -75,11 +71,6 @@
                 </div>
             }
             case (PostOnlineTestsStage.CONFIRMED_FOR_EVENT) => {
-=======
-        <div id="assessmentBlurb">
-        @(page.assessmentCentreStarted, page.allocatedToAssessmentCentre, page.hasAnalysisExercise) match {
-            case (true, true, false) => {
->>>>>>> 2c7f8289
                 <p>
                     @page.assessmentCentreStartDateAndTime,
                     <br />
