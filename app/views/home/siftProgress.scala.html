<<<<<<< HEAD
@import models.ApplicationData.ApplicationStatus
@import security.RoleUtils.isSiftEntered
=======
@import helper._

>>>>>>> b82ae709
@(page: models.page.PostOnlineTestsPage)(implicit request: Request[_])

@renderSchemeForm = {
    @if(isSiftEntered(page.toCachedData)) {
        <div class="inner-block-padr" id="schemeForms">
            <h2 class='heading-medium'>Extra information</h2>
            <p>At least one of your scheme preferences require you to answer
                some additional questions.</p>
            <p>You should complete this within 7 days from the date of your
                email. Failure to do this will hold up your application.</p>
            <ul class="list-text list-withicons" data-extrainfolist>
                @if(!page.haveAdditionalQuestionsBeenSubmitted) {
                    <li><i class="fa fa-minus the-icon"></i><a href="@routes.SiftQuestionsController.presentGeneralQuestions()">Nationality and higher education</a></li>
                    @for(curSiftableScheme <- page.schemesForSiftForms) {
                    <li><i class="fa fa-minus the-icon"></i>
                        <a href="@routes.SiftQuestionsController.presentSchemeForm(curSiftableScheme.id)">@{
                            curSiftableScheme.name
                            }</a>
                        <span class="font-xsmall">(this section will require you to answer questions in detail, 300 words or more)</span></li>
                    }
                    <li><i class="fa fa-minus the-icon"></i><a href="@routes.SiftQuestionsController.presentPreview()">Preview before you submit</a></li>
                } else {
                    <div data-extrainfopanel=""><p>You've submitted all the required information.</p></div>
                    <ul class="list-text list-withicons" data-extrainfolist=""><li><i class="fa fa-check the-icon"></i><a href="@routes.SiftQuestionsController.presentPreview()">View your submitted answers</a></li></ul>
                }
            </ul>
        </div>
    }
}

@renderNumericTest = {
    @if(isSiftEntered(page.toCachedData)) {
        <div class="inner-block-padr" id="numericTest">
            <h2 class="heading-medium">Take a numerical test</h2>
            <p>At least one of your scheme preferences require you to take a
                numerical test.</p>
            <p>You'll be sent an email with a link to start your test. Keep
                an eye on your email inbox, including your junk mail.</p>
            <p>You should complete this within 7 days from the date of your
                email. Failure to do this will hold up your application.</p>
        </div>
    }
}

@renderAssessmentCentre = {
<<<<<<< HEAD
     <div class="inner-block-padr">
        <h2 class="heading-medium ">Attend an assessment centre</h2>
        <div id="assessmentBlurb">
            <p>If you've successfully passed the previous stages, you'll be
                invited to an assessment centre.</p>
            <p><a href="http://www.faststream.gov.uk/faqs/" rel="external" target="_blank">Find out more about the assessment day</a></p>
        </div>
    </div>
=======
 <div class="inner-block-padr">
    <h2 class="heading-medium ">Attend an assessment centre</h2>

    <div id="assessmentBlurb">
        @(page.assessmentCentreStarted, page.allocatedToAssessmentCentre, page.hasAnalysisExercise) match {
            case (true, true, false) => {
                <p>
                    @page.assessmentCentreStartDateAndTime,
                    <br />
                    @page.assessmentCentreNameAndLocation
                </p>
                <section>
                    <p>You need to upload your written analysis exercise.</p>
                    <div id="attachWordDocument">
                    @form(action = routes.HomeController.submitAnalysisExercise(), 'novalidate -> "novalidate", 'enctype -> "multipart/form-data") {
                        @CSRF.formField
                        <input type="file" class="input-file" id="analysisExerciseFile" name="analysisExerciseFile" accept=".doc, .docx">
                        <label for="analysisExerciseFile" class="button">Upload document</label>
                        <div id="fileSelected"></div>
                            <button type="submit" name="analysisExerciseSubmit" class="button" id="analysisExerciseBtn"
                        style="display: none">Submit analysis exercise</button>
                    }
                    </div>
                </section>
                <p><a href="http://www.faststream.gov.uk/faqs/" rel="external" target="_blank">
                    Find out more about the assessment day</a>
                </p>
            }
            case (false, true, false) => {
                <p>Your assessment centre is booked</p>
                <p><a href="http://www.faststream.gov.uk/faqs/" rel="external" target="_blank">
                    Find out more about the assessment day</a>
                </p>
            }
            case (true, true, true) => {
                <p>Thanks for attending the assessment centre.</p>
                <p>We'll contact you as soon as we've got your result. Keep an eye on your email inbox, including your junk mail.</p>
            }
            case _ => {
                <p>If you've successfully passed the previous stages, you'll be
                    invited to an assessment centre.</p>
                <p><a href="http://www.faststream.gov.uk/faqs/" rel="external" target="_blank">
                    Find out more about the assessment day</a>
                </p>
            }
        }
    </div>
</div>
<br />
>>>>>>> b82ae709
}

 <section class="text">
    <ol class="step-by-step-coloured" id="nextStepsList">
        @(page.hasFormRequirement, page.hasNumericRequirement, page.hasAssessmentCentreRequirement) match {
            case (true, true, true) => {
                <li class="first-step">
                    @renderSchemeForm
                    @renderNumericTest
                </li>
                <li class="second-step">
                    @renderAssessmentCentre
                </li>
            }

            case (true, false, true) => {
                <li class="first-step">
                    @renderSchemeForm
                </li>
                <li class="second-step">
                    @renderAssessmentCentre
                </li>
            }

            case (false, true, true) => {
                <li class="first-step">
                    @renderNumericTest
                </li>
                <li class="second-step">
                    @renderAssessmentCentre
                </li>
            }

            case (false, false, true) => {
                 <li class="first-step">
                    @renderAssessmentCentre
                </li>
            }

            case _ => {}
        }
        <li class="fourth-step">
            <div class="inner-block-padr">
                <h2 class="heading-medium ">Final stage</h2>
                <p>If you've successfully passed the previous stage, you'll need to
                    attend a final event for your chosen scheme. We'll contact you
                    to arrange this.</p>
                <p>We aim to make your results available as soon as possible.</p>
            </div>
        </li>
    </ol>
 </section>
<|MERGE_RESOLUTION|>--- conflicted
+++ resolved
@@ -1,10 +1,7 @@
-<<<<<<< HEAD
+@import helper._
 @import models.ApplicationData.ApplicationStatus
 @import security.RoleUtils.isSiftEntered
-=======
-@import helper._
 
->>>>>>> b82ae709
 @(page: models.page.PostOnlineTestsPage)(implicit request: Request[_])
 
 @renderSchemeForm = {
@@ -50,20 +47,10 @@
 }
 
 @renderAssessmentCentre = {
-<<<<<<< HEAD
      <div class="inner-block-padr">
         <h2 class="heading-medium ">Attend an assessment centre</h2>
+
         <div id="assessmentBlurb">
-            <p>If you've successfully passed the previous stages, you'll be
-                invited to an assessment centre.</p>
-            <p><a href="http://www.faststream.gov.uk/faqs/" rel="external" target="_blank">Find out more about the assessment day</a></p>
-        </div>
-    </div>
-=======
- <div class="inner-block-padr">
-    <h2 class="heading-medium ">Attend an assessment centre</h2>
-
-    <div id="assessmentBlurb">
         @(page.assessmentCentreStarted, page.allocatedToAssessmentCentre, page.hasAnalysisExercise) match {
             case (true, true, false) => {
                 <p>
@@ -99,17 +86,16 @@
                 <p>We'll contact you as soon as we've got your result. Keep an eye on your email inbox, including your junk mail.</p>
             }
             case _ => {
-                <p>If you've successfully passed the previous stages, you'll be
-                    invited to an assessment centre.</p>
-                <p><a href="http://www.faststream.gov.uk/faqs/" rel="external" target="_blank">
-                    Find out more about the assessment day</a>
-                </p>
+            <p>If you've successfully passed the previous stages, you'll be
+                invited to an assessment centre.</p>
+            <p><a href="http://www.faststream.gov.uk/faqs/" rel="external" target="_blank">
+                Find out more about the assessment day</a>
+            </p>
             }
         }
+        </div>
     </div>
-</div>
 <br />
->>>>>>> b82ae709
 }
 
  <section class="text">
