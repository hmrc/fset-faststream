--- conflicted
+++ resolved
@@ -9,11 +9,9 @@
 @import org.joda.time.format._
 @import org.joda.time.{DateTime, LocalDate}
 @import security.Roles._
-<<<<<<< HEAD
 @import security.RoleUtils._
-=======
 @import security.QuestionnaireRoles._
->>>>>>> 51f5171e
+
 @import views.html.widgets.onlineTestProgress
 
 @confirmAllocationExpired = @{
@@ -95,15 +93,9 @@
                                     @withdraw(false) {
                                         @renderProgressElement(showLink = PersonalDetailsRole.isAuthorized(usr), checked = SchemesRole.isAuthorized(usr), "personalDetailsStep")(routes.PersonalDetailsController.present(None)) {Add personal details }
                                         @renderProgressElement(showLink = SchemesRole.isAuthorized(usr), checked = AssistanceDetailsRole.isAuthorized(usr), "schemesStep")(routes.SchemePreferencesController.present()) { Choose locations and schemes }
-<<<<<<< HEAD
                                         @renderProgressElement(showLink = AssistanceDetailsRole.isAuthorized(usr), checked = hasAssistanceDetails(usr), "assistanceDetailsStep")(routes.AssistanceDetailsController.present()) { Tell us about any assistance needs you may have }
                                         @renderProgressElement(showLink = QuestionnaireInProgressRole.isAuthorized(usr), checked = ReviewRole.isAuthorized(usr), "questionnaireStep")(routes.QuestionnaireController.start()) { Fill in the diversity questions }
                                         @renderProgressElement(showLink = ReviewRole.isAuthorized(usr), checked = SubmitApplicationRole.isAuthorized(usr), "reviewStep")(routes.ReviewApplicationController.present()) { Check your application }
-=======
-                                        @renderProgressElement(showLink = AssistanceDetailsRole.isAuthorized(usr), checked = ReviewRole.isAuthorized(usr), "assistanceDetailsStep")(routes.AssistanceDetailsController.present()) { Tell us about any assistance needs you may have }
-                                        @renderProgressElement(showLink = ReviewRole.isAuthorized(usr), checked = (SubmitApplicationRole.isAuthorized(usr) || QuestionnaireInProgressRole.isAuthorized(usr)), "reviewStep")(routes.ReviewApplicationController.present()) { Check your application }
-                                        @renderProgressElement(showLink = QuestionnaireInProgressRole.isAuthorized(usr), checked = SubmitApplicationRole.isAuthorized(usr), "questionnaireStep")(routes.QuestionnaireController.startOrContinue()) { Fill in the diversity questions }
->>>>>>> 51f5171e
                                         @renderProgressElement(showLink = SubmitApplicationRole.isAuthorized(usr), checked = WithdrawApplicationRole.isAuthorized(usr), "submitStep")(routes.SubmitApplicationController.present()) { Submit }
                                     }
                                 </ul>
