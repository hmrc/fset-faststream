--- conflicted
+++ resolved
@@ -89,21 +89,12 @@
                                         <li><i class='fa fa-check the-icon'></i>Your application has been submitted</li>
                                     }
                                     @withdraw(false) {
-<<<<<<< HEAD
-                                        @renderProgressElement(showLink = PersonalDetailsRole.isAuthorized(usr), checked = SchemesRole.isAuthorized(usr))(routes.PersonalDetailsController.present(None)) {Add personal details }
-                                        @renderProgressElement(showLink = SchemesRole.isAuthorized(usr), checked = AssistanceRole.isAuthorized(usr))(routes.SchemePreferencesController.present()) { Choose your scheme preferences }
-                                        @renderProgressElement(showLink = AssistanceRole.isAuthorized(usr), checked = ReviewRole.isAuthorized(usr))(routes.AssistanceController.present()) { Tell us about any assistance needs you may have }
-                                        @renderProgressElement(showLink = ReviewRole.isAuthorized(usr), checked = (SubmitApplicationRole.isAuthorized(usr) || (StartQuestionnaireRole.isAuthorized(usr) && QuestionnaireInProgressRole.isAuthorized(usr))))(routes.ReviewApplicationController.present()) { Check your application }
-                                        @renderProgressElement(showLink = QuestionnaireInProgressRole.isAuthorized(usr), checked = SubmitApplicationRole.isAuthorized(usr))(routes.QuestionnaireController.start()) { Fill in the diversity questions }
-                                        @renderProgressElement(showLink = SubmitApplicationRole.isAuthorized(usr), checked = WithdrawApplicationRole.isAuthorized(usr))(routes.SubmitApplicationController.present()) { Submit }
-=======
                                         @renderProgressElement(showLink = PersonalDetailsRole.isAuthorized(usr), checked = SchemesRole.isAuthorized(usr), "personalDetailsStep")(routes.PersonalDetailsController.present(None)) {Add personal details }
                                         @renderProgressElement(showLink = SchemesRole.isAuthorized(usr), checked = AssistanceDetailsRole.isAuthorized(usr), "schemesStep")(routes.SchemePreferencesController.present()) { Choose locations and schemes }
                                         @renderProgressElement(showLink = AssistanceDetailsRole.isAuthorized(usr), checked = ReviewRole.isAuthorized(usr), "assistanceDetailsStep")(routes.AssistanceDetailsController.present()) { Tell us about any assistance needs you may have }
-                                        @renderProgressElement(showLink = ReviewRole.isAuthorized(usr), checked = (SubmitApplicationRole.isAuthorized(usr) || StartQuestionnaireRole.isAuthorized(usr)), "reviewStep")(routes.ReviewApplicationController.present()) { Check your application }
+                                        @renderProgressElement(showLink = ReviewRole.isAuthorized(usr), checked = (SubmitApplicationRole.isAuthorized(usr) || (StartQuestionnaireRole.isAuthorized(usr) && QuestionnaireInProgressRole.isAuthorized(usr))), "reviewStep")(routes.ReviewApplicationController.present()) { Check your application }
                                         @renderProgressElement(showLink = QuestionnaireInProgressRole.isAuthorized(usr), checked = SubmitApplicationRole.isAuthorized(usr), "questionnaireStep")(routes.QuestionnaireController.start()) { Fill in the diversity questions }
                                         @renderProgressElement(showLink = SubmitApplicationRole.isAuthorized(usr), checked = WithdrawApplicationRole.isAuthorized(usr), "submitStep")(routes.SubmitApplicationController.present()) { Submit }
->>>>>>> e8a1e129
                                     }
                                 </ul>
                             }
