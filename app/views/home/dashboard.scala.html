--- conflicted
+++ resolved
@@ -14,48 +14,6 @@
 
 @import views.html.widgets.onlineTestProgress
 
-<<<<<<< HEAD
-=======
-@confirmAllocationExpired = @{
-    allocationDetails match {
-        case Some(AllocationDetails(_, _, _, Some(expirationDate))) if LocalDate.now().isAfter(expirationDate) => true
-        case _ => false
-    }
-}
-
-@date(date: LocalDate) = @{
-    DateTimeFormat.forPattern("dd MMMM yyyy").print(date)
-}
-
-@dateTime(date: DateTime) = @{
-    DateTimeFormat.forPattern("d MMMM yyyy, h:mma")
-            .print(date.toLocalDateTime)
-            .replace("AM", "am").replace("PM","pm")
-}
-
-@renderFullName(user: CachedData) = {
-@user.user.firstName @user.user.lastName
-}
-
-@noApp(body: Html) = {
-@if(ApplicationStartRole.isAuthorized(usr)) {@body}
-}
-
-@inProgress(flag: Boolean = true)(body: Html) = {
-@if(!(flag ^ EditPersonalDetailsAndContinueRole.isAuthorized(usr))) {
-    @body
-}
-}
-
-@withdraw(flag: Boolean = true)(body: Html) = {
-@if(!(flag ^ WithdrawApplicationRole.isAuthorized(usr))) {@body}
-}
-
-@withdrawn(flag: Boolean = true)(body: Html) = {
-@if(!(flag ^ WithdrawnApplicationRole.isAuthorized(usr))) {@body}
-}
-
->>>>>>> 06702e18
 
 @renderProgressElement(showLink: Boolean, checked: Boolean, id: String)(link: Call)(body: Html) = {
     <li id="@id"><i id="@id-icon" class='fa @if(checked) { fa-check } else {fa-minus} the-icon'></i> @if(showLink) {
@@ -85,13 +43,8 @@
                                     @if(dashboardPage.isApplicationSubmittedAndNotWithdrawn) {
                                         <li><i class='fa fa-check the-icon'></i>Your application has been submitted</li>
                                     }
-<<<<<<< HEAD
                                     @if(dashboardPage.isApplicationInProgressAndNotWithdrawn) {
-                                        @renderProgressElement(showLink = PersonalDetailsRole.isAuthorized(usr), checked = SchemesRole.isAuthorized(usr), "personalDetailsStep")(routes.PersonalDetailsController.present(None)) {Add personal details }
-=======
-                                    @withdraw(false) {
                                         @renderProgressElement(showLink = EditPersonalDetailsAndContinueRole.isAuthorized(usr), checked = SchemesRole.isAuthorized(usr), "personalDetailsStep")(routes.PersonalDetailsController.presentAndContinue()) {Add personal details }
->>>>>>> 06702e18
                                         @renderProgressElement(showLink = SchemesRole.isAuthorized(usr), checked = AssistanceDetailsRole.isAuthorized(usr), "schemesStep")(routes.SchemePreferencesController.present()) { Choose locations and schemes }
                                         @renderProgressElement(showLink = AssistanceDetailsRole.isAuthorized(usr), checked = hasAssistanceDetails(usr), "assistanceDetailsStep")(routes.AssistanceDetailsController.present()) { Tell us about any assistance needs you may have }
                                         @renderProgressElement(showLink = QuestionnaireInProgressRole.isAuthorized(usr), checked = PreviewApplicationRole.isAuthorized(usr), "questionnaireStep")(routes.QuestionnaireController.startOrContinue()) { Fill in the diversity questions }
@@ -100,15 +53,9 @@
                                     }
                                 </ul>
                             }
-<<<<<<< HEAD
                             @if(dashboardPage.isApplicationSubmittedAndNotWithdrawn) {
-                                <a class="" id="view-application" href="@routes.PreviewApplicationController.present()">
-                                    View your submitted application</a>
-=======
-                            @withdraw() {
                                 <p><a class="" id="view-application" href="@routes.PreviewApplicationController.present()">View your submitted application</a></p>
                                 <p><a class="" id="edit-personal-details" href="@routes.PersonalDetailsController.present()">Edit your personal details</a></p>
->>>>>>> 06702e18
                             }
 
                             @if(dashboardPage.isApplicationWithdrawn) {
