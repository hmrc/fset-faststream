--- conflicted
+++ resolved
@@ -107,8 +107,13 @@
                     <div class="grid grid-2-3">
                         <div class="inner-block-padr">
                             <h2 class="heading-medium">3. Attend an assessment centre</h2>
-<<<<<<< HEAD
                                 @dashboardPage.assessmentStageStatus match {
+                                    case ASSESSMENT_FAST_PASS_CERTIFICATE => {
+                                        <p id="fastPassParagraph">Once we've verified your certificate number, you'll be invited
+                                            to attend an assessment centre.</p>
+                                        <p><a href="https://www.gov.uk/guidance/civil-service-fast-stream-how-to-apply#analytical-fast-stream-assessment"
+                                            rel="external" target="_blank">Find out more about the assessment day</a></p>
+                                    }
                                     case ASSESSMENT_BOOKED_CONFIRMED => {
                                         @allocationDetails.map { aDetails =>
                                         <p>Your assessment is booked for</p>
@@ -151,85 +156,6 @@
                                                 <span id="confirmByText">
                                                                             Confirm by 11:59pm on @toddMMMMyyyyFormat(expirationDate) or you'll lose your booking.<br>
                                                                         </span>
-=======
-                                @if(hasReceivedFastPass(usr)) {
-                                        <p id="fastPassParagraph">Once we've verified your certificate number, you'll be invited
-                                            to attend an assessment centre.</p>
-                                        <p><a href="https://www.gov.uk/guidance/civil-service-fast-stream-how-to-apply#analytical-fast-stream-assessment"
-                                              rel="external" target="_blank">Find out more about the assessment day</a></p>
-                                } else {
-                                    @if(ConfirmedAllocatedCandidateRole.isAuthorized(usr)) {
-                                        @allocationDetails.map { aDetails =>
-                                            <p>Your assessment is booked for</p>
-                                            <p>
-                                                @dateTime(aDetails.attendanceDateTime) at @aDetails.location @aDetails.venueDescription
-                                                <br><a href="https://www.gov.uk/government/publications/fast-track-assessment-centre-locations" class="font-small" rel="external" target="_blank">See the locations</a>
-                                            </p>
-                                            <p>
-                                                If you're unable to attend, <a href="@routes.ApplicationController.helpdesk()" class="">let us know</a>.
-                                            </p>
-                                            <p><a href="https://www.gov.uk/guidance/civil-service-fast-track-apprenticeship-how-to-apply#assessment-day" rel="external" target="_blank">
-                                                Find out more about the assessment day</a></p>
-                                        }
-                                    } else {
-                                        @if(UnconfirmedAllocatedCandidateRole.isAuthorized(usr)){
-                                            @allocationDetails.map { aDetails =>
-                                                @if(confirmAllocationExpired) {
-                                                    <p>
-                                                        <i class="fa fa-exclamation-triangle"></i>You failed to confirm your assessment centre in time.</p>
-                                                    <p>
-                                                        <a href="@routes.ApplicationController.helpdesk()">Contact us</a> to discuss your options if you're still interested in attending an assessment centre.
-                                                    </p>
-                                                } else {
-                                                    <p>Your assessment is booked for </p>
-                                                    <p>
-                                                        @dateTime(aDetails.attendanceDateTime) at @aDetails.location @aDetails.venueDescription
-                                                        <br /><a href="https://www.gov.uk/government/publications/fast-track-assessment-centre-locations" class="font-small" rel="external" target="_blank">See the locations</a>
-                                                    </p>
-
-                                                        @helper.form(controllers.routes.HomeController.confirmAlloc) {
-                                                            @helper.CSRF.formField
-                                                            <div id="attendQuestion">
-                                                                <p class="small-btm-margin">Can you attend on this date and time?</p>
-                                                                <button type="submit" class="button" id="canAttendBtn">I can attend</button>
-                                                            </div>
-                                                        }
-
-                                                    <p>
-                                                        @aDetails.expirationDate.map{ expirationDate =>
-                                                            <span id="confirmByText">
-                                                                Confirm by 11:59pm on @date(expirationDate) or you'll lose your booking.<br>
-                                                            </span>
-                                                        }
-
-                                                        If you're unable to attend, <a href="@routes.ApplicationController.helpdesk()" class="">let us know</a>.
-                                                    </p>
-                                                    <p><a href="https://www.gov.uk/guidance/civil-service-fast-track-apprenticeship-how-to-apply#assessment-day" rel="external" target="_blank">
-                                                        Find out more about the assessment day</a></p>
-                                                }
-                                            }
-                                        } else {
-                                            @if(AssessmentCentreFailedNotifiedRole.isAuthorized(usr)  && onlineTest.exists(_.pdfReportAvailable)) {
-                                                <p>Thank you for attending the Fast Track assessment centre.</p>
-                                                <p>Unfortunately on this occasion you didn't reach the pass mark for the Fast Track scheme and we won't be taking your application further.</p>
-                                                <p>From December 2016, after we&#39;ve finished allocating placements, we can give you feedback on your performance at the assessment centre. Please contact us if you&#39;d like feedback.</p>
-                                                <p>Thank you for your interest in the Fast Track programme and we wish you every success for the future.</p>
-                                            } else {
-                                                @if(AssessmentCentrePassedNotifiedRole.isAuthorized(usr) && onlineTest.exists(_.pdfReportAvailable)) {
-                                                    <p><i class="fa fa-check the-icon"></i>Congratulations! We&#39;re pleased to let you know you&#39;ve successfully passed the Fast Track assessment.</p>
-                                                    <p>We&#39;ll match you to a role and then we&#39;ll be in touch to confirm your allocated department and location.</p>
-                                                    <p>We&#39;ll also ask you to give us the information we need to complete a preappointment security check. Your offer depends upon successful completion of the checks. If you give information you know is false, or you withhold any relevant information, your application may be rejected. Or, if you&#39;ve already been appointed, you may be dismissed.</p>
-                                                    <p>From December 2016, after we&#39;ve finished allocating placements, we can give you feedback on your performance at the assessment centre. Please contact us if you&#39;d like feedback.</p>
-                                                    <p>We recommend you don&#39;t resign from any employment until you&#39;ve received a formal offer of appointment. If you withdraw your application, it won&#39;t be possible to re-instate your application at a later date.</p>
-                                                } else {
-                                                    @if(AssessmentCentreFailedToAttendRole.isAuthorized(usr)) {
-                                                        <p>You did not attend your assessment. <a href="@routes.ApplicationController.helpdesk()">Contact us</a> to discuss your options if you're still interested in applying.</p>
-                                                    } else {
-                                                        <p>If you pass the online tests, you'll be invited to attend an assessment centre.</p>
-                                                        <p><a href="https://www.gov.uk/guidance/civil-service-fast-track-apprenticeship-how-to-apply#assessment-day" rel="external" target="_blank">
-                                                            Find out more about the assessment day</a></p>
-                                                    }
->>>>>>> 98763034
                                                 }
 
                                                 If you're unable to attend, <a href="@routes.ApplicationController.helpdesk()" class="">let us know</a>.
