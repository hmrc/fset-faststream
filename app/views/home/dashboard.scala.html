--- conflicted
+++ resolved
@@ -46,37 +46,21 @@
                                     @if(dashboardPage.isApplicationInProgressAndNotWithdrawn) {
                                         @renderProgressElement(showLink = PersonalDetailsRole.isAuthorized(usr), checked = SchemesRole.isAuthorized(usr), "personalDetailsStep")(routes.PersonalDetailsController.present(None)) {Add personal details }
                                         @renderProgressElement(showLink = SchemesRole.isAuthorized(usr), checked = AssistanceDetailsRole.isAuthorized(usr), "schemesStep")(routes.SchemePreferencesController.present()) { Choose locations and schemes }
-<<<<<<< HEAD
-                                        @renderProgressElement(showLink = AssistanceDetailsRole.isAuthorized(usr), checked = ReviewRole.isAuthorized(usr), "assistanceDetailsStep")(routes.AssistanceDetailsController.present()) { Tell us about any assistance needs you may have }
-                                        @renderProgressElement(showLink = ReviewRole.isAuthorized(usr), checked = SubmitApplicationRole.isAuthorized(usr) || QuestionnaireInProgressRole.isAuthorized(usr), "reviewStep")(routes.ReviewApplicationController.present()) { Check your application }
-                                        @renderProgressElement(showLink = QuestionnaireInProgressRole.isAuthorized(usr), checked = SubmitApplicationRole.isAuthorized(usr), "questionnaireStep")(routes.QuestionnaireController.startOrContinue()) { Fill in the diversity questions }
-=======
                                         @renderProgressElement(showLink = AssistanceDetailsRole.isAuthorized(usr), checked = hasAssistanceDetails(usr), "assistanceDetailsStep")(routes.AssistanceDetailsController.present()) { Tell us about any assistance needs you may have }
                                         @renderProgressElement(showLink = QuestionnaireInProgressRole.isAuthorized(usr), checked = PreviewApplicationRole.isAuthorized(usr), "questionnaireStep")(routes.QuestionnaireController.startOrContinue()) { Fill in the diversity questions }
                                         @renderProgressElement(showLink = PreviewApplicationRole.isAuthorized(usr), checked = SubmitApplicationRole.isAuthorized(usr), "previewStep")(routes.PreviewApplicationController.present()) { Check your application }
->>>>>>> 1ec7bacc
                                         @renderProgressElement(showLink = SubmitApplicationRole.isAuthorized(usr), checked = WithdrawApplicationRole.isAuthorized(usr), "submitStep")(routes.SubmitApplicationController.present()) { Submit }
                                     }
                                 </ul>
                             }
-<<<<<<< HEAD
                             @if(dashboardPage.isApplicationSubmittedAndNotWithdrawn) {
-                                <a class="" id="view-application" href="@routes.ReviewApplicationController.present()">
-                                    View your submitted application</a>
-                            }
-
-                            @if(dashboardPage.isApplicationWithdrawn) {
-                                <a class="" id="view-withdrawn-application" href="@routes.ReviewApplicationController.present()">
-=======
-                            @withdraw() {
                                 <a class="" id="view-application" href="@routes.PreviewApplicationController.present()">
                                     View your submitted application</a>
                             }
 
-                            @withdrawn() {
+                            @if(dashboardPage.isApplicationWithdrawn) {
                                 <a class="" id="view-withdrawn-application" href="@routes.PreviewApplicationController.present()">
->>>>>>> 1ec7bacc
-                                    View your withdrawn application</a>
+                                 View your withdrawn application</a>
                             }
 
                             @if(dashboardPage.isApplicationCreatedOrInProgress) {
