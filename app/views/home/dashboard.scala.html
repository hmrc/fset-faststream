@import connectors.exchange.AllocationDetails
@import helpers.DateFormatter._
@import models.ApplicationData.ApplicationStatus._
@import models.ApplicationData.ProgressStatuses._
@import models.ApplicationData.ProgressStatuses.ProgressStatus._
@import models.page.DashboardPage.activateByStep
@import models.page.DashboardPage.Flags._
@import models.page.Phase1TestsPage
@import models.page.Phase1TestPage
@import models.page._
@import security.QuestionnaireRoles._
@import security.Roles._
@import security.RoleUtils._
@import views.html.widgets.onlineTestProgress

@(usr: CachedData, dashboardPage: DashboardPage, allocationDetails: Option[AllocationDetails] = None)(implicit request: Request[_], flash: Flash, user: Option[CachedData], feedbackUrl: String)

@renderProgressElement(showLink: Boolean, checked: Boolean, id: String)(link: Call)(body: Html) = {
    <li id="@id"><i id="@id-icon" class='fa @if(checked) { fa-check } else {fa-minus} the-icon'></i> @if(showLink) {
        <a id="@id-link" href="@link">@body</a>
    } else {
        @body
    }
    </li>
}

@main_template(title = "Home") {

    <div class="hgroup">
        <h1 class="heading-xlarge">Home</h1>
        <p class="subtitle">@dashboardPage.fullName</p>
    </div>
    <section class="section-border">
        <ol class="step-by-step-coloured" id="sixSteps">
            <li class="first-step @activateByStep(dashboardPage.firstStepVisibility)">
                <div class="grid-wrapper">
                    <div class="grid grid-2-3">
                        <div class="inner-block-padr">
                            <h2 class='@if(dashboardPage.isApplicationCreatedOrInProgress) {heading-large} else {heading-medium} '>
                                1. Fill in your application form</h2>
                            @if(!dashboardPage.isApplicationWithdrawn) {
                                <ul class="list-text list-withicons">
                                    @if(dashboardPage.isApplicationSubmittedAndNotWithdrawn) {
                                        <li><i class='fa fa-check the-icon'></i>Your application has been submitted</li>
                                    }
                                    @if(dashboardPage.isApplicationInProgressAndNotWithdrawn) {
                                        <li><i class="fa fa-check the-icon"></i>Create your account</li>
                                        @renderProgressElement(showLink = EditPersonalDetailsAndContinueRole.isAuthorized(usr), checked = SchemesRole.isAuthorized(usr), "personalDetailsStep")(routes.PersonalDetailsController.presentAndContinue()) {Add personal details }
                                        @renderProgressElement(showLink = SchemesRole.isAuthorized(usr), checked = PartnerGraduateProgrammesRole.isAuthorized(usr), "schemesStep")(routes.SchemePreferencesController.present()) { Choose your schemes }
                                        @renderProgressElement(showLink = PartnerGraduateProgrammesRole.isAuthorized(usr), checked = AssistanceDetailsRole.isAuthorized(usr), "partnerGraduateProgrammesStep")(routes.PartnerGraduateProgrammesController.present()) { Defer your place }
                                        @renderProgressElement(showLink = AssistanceDetailsRole.isAuthorized(usr), checked = hasAssistanceDetails(usr), "assistanceDetailsStep")(routes.AssistanceDetailsController.present()) { Disability and health conditions }
                                        @renderProgressElement(showLink = QuestionnaireInProgressRole.isAuthorized(usr), checked = PreviewApplicationRole.isAuthorized(usr), "questionnaireStep")(routes.QuestionnaireController.presentStartOrContinue()) { Fill in the diversity questions }
                                        @renderProgressElement(showLink = PreviewApplicationRole.isAuthorized(usr), checked = SubmitApplicationRole.isAuthorized(usr), "previewStep")(routes.PreviewApplicationController.present()) { Check your application }
                                        @renderProgressElement(showLink = SubmitApplicationRole.isAuthorized(usr), checked = WithdrawApplicationRole.isAuthorized(usr), "submitStep")(routes.SubmitApplicationController.present()) { Submit }
                                    }
                                </ul>
                            }
                            @if(dashboardPage.isApplicationSubmittedAndNotWithdrawn) {
                                <p><a class="" id="view-application" href="@routes.PreviewApplicationController.present()">View your submitted application</a></p>
                                <p><a class="" id="edit-personal-details" href="@routes.PersonalDetailsController.present()">Edit your personal details</a></p>
                            }

                            @if(dashboardPage.isApplicationWithdrawn) {
                                <a class="" id="view-withdrawn-application" href="@routes.PreviewApplicationController.present()">
                                 View your withdrawn application</a>
                            }

                            @if(dashboardPage.isApplicationCreatedOrInProgress) {
                                <a class="" id="continue-application" href="@routes.HomeController.resume()">
                                    Continue with your application</a>
                                <p>(Should take 5 to 10 minutes to fill in)</p>
                            }

                            @if(dashboardPage.isUserWithNoApplication) {
                                <ul class="list-text list-withicons">
                                    <li><i class="fa fa-check the-icon"></i>Create your account</li>
                                    @renderProgressElement(showLink = EditPersonalDetailsAndContinueRole.isAuthorized(usr), checked = SchemesRole.isAuthorized(usr), "personalDetailsStep")(routes.PersonalDetailsController.presentAndContinue()) {Add personal details }
                                    @renderProgressElement(showLink = SchemesRole.isAuthorized(usr), checked = PartnerGraduateProgrammesRole.isAuthorized(usr), "schemesStep")(routes.SchemePreferencesController.present()) { Choose your schemes }
                                    @renderProgressElement(showLink = PartnerGraduateProgrammesRole.isAuthorized(usr), checked = AssistanceDetailsRole.isAuthorized(usr), "partnerGraduateProgrammesStep")(routes.PartnerGraduateProgrammesController.present()) { Defer your place }
                                    @renderProgressElement(showLink = AssistanceDetailsRole.isAuthorized(usr), checked = hasAssistanceDetails(usr), "assistanceDetailsStep")(routes.AssistanceDetailsController.present()) { Disability and health conditions }
                                    @renderProgressElement(showLink = QuestionnaireInProgressRole.isAuthorized(usr), checked = PreviewApplicationRole.isAuthorized(usr), "questionnaireStep")(routes.QuestionnaireController.presentStartOrContinue()) { Fill in the diversity questions }
                                    @renderProgressElement(showLink = PreviewApplicationRole.isAuthorized(usr), checked = SubmitApplicationRole.isAuthorized(usr), "previewStep")(routes.PreviewApplicationController.present()) { Check your application }
                                    @renderProgressElement(showLink = SubmitApplicationRole.isAuthorized(usr), checked = WithdrawApplicationRole.isAuthorized(usr), "submitStep")(routes.SubmitApplicationController.present()) { Submit }
                                </ul>

                                <a class="button" id="start-application" href="@routes.HomeController.create()">
                                    Start your application</a>
                                <p>(Should take 5 to 10 minutes to fill in)</p>
                            }

                        </div>
                    </div>
                    <div class="grid grid-1-3">
                    </div>
                </div>
            </li>
            <li class="second-step @activateByStep(dashboardPage.secondStepVisibility)">
                <div class="grid-wrapper">
                    <div class="grid grid-2-3">
                        <div class="inner-block-padr">
                            <h2 class="heading-medium">2. Take the online tests</h2>
                        @onlineTestProgress(usr, dashboardPage.phase1TestsPage,
                                    PHASE1_TESTS, PHASE1_TESTS_INVITED, allocationDetails)
                        </div>
                    </div>
                    <div class="grid grid-1-3">
                    </div>
                </div>
            </li>
            <li class="third-step @activateByStep(dashboardPage.secondStepVisibility)">
                <div class="grid-wrapper">
                    <div class="grid grid-2-3">
                        <div class="inner-block-padr">
<<<<<<< HEAD
                            <h2 class="heading-medium">3. Attend an assessment centre</h2>
                                @dashboardPage.assessmentStageStatus match {
                                    case ASSESSMENT_FAST_PASS_CERTIFICATE => {
                                        <p id="fastPassParagraph">Once we've verified your certificate number, you'll be invited
                                            to attend an assessment centre.</p>
                                        <p><a href="http://www.faststream.gov.uk/faqs/"
                                            rel="external" target="_blank">Find out more about the assessment day</a></p>
                                    }
                                    case ASSESSMENT_BOOKED_CONFIRMED => {
                                        @allocationDetails.map { aDetails =>
                                        <p>Your assessment is booked for</p>
                                        <p>
                                            @todMMMMyyyyhmmaFormat(aDetails.attendanceDateTime) at @aDetails.location @aDetails.venueDescription
                                            <br><a href="http://www.faststream.gov.uk/faqs/" class="font-small" rel="external" target="_blank">See the locations</a>
                                        </p>
                                        <p>
                                            If you're unable to attend, <a href="@routes.ApplicationController.helpdesk()" class="">let us know</a>.
                                        </p>
                                        <p><a href="http://www.faststream.gov.uk/faqs/" rel="external" target="_blank">
                                            Find out more about the assessment day</a></p>
                                        }
                                    }
                                    case ASSESSMENT_CONFIRMATION_EXPIRED => {
                                        <p>
                                            <i class="fa fa-exclamation-triangle"></i>You failed to confirm your assessment centre in time.</p>
                                        <p>
                                            <a href="@routes.ApplicationController.helpdesk()">Contact us</a> to discuss your options if you're still interested in attending an assessment centre.
                                        </p>
                                    }
                                    case ASSESSMENT_PENDING_CONFIRMATION => {
                                        @allocationDetails.map { aDetails =>
                                            <p>Your assessment is booked for </p>
                                            <p>
                                                @todMMMMyyyyhmmaFormat(aDetails.attendanceDateTime) at @aDetails.location @aDetails.venueDescription
                                                <br /><a href="http://www.faststream.gov.uk/faqs/" class="font-small" rel="external" target="_blank">See the locations</a>
                                            </p>

                                            @* TODO: Remove or fix when assessment stories will be implemented
                                            @helper.form(controllers.routes.HomeController.confirmAlloc) {
                                            @helper.CSRF.formField
                                            <div id="attendQuestion">
                                                <p class="small-btm-margin">Can you attend on this date and time?</p>
                                                <button type="submit" class="button" id="canAttendBtn">I can attend</button>
                                            </div>
                                            }
                                            *@

                                            <p>
                                                @aDetails.expirationDate.map{ expirationDate =>
                                                <span id="confirmByText">
                                                                            Confirm by 11:59pm on @toddMMMMyyyyFormat(expirationDate) or you'll lose your booking.<br>
                                                                        </span>
                                                }

                                                If you're unable to attend, <a href="@routes.ApplicationController.helpdesk()" class="">let us know</a>.
                                            </p>
                                            <p><a href="http://www.faststream.gov.uk/faqs/" rel="external" target="_blank">
                                                Find out more about the assessment day</a></p>
                                        }
                                    }
                                    case ASSESSMENT_FAILED => {
                                        <p>Thank you for attending the Fast Track assessment centre.</p>
                                        <p>Unfortunately on this occasion you didn't reach the pass mark for the Fast Track scheme and we won't be taking your application further.</p>
                                        <p>From December 2016, after we&#39;ve finished allocating placements, we can give you feedback on your performance at the assessment centre. Please contact us if you&#39;d like feedback.</p>
                                        <p>Thank you for your interest in the Fast Track programme and we wish you every success for the future.</p>
                                    }
                                    case ASSESSMENT_PASSED => {
                                        <p><i class="fa fa-check the-icon"></i>Congratulations! We&#39;re pleased to let you know you&#39;ve successfully passed the Fast Track assessment.</p>
                                        <p>We&#39;ll match you to a role and then we&#39;ll be in touch to confirm your allocated department and location.</p>
                                        <p>We&#39;ll also ask you to give us the information we need to complete a preappointment security check. Your offer depends upon successful completion of the checks. If you give information you know is false, or you withhold any relevant information, your application may be rejected. Or, if you&#39;ve already been appointed, you may be dismissed.</p>
                                        <p>From December 2016, after we&#39;ve finished allocating placements, we can give you feedback on your performance at the assessment centre. Please contact us if you&#39;d like feedback.</p>
                                        <p>We recommend you don&#39;t resign from any employment until you&#39;ve received a formal offer of appointment. If you withdraw your application, it won&#39;t be possible to re-instate your application at a later date.</p>
                                    }
                                    case ASSESSMENT_NOT_ATTENDED => {
                                        <p>You did not attend your assessment. <a href="@routes.ApplicationController.helpdesk()">Contact us</a> to discuss your options if you're still interested in applying.</p>
                                    }
                                    case ASSESSMENT_STATUS_UNKNOWN => {
                                        <p>If you pass the online tests, you'll be invited to attend an assessment centre.</p>
                                        <p><a href="http://www.faststream.gov.uk/faqs/" rel="external" target="_blank">
                                            Find out more about the assessment day</a></p>
                                    }
                                }
=======
                            <h2 class="heading-medium ">3. Attend an assessment centre</h2>
                            <p data-hidesdip>If you pass the online tests, you'll be invited to attend an
                                assessment centre.</p>
                            <p data-sdip>Once we've verified your certificate number, you'll be invited
                                to attend an assessment centre.</p>
                            <p><a href="https://www.gov.uk/guidance/civil-service-fast-stream-how-to-apply#analytical-fast-stream-assessment"
                                  rel="external" target="_blank">Find out more about the assessment day</a></p>
>>>>>>> 70a38dd5
                        </div>
                    </div>
                    <div class="grid grid-1-3">
                    </div>
                </div>
            </li>
            <li class="fourth-step @activateByStep(dashboardPage.secondStepVisibility)">
                <div class="grid-wrapper">
                    <div class="grid grid-2-3">
                        <div class="inner-block-padr">
<<<<<<< HEAD
                            @dashboardPage.postAssessmentStageStatus match {
                                case POSTASSESSMENT_FAILED_APPLY_AGAIN => {
                                    <h2 class="heading-medium">4. What happens next?</h2>
                                    <p>We appreciate this may be disappointing, however the Civil Service does offer other career opportunities. You can find details at: <a href="http://www.civilservice.gov.uk/jobs">www.civilservice.gov.uk/jobs</a>.</p>
                                    <p>You'll be able to reapply for Fast Track next year, alternatively
                                        use the <a href="https://www.gov.uk/apply-apprenticeship" rel="external">find an apprenticeship</a> service to search
                                        for other apprenticeships in England.</p>
                                }
                                case POSTASSESSMENT_PASSED_MORE_SOON => {
                                    <h2 class="heading-medium">4. Final stages</h2>
                                    <p>We'll contact you soon to tell you about your role, scheme,
                                        department and location. Make sure to regularly check your
                                        email inbox for messages from us.</p>
                                    <p><a href="http://www.faststream.gov.uk/faqs/" rel="external" target="_blank">
                                        Find out more about the on boarding process</a>
                                    </p>
                                }
                                case POSTASSESSMENT_STATUS_UNKNOWN => {
                                    <h2 class="heading-medium">4. Final stages</h2>
                                    <p>We aim to let you know the outcome of your assessment by January 2017.</p>
                                    <p><a href="http://www.faststream.gov.uk/faqs/" rel="external" target="_blank">
                                        Find out more about what happens after your assessment day</a></p>
                                }
                            }
=======
                            <h2 class="heading-medium ">4. Final stages</h2>
                            <p>We aim to let you know the outcome of your assessment by December
                                2016.</p>
                            <p><a href="https://www.gov.uk/guidance/civil-service-fast-stream-how-to-apply#after-your-assessment"
                                  rel="external" target="_blank">Find out more about what happens after you've been accepted for the Fast Stream</a></p>
>>>>>>> 70a38dd5
                        </div>
                    </div>
                    <div class="grid grid-1-3">
                    </div>
                </div>
            </li>
        </ol>
    </section>

    @if(WithdrawComponent.isAuthorized(usr)) {
        <section>
            <h2 class="heading-medium">Withdraw application</h2>
            <div class="text">
                <p>If you no longer wish to proceed with your application you can withdraw
                    at any time.</p>
                <a id="withdraw-app" href="@routes.HomeController.presentWithDraw()">Withdraw application</a>
            </div>
        </section>
    }

}<|MERGE_RESOLUTION|>--- conflicted
+++ resolved
@@ -111,90 +111,6 @@
                 <div class="grid-wrapper">
                     <div class="grid grid-2-3">
                         <div class="inner-block-padr">
-<<<<<<< HEAD
-                            <h2 class="heading-medium">3. Attend an assessment centre</h2>
-                                @dashboardPage.assessmentStageStatus match {
-                                    case ASSESSMENT_FAST_PASS_CERTIFICATE => {
-                                        <p id="fastPassParagraph">Once we've verified your certificate number, you'll be invited
-                                            to attend an assessment centre.</p>
-                                        <p><a href="http://www.faststream.gov.uk/faqs/"
-                                            rel="external" target="_blank">Find out more about the assessment day</a></p>
-                                    }
-                                    case ASSESSMENT_BOOKED_CONFIRMED => {
-                                        @allocationDetails.map { aDetails =>
-                                        <p>Your assessment is booked for</p>
-                                        <p>
-                                            @todMMMMyyyyhmmaFormat(aDetails.attendanceDateTime) at @aDetails.location @aDetails.venueDescription
-                                            <br><a href="http://www.faststream.gov.uk/faqs/" class="font-small" rel="external" target="_blank">See the locations</a>
-                                        </p>
-                                        <p>
-                                            If you're unable to attend, <a href="@routes.ApplicationController.helpdesk()" class="">let us know</a>.
-                                        </p>
-                                        <p><a href="http://www.faststream.gov.uk/faqs/" rel="external" target="_blank">
-                                            Find out more about the assessment day</a></p>
-                                        }
-                                    }
-                                    case ASSESSMENT_CONFIRMATION_EXPIRED => {
-                                        <p>
-                                            <i class="fa fa-exclamation-triangle"></i>You failed to confirm your assessment centre in time.</p>
-                                        <p>
-                                            <a href="@routes.ApplicationController.helpdesk()">Contact us</a> to discuss your options if you're still interested in attending an assessment centre.
-                                        </p>
-                                    }
-                                    case ASSESSMENT_PENDING_CONFIRMATION => {
-                                        @allocationDetails.map { aDetails =>
-                                            <p>Your assessment is booked for </p>
-                                            <p>
-                                                @todMMMMyyyyhmmaFormat(aDetails.attendanceDateTime) at @aDetails.location @aDetails.venueDescription
-                                                <br /><a href="http://www.faststream.gov.uk/faqs/" class="font-small" rel="external" target="_blank">See the locations</a>
-                                            </p>
-
-                                            @* TODO: Remove or fix when assessment stories will be implemented
-                                            @helper.form(controllers.routes.HomeController.confirmAlloc) {
-                                            @helper.CSRF.formField
-                                            <div id="attendQuestion">
-                                                <p class="small-btm-margin">Can you attend on this date and time?</p>
-                                                <button type="submit" class="button" id="canAttendBtn">I can attend</button>
-                                            </div>
-                                            }
-                                            *@
-
-                                            <p>
-                                                @aDetails.expirationDate.map{ expirationDate =>
-                                                <span id="confirmByText">
-                                                                            Confirm by 11:59pm on @toddMMMMyyyyFormat(expirationDate) or you'll lose your booking.<br>
-                                                                        </span>
-                                                }
-
-                                                If you're unable to attend, <a href="@routes.ApplicationController.helpdesk()" class="">let us know</a>.
-                                            </p>
-                                            <p><a href="http://www.faststream.gov.uk/faqs/" rel="external" target="_blank">
-                                                Find out more about the assessment day</a></p>
-                                        }
-                                    }
-                                    case ASSESSMENT_FAILED => {
-                                        <p>Thank you for attending the Fast Track assessment centre.</p>
-                                        <p>Unfortunately on this occasion you didn't reach the pass mark for the Fast Track scheme and we won't be taking your application further.</p>
-                                        <p>From December 2016, after we&#39;ve finished allocating placements, we can give you feedback on your performance at the assessment centre. Please contact us if you&#39;d like feedback.</p>
-                                        <p>Thank you for your interest in the Fast Track programme and we wish you every success for the future.</p>
-                                    }
-                                    case ASSESSMENT_PASSED => {
-                                        <p><i class="fa fa-check the-icon"></i>Congratulations! We&#39;re pleased to let you know you&#39;ve successfully passed the Fast Track assessment.</p>
-                                        <p>We&#39;ll match you to a role and then we&#39;ll be in touch to confirm your allocated department and location.</p>
-                                        <p>We&#39;ll also ask you to give us the information we need to complete a preappointment security check. Your offer depends upon successful completion of the checks. If you give information you know is false, or you withhold any relevant information, your application may be rejected. Or, if you&#39;ve already been appointed, you may be dismissed.</p>
-                                        <p>From December 2016, after we&#39;ve finished allocating placements, we can give you feedback on your performance at the assessment centre. Please contact us if you&#39;d like feedback.</p>
-                                        <p>We recommend you don&#39;t resign from any employment until you&#39;ve received a formal offer of appointment. If you withdraw your application, it won&#39;t be possible to re-instate your application at a later date.</p>
-                                    }
-                                    case ASSESSMENT_NOT_ATTENDED => {
-                                        <p>You did not attend your assessment. <a href="@routes.ApplicationController.helpdesk()">Contact us</a> to discuss your options if you're still interested in applying.</p>
-                                    }
-                                    case ASSESSMENT_STATUS_UNKNOWN => {
-                                        <p>If you pass the online tests, you'll be invited to attend an assessment centre.</p>
-                                        <p><a href="http://www.faststream.gov.uk/faqs/" rel="external" target="_blank">
-                                            Find out more about the assessment day</a></p>
-                                    }
-                                }
-=======
                             <h2 class="heading-medium ">3. Attend an assessment centre</h2>
                             <p data-hidesdip>If you pass the online tests, you'll be invited to attend an
                                 assessment centre.</p>
@@ -202,7 +118,6 @@
                                 to attend an assessment centre.</p>
                             <p><a href="https://www.gov.uk/guidance/civil-service-fast-stream-how-to-apply#analytical-fast-stream-assessment"
                                   rel="external" target="_blank">Find out more about the assessment day</a></p>
->>>>>>> 70a38dd5
                         </div>
                     </div>
                     <div class="grid grid-1-3">
@@ -213,38 +128,11 @@
                 <div class="grid-wrapper">
                     <div class="grid grid-2-3">
                         <div class="inner-block-padr">
-<<<<<<< HEAD
-                            @dashboardPage.postAssessmentStageStatus match {
-                                case POSTASSESSMENT_FAILED_APPLY_AGAIN => {
-                                    <h2 class="heading-medium">4. What happens next?</h2>
-                                    <p>We appreciate this may be disappointing, however the Civil Service does offer other career opportunities. You can find details at: <a href="http://www.civilservice.gov.uk/jobs">www.civilservice.gov.uk/jobs</a>.</p>
-                                    <p>You'll be able to reapply for Fast Track next year, alternatively
-                                        use the <a href="https://www.gov.uk/apply-apprenticeship" rel="external">find an apprenticeship</a> service to search
-                                        for other apprenticeships in England.</p>
-                                }
-                                case POSTASSESSMENT_PASSED_MORE_SOON => {
-                                    <h2 class="heading-medium">4. Final stages</h2>
-                                    <p>We'll contact you soon to tell you about your role, scheme,
-                                        department and location. Make sure to regularly check your
-                                        email inbox for messages from us.</p>
-                                    <p><a href="http://www.faststream.gov.uk/faqs/" rel="external" target="_blank">
-                                        Find out more about the on boarding process</a>
-                                    </p>
-                                }
-                                case POSTASSESSMENT_STATUS_UNKNOWN => {
-                                    <h2 class="heading-medium">4. Final stages</h2>
-                                    <p>We aim to let you know the outcome of your assessment by January 2017.</p>
-                                    <p><a href="http://www.faststream.gov.uk/faqs/" rel="external" target="_blank">
-                                        Find out more about what happens after your assessment day</a></p>
-                                }
-                            }
-=======
                             <h2 class="heading-medium ">4. Final stages</h2>
                             <p>We aim to let you know the outcome of your assessment by December
                                 2016.</p>
                             <p><a href="https://www.gov.uk/guidance/civil-service-fast-stream-how-to-apply#after-your-assessment"
                                   rel="external" target="_blank">Find out more about what happens after you've been accepted for the Fast Stream</a></p>
->>>>>>> 70a38dd5
                         </div>
                     </div>
                     <div class="grid grid-1-3">
