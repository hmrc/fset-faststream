--- conflicted
+++ resolved
@@ -99,24 +99,7 @@
                 }
             </section>
 
-<<<<<<< HEAD
-            @if(page.failedSchemes.nonEmpty) {
-                <details id="unsuccessfulSchemes">
-                    <summary>Unsuccessful schemes</summary>
-                    <div class="detail-content">
-                        @for((schemeResult, index) <- page.failedSchemes.zipWithIndex) {
-                            <div class="panel-indent">
-                                <p>@schemeResult.scheme.name
-                                    <br>(unsuccessful at @schemeResult.failedAtStage)
-                                </p>
-                            </div>
-                        }
-                    </div>
-                </details>
-            }
-=======
             @unsuccessfulSchemes
->>>>>>> 8360caea
 
         </div>
         <h2 class="heading-large">Next steps</h2>
