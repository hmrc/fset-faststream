@import models.view.CampaignReferrers
@(signUpForm: Form[_root_.forms.SignUpForm.Data], notification: Option[(helpers.NotificationType, String)] = None)(
        implicit request: Request[_], flash: Flash, user: Option[CachedData], feedbackUrl: String, faststreamConfig: FaststreamConfig)

@import helpers.CSRFieldConstructor._
@import views.html.widgets.{checkbox, yesNoQuestion, select_guard}

@main_template(title = "Create your account", pageForms = Seq(signUpForm), notification = notification) {
    <h1 class="heading-xlarge">Create your account</h1>

    <section class="panel-indent text">
        <p>If you've already created an account on this site for the Civil Service
            Fast Stream, you can return to <a href="@routes.SignInController.present">sign in</a>.</p>
    </section>

    @helper.form(action = routes.SignUpController.signUp(), 'novalidate -> "novalidate") {
        @helper.CSRF.formField

            <!-- The following will stop browsers from trying to autofill the username and password fields in the create account page -->
        <input type="text" title="Hidden username" class="alwayshidden">
        <input type="password" name="Hidden password" class="alwayshidden">
            <!-- End -->

        <section class="section-border">
            <h2 class="heading-large">Name and email</h2>
            @helper.inputText(signUpForm("firstName"),
                '_label -> "First name",
                'class -> "form-control",
                '_class -> "form-group-compound",
                '_showConstraints -> false)
            @helper.inputText(signUpForm("lastName"),
                '_label -> "Last name",
                'class -> "form-control",
                '_showConstraints -> false)
            @helper.inputText(signUpForm("email"),
                '_label -> "Email",
                '_help -> "You'll need this to sign in to your account",
                'class -> "form-control",
                '_class -> "form-group-compound",
                'type -> "email",
                '_showConstraints -> false,
                'spellcheck -> "false")
            @helper.inputText(signUpForm("email_confirm"),
                '_label -> "Confirm your email",
                'class -> "form-control",
                'type -> "email",
                '_showConstraints -> false,
                'spellcheck -> "false")
        </section>
        <section class="section-border">
            <h2 class="heading-large">Set your password</h2>
            <div class="form-group">
                <label for="password" class="form-label" id="firstPassLabel">Create password</label>
                <span class="visuallyhidden" id="hiddenPasswordRequirements">Must have: uppercase letters, lowercase letters, a number, and at least 9 characters</span>
                <div class="form-hint text">
                    <p class="no-btm-margin">Must have:</p>
                    <ul id="passwordRequirements" class="list-withicons list-text">
                        <li id="includesUppercase" class=""><i class="fa the-icon fa-times fa-minus"></i>uppercase letters</li>
                        <li id="includesLowercase" class=""><i class="fa the-icon fa-times fa-minus"></i>lowercase letters</li>
                        <li id="includesNumber" class=""><i class="fa the-icon fa-times fa-minus"></i>a number</li>
                        <li id="includes9Characters" class=""><i class="fa the-icon fa-times fa-minus"></i>at least 9 characters</li>
                    </ul>
                </div>
                <div class="form-group password-wrapper">
                @helper.inputPassword(signUpForm("password"),
                    '_label -> "",
                    'class -> "form-control new-password",
                    '_showConstraints -> false,
                    '_showErrors -> false,
                    '_help -> ""
                )
                </div>
                <div class="password-second form-group">
                    <div id="confirmpwd_field" class="form-group">
                        <label for="confirmpwd" class="form-label">Confirm password</label>
                        <input id="confirmpwd" name="confirmpwd" type="password" class="form-control confirm-password">
                        <div id="matchingHint" class="invisible">
                            <p class="form-hint">Password matching:
                                <span id="pass_match" class="strength-weak"></span>
                            </p>
                        </div>
                    </div>
                </div>
                <div class="panel-danger hidden" id="errorPassword" role="alert">
                  <p>There is a problem with your password</p>
                </div>
            </div>
        </section>

        <section class="section-border clearfix">
            <h2 class="heading-large">Eligibility</h2>
            <div class="text">
                <h2 class="heading-medium">Confirm the following statements are true</h2>
            </div>
            <ul id="eligibility-list" class="para-btm-margin text">
                <li>I'm <a href="http://neves.io/faststream-marketing/eligibility/" target="_blank" rel="external">eligible to work in the UK</a></li>
                <li>I have a relevant degree or qualify as a current civil servant</li>
                <li>I'm available to start work in January 2017</li>
                <li>I meet my schemes eligibility requirements</li>
            </ul>

            @yesNoQuestion(signUpForm("eligible"), question = "Are you eligible to apply?",
                noMessage = "You must be eligible to apply for the Civil Service Fast Stream")
        </section>
        <section>
            <h2 class="heading-large">How did you hear about us?</h2>
            <div data-optional>
<<<<<<< HEAD
                @select_guard(signUpForm("campaignReferrer"), models.view.CampaignReferrers.list,
                "hearAboutUsDetail", "-- Select one --") {
=======
                @select_guard(signUpForm("campaignReferrer"), models.CampaignReferrers.list,
                "hearAboutUsDetail", "Select one") {
>>>>>>> 1c4c8913
                Select how you heard about us (optional)
                }
            </div>
            <div class="form-group toggle-content" id="hearAboutUsDetail" data-requiredifshown data-optional>
                @helper.inputText(signUpForm("campaignOther"),
                '_label -> "Provide more information (optional)",
                'class -> "form-control",
                '_showConstraints -> false)
            </div>
        </section>
        <section>
            <h2 class="heading-large">Terms and conditions</h2>
            <div class="form-group">
            @checkbox(signUpForm("agree")) {
                I accept the <a href="@routes.ApplicationController.terms()" target="_blank">terms and conditions</a>
            }
            </div>
        </section>

        <div class="form-group">
            @if(faststreamConfig.newAccountsEnabled) {
                <div>
                    <button id="submit" type="submit" value="submit" class="button">Create account</button>
                </div>
            }
        </div>
    }
}<|MERGE_RESOLUTION|>--- conflicted
+++ resolved
@@ -105,13 +105,8 @@
         <section>
             <h2 class="heading-large">How did you hear about us?</h2>
             <div data-optional>
-<<<<<<< HEAD
                 @select_guard(signUpForm("campaignReferrer"), models.view.CampaignReferrers.list,
                 "hearAboutUsDetail", "-- Select one --") {
-=======
-                @select_guard(signUpForm("campaignReferrer"), models.CampaignReferrers.list,
-                "hearAboutUsDetail", "Select one") {
->>>>>>> 1c4c8913
                 Select how you heard about us (optional)
                 }
             </div>
