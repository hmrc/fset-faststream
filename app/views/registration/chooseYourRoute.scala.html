--- conflicted
+++ resolved
@@ -20,18 +20,6 @@
         )
         <div class="toggle-content form-group form-group-compound" id="faststream-elig-describe">
             <div id="fs-panel" class="clearfix">
-<<<<<<< HEAD
-                <div class="text">
-                    <h3 class="heading-medium">Confirm the following statements are true</h3>
-                </div>
-                <ul class="para-btm-margin text">
-                    <li>I'm <a href="https://www.faststream.gov.uk/faqs/" target="_blank" rel="external">eligible to work in the UK</a></li>
-                    <li>I have a relevant degree or qualify as a current civil servant</li>
-                    <li>I meet my schemes eligibility requirements</li>
-                </ul>
-                @yesNoQuestion(form("faststreamEligible"), question = "Are you eligible to apply for the Civil Service Fast Stream?",
-                               noMessage = Some("You must be eligible to apply for the Civil Service Fast Stream."))
-=======
                 @if(appRouteConfigMap.get(Faststream).forall(_.newAccountsEnabled)) {
                     <div class="text">
                         <h3 class="heading-medium">Confirm the following statements are true</h3>
@@ -42,13 +30,12 @@
                         <li>I meet my schemes eligibility requirements</li>
                     </ul>
                     @yesNoQuestion(form("faststreamEligible"), question = "Are you eligible to apply for the Civil Service Fast Stream?",
-                    noMessage = "You must be eligible to apply for the Civil Service Fast Stream.")
+                    noMessage = Some("You must be eligible to apply for the Civil Service Fast Stream."))
                 } else {
                     <div class="panel-info standard-panel">
                         <p class="text">Unfortunately, applications for the Civil Service Fast Stream are now closed.</p>
                     </div>
                 }
->>>>>>> a4573799
             </div>
         </div>
         <div class="toggle-content form-group form-group-compound" id="edip-elig-describe">
@@ -66,20 +53,6 @@
                                noMessage = Some("You must be eligible to apply for the Early Diversity Internship Programme."))
         </div>
         <div class="toggle-content form-group form-group-compound" id="sdip-elig-describe">
-<<<<<<< HEAD
-            <div class="text">
-                <h2 class="heading-medium">Confirm the following statements are true</h2>
-            </div>
-            <ul id="eligibility-list" class="para-btm-margin text">
-                <li>I'm either from a BAME or socially/economically disadvantaged
-                    background</li>
-                <li>I'm in the final 2 years at university</li>
-                <li>I qualify to apply according to the <a href="https://www.faststream.gov.uk/summer-diversity-internship-programme/"
-                                                            rel="external" target="_blank">eligibility requirements</a></li>
-            </ul>
-                @yesNoQuestion(form("sdipEligible"), question = "Are you eligible to apply for the Summer Diversity Internship Programme (SDIP)?",
-                               noMessage = Some("You must be eligible to apply for the Summer Diversity Internship Programme."))
-=======
             @if(appRouteConfigMap.get(Sdip).forall(_.newAccountsStarted)) {
                 <div class="text">
                     <h2 class="heading-medium">Confirm the following statements are true</h2>
@@ -92,8 +65,7 @@
                                                                 rel="external" target="_blank">eligibility requirements</a></li>
                 </ul>
                     @yesNoQuestion(form("sdipEligible"), question = "Are you eligible to apply for the Summer Diversity Internship Programme (SDIP)?",
-                                   noMessage = "You must be eligible to apply for the Summer Diversity Internship Programme.")
->>>>>>> a4573799
+                                   noMessage = Some("You must be eligible to apply for the Summer Diversity Internship Programme."))
 
                     @yesNoRadioWithNestedTogglePanel(form("hasAppliedToFaststream"),
                         '_label -> "Have you applied to the Civil Service Fast Stream this year?") {
