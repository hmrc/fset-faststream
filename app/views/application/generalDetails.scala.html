@(details: Form[_root_.forms.PersonalDetailsForm.Data], updateStatus: Boolean)(implicit request: Request[_], flash: Flash, optCachedData: Option[CachedData], feedbackUrl: String, lang: play.api.i18n.Lang)

@import views.html.application.personalDetails.{ contactDetails, nameAndDateOfBirth }
@import views.html.application.civilServiceExperienceDetails.civilServiceExperienceDetailsPanel
@import views.html.application.edipExperienceDetails.edipExperienceDetailsPanel
@import views.html.widgets.{ applicationRoute, pageProgress, saveAndContinueButton }
@import security.Roles.EditPersonalDetailsAndContinueRole
@import security.RoleUtils._

@redirectUrl = @{
    if(updateStatus) routes.PersonalDetailsController.submitPersonalDetailsAndContinue()
    else routes.PersonalDetailsController.submitPersonalDetails()
}

@main_template(title = "Personal details", pageForms = Seq(details)) {
    @pageProgress(1, 7)

    <h1 class="heading-xlarge" id="personalDetailsHeading">Personal details</h1>

    @helper.form(action = redirectUrl, 'novalidate -> "novalidate") {
        @helper.CSRF.formField
        @applicationRoute(optCachedData)
        @nameAndDateOfBirth(details)
<<<<<<< HEAD
        @contactDetails(details, isLastSection = optCachedData.exists(cachedData => RoleUtils.isEdip(optCachedData)))
        @if(optCachedData.exists(cachedData => EditPersonalDetailsAndContinueRole.isAuthorized(cachedData)) &&
                RoleUtils.isFaststream(optCachedData)) {
=======
        @contactDetails(details, isLastSection = optCachedData.exists(cachedData => isEdip(optCachedData)))
        @if(optCachedData.exists(cachedData => EditPersonalDetailsAndContinueRole.isAuthorized(cachedData)) && isFaststream(optCachedData)){
>>>>>>> 0d98f2a6
            @civilServiceExperienceDetailsPanel(details)
        }
        @if(optCachedData.exists(cachedData => EditPersonalDetailsAndContinueRole.isAuthorized(cachedData)) &&
                RoleUtils.isSdip(optCachedData)) {
            @edipExperienceDetailsPanel(details)
        }
        @saveAndContinueButton()
    }
}<|MERGE_RESOLUTION|>--- conflicted
+++ resolved
@@ -21,18 +21,12 @@
         @helper.CSRF.formField
         @applicationRoute(optCachedData)
         @nameAndDateOfBirth(details)
-<<<<<<< HEAD
-        @contactDetails(details, isLastSection = optCachedData.exists(cachedData => RoleUtils.isEdip(optCachedData)))
-        @if(optCachedData.exists(cachedData => EditPersonalDetailsAndContinueRole.isAuthorized(cachedData)) &&
-                RoleUtils.isFaststream(optCachedData)) {
-=======
         @contactDetails(details, isLastSection = optCachedData.exists(cachedData => isEdip(optCachedData)))
         @if(optCachedData.exists(cachedData => EditPersonalDetailsAndContinueRole.isAuthorized(cachedData)) && isFaststream(optCachedData)){
->>>>>>> 0d98f2a6
             @civilServiceExperienceDetailsPanel(details)
         }
         @if(optCachedData.exists(cachedData => EditPersonalDetailsAndContinueRole.isAuthorized(cachedData)) &&
-                RoleUtils.isSdip(optCachedData)) {
+                isSdip(optCachedData)) {
             @edipExperienceDetailsPanel(details)
         }
         @saveAndContinueButton()
