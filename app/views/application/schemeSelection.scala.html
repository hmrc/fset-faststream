--- conflicted
+++ resolved
@@ -16,10 +16,9 @@
             <p>From 1 up to 5 preferences</p>
         </section>
 
-<<<<<<< HEAD
         <section class="grid-wrapper scheme-wrapper">
             <div class="scheme-input-container">
-            @schemesCheckboxGroup(form("schemes"), SchemeSelectionForm.AllSchemes,
+            @schemesCheckboxGroup(form("schemes"), SchemeSelectionForm.AllSchemes.toSeq,
                 '_label -> "",
                 '_class -> ""
             )
@@ -32,13 +31,6 @@
                 </div>
             </div>
         </section>
-=======
-    <section class="grid-wrapper scheme-wrapper">
-        @inputCheckboxGroup(form("schemes"), SchemeSelectionForm.AllSchemes.toSeq,
-            '_label -> "Select from the list of disabilities"
-        )
-    </section>
->>>>>>> c3ce4fb6
 
         <section id="selectedPreferences" class="hide-nojs">
             <h2 class="heading-large">Your chosen schemes</h2>
