--- conflicted
+++ resolved
@@ -163,15 +163,11 @@
     }
   }
 
-<<<<<<< HEAD
   def getSiftEvaluations(applicationId: String): Future[Seq[SchemeEvaluationResult]] = {
     applicationSiftRepo.getSiftEvaluations(applicationId)
   }
 
   // we need to consider that all siftable schemes have been sifted with a fail or the candidate has withdrawn from them
-=======
-  // we need to consider that all faststream schemes have been sifted with a fail or the candidate has withdrawn from them
->>>>>>> df74c87c
   // and sdip has been sifted with a pass
   private def maybeSetSdipFaststreamProgressStatus(newSchemeStatus: Seq[SchemeEvaluationResult], siftedSchemes: Seq[SchemeId]) = {
 
