/*
 * Copyright 2017 HM Revenue & Customs
 *
 * Licensed under the Apache License, Version 2.0 (the "License");
 * you may not use this file except in compliance with the License.
 * You may obtain a copy of the License at
 *
 *     http://www.apache.org/licenses/LICENSE-2.0
 *
 * Unless required by applicable law or agreed to in writing, software
 * distributed under the License is distributed on an "AS IS" BASIS,
 * WITHOUT WARRANTIES OR CONDITIONS OF ANY KIND, either express or implied.
 * See the License for the specific language governing permissions and
 * limitations under the License.
 */

package services.allocation

import config.{ EventsConfig, MicroserviceAppConfig }
import connectors.{ AuthProviderClient, CSREmailClient, EmailClient }
import model.Exceptions.OptimisticLockException
import model.ProgressStatuses.EventProgressStatuses
import model._
import model.command.CandidateAllocation
import model.exchange.CandidatesEligibleForEventResponse
import model.exchange.candidateevents.{ CandidateAllocationSummary, CandidateAllocationWithEvent, CandidateRemoveReason }
import model.persisted.eventschedules.EventType.EventType
import model.persisted.eventschedules.{ Event, EventType }
import model.persisted.{ ContactDetails, PersonalDetails }
import model.stc.EmailEvents.{ CandidateAllocationConfirmationReminder, CandidateAllocationConfirmationRequest, CandidateAllocationConfirmed }
import model.stc.StcEventTypes.StcEvents
import play.api.mvc.RequestHeader
import repositories.application.GeneralApplicationRepository
import repositories.contactdetails.ContactDetailsRepository
import repositories.personaldetails.PersonalDetailsRepository
import repositories.{ CandidateAllocationMongoRepository, CandidateAllocationRepository, SchemeRepository, SchemeYamlRepository }
import services.allocation.CandidateAllocationService.CouldNotFindCandidateWithApplication
import services.events.EventsService
import services.stc.{ EventSink, StcEventService }
import uk.gov.hmrc.play.http.HeaderCarrier

import scala.concurrent.ExecutionContext.Implicits.global
import scala.concurrent.Future

object CandidateAllocationService extends CandidateAllocationService {
  val candidateAllocationRepo: CandidateAllocationMongoRepository = repositories.candidateAllocationRepository
  val applicationRepo: GeneralApplicationRepository = repositories.applicationRepository
  val contactDetailsRepo: ContactDetailsRepository = repositories.faststreamContactDetailsRepository
  val personalDetailsRepo: PersonalDetailsRepository = repositories.personalDetailsRepository

  val schemeRepository = SchemeYamlRepository

  val eventsService = EventsService
  val eventService: StcEventService = StcEventService

  val authProviderClient = AuthProviderClient
  val emailClient = CSREmailClient

  val eventsConfig = MicroserviceAppConfig.eventsConfig

  case class CouldNotFindCandidateWithApplication(appId: String) extends Exception(appId)
}

trait CandidateAllocationService extends EventSink {

  def candidateAllocationRepo: CandidateAllocationRepository
  def applicationRepo: GeneralApplicationRepository
  def contactDetailsRepo: ContactDetailsRepository
  def personalDetailsRepo: PersonalDetailsRepository
  def schemeRepository: SchemeRepository
  def eventsService: EventsService
  def emailClient: EmailClient
  def authProviderClient: AuthProviderClient
  def eventsConfig: EventsConfig

  private val dateFormat = "dd MMMM YYYY"

  def getCandidateAllocations(eventId: String, sessionId: String): Future[exchange.CandidateAllocations] = {
    candidateAllocationRepo.activeAllocationsForSession(eventId, sessionId).map { a => exchange.CandidateAllocations.apply(a) }
  }

  def getSessionsForApplication(applicationId: String): Future[Seq[CandidateAllocationWithEvent]] = {
    for {
      allocations <- candidateAllocationRepo.allocationsForApplication(applicationId)
      events <- eventsService.getEvents(allocations.map(_.eventId).toList)
    } yield {
      allocations.flatMap { allocation =>
        events.filter(event => event.sessions.exists(session => allocation.sessionId == session.id))
          .map(event => event.copy(sessions = event.sessions.filter(session => allocation.sessionId == session.id)))
          .map { allocEvent =>
          CandidateAllocationWithEvent(applicationId, allocation.version, allocation.status, model.exchange.Event(allocEvent))
        }
      }
    }
  }

  def unAllocateCandidates(allocations: List[model.persisted.CandidateAllocation])
    (implicit hc: HeaderCarrier): Future[Unit] = {
    val checkedAllocs = allocations.map { allocation =>
      candidateAllocationRepo.isAllocationExists(allocation.id, allocation.eventId, allocation.sessionId, Some(allocation.version))
        .map { ex =>
        if (!ex) throw OptimisticLockException(s"Allocation for application ${allocation.id} already removed")
        allocation
      }
    }
    Future.sequence(checkedAllocs).flatMap { allocations =>
      Future.sequence(allocations.map { allocation =>
        eventsService.getEvent(allocation.eventId).flatMap { event =>
        candidateAllocationRepo.removeCandidateAllocation(allocation).flatMap { _ =>
          ( allocation.removeReason.flatMap { rr => CandidateRemoveReason.find(rr).map(_.failApp) } match {
            case Some(true) => applicationRepo.setFailedToAttendAssessmentStatus(allocation.id, event.eventType)
            case _ => applicationRepo.resetApplicationAllocationStatus(allocation.id, event.eventType)
          } ).flatMap { _ =>
            notifyCandidateUnallocated(allocation.eventId, model.command.CandidateAllocation.fromPersisted(allocation))
          }
        }}
      })
    }.map(_ => ())
  }

  def confirmCandidateAllocation(
    newAllocations: command.CandidateAllocations
  )(implicit hc: HeaderCarrier, rh: RequestHeader): Future[command.CandidateAllocations] = {
    val allocation = newAllocations.allocations.head
    candidateAllocationRepo.isAllocationExists(allocation.id, newAllocations.eventId, newAllocations.sessionId, Some(newAllocations.version))
      .flatMap { ex =>
        if (!ex) throw OptimisticLockException(s"There are no relevant allocation for candidate ${allocation.id}")
        allocateCandidates(newAllocations, append = true)
    }
  }

  def allocateCandidates(
    newAllocations: command.CandidateAllocations, append: Boolean
  )(implicit hc: HeaderCarrier, rh: RequestHeader): Future[command.CandidateAllocations] = {

    eventsService.getEvent(newAllocations.eventId).flatMap { event =>

      getCandidateAllocations(newAllocations.eventId, newAllocations.sessionId).flatMap { existingAllocation =>
        existingAllocation.allocations match {
          case Nil =>
            val toPersist = persisted.CandidateAllocation.fromCommand(newAllocations)
            candidateAllocationRepo.save(toPersist).flatMap { _ =>
              updateStatusInvited(toPersist, event.eventType).flatMap { _ =>
                Future.sequence(newAllocations.allocations.map(sendCandidateEmail(_, event, UniqueIdentifier(newAllocations.sessionId))))
              }
            }.map { _ =>
              command.CandidateAllocations(newAllocations.eventId, newAllocations.sessionId, toPersist)
            }
          case _ =>
            val existingIds = existingAllocation.allocations.map(_.id)
            updateExistingAllocations(existingAllocation, newAllocations, event.eventType, append).flatMap { res =>
              Future.sequence(
                newAllocations.allocations
                  .filter(alloc => !existingIds.contains(alloc.id))
                  .map(sendCandidateEmail(_, event, UniqueIdentifier(newAllocations.sessionId)))
              ).map { _ => res}
            }
        }
      }
    }
  }

  private val PdfsSchemeId = "ProjectDelivery"

  def findCandidatesEligibleForEventAllocation(assessmentCentreLocation: String, eventType: EventType, eventDescription: String) = {
    val schemeId = eventType match {
      case EventType.FSAC => None
      case EventType.FSB => Some(schemeRepository.getSchemeForFsb(eventDescription).id)
      case EventType.SKYPE_INTERVIEW => Some(SchemeId(PdfsSchemeId))
      case EventType.TELEPHONE_INTERVIEW => Some(schemeRepository.getSchemeForTelephoneInterview(eventDescription).id)
    }

    applicationRepo.findCandidatesEligibleForEventAllocation(List(assessmentCentreLocation), eventType, schemeId)
  }

  def findAllocatedApplications(appIds: List[String]): Future[CandidatesEligibleForEventResponse] = {
    applicationRepo.findAllocatedApplications(appIds)
  }

  def getCandidateAllocationsSummary(appIds: Seq[String]): Future[Seq[CandidateAllocationSummary]] = {
    candidateAllocationRepo.findAllAllocations(appIds).flatMap { allocs =>
      Future.sequence(allocs.map { ca =>
        eventsService.getEvent(ca.eventId).map { event =>
          CandidateAllocationSummary(
            event.eventType,
            event.date,
            event.sessions.find(_.id == ca.sessionId).map(_.description).getOrElse(""),
            ca.status,
            CandidateRemoveReason.find(ca.removeReason.getOrElse(""))
          )
        }
      })
    }
  }

  def removeCandidateRemovalReason(appId: String, eventType: EventType): Future[Unit] = {
    candidateAllocationRepo.removeCandidateRemovalReason(appId).flatMap(_ =>
      applicationRepo.resetApplicationAllocationStatus(appId, eventType)
    )
  }

  def processUnconfirmedCandidates()(implicit hc: HeaderCarrier, rh: RequestHeader): Future[Unit] = {
    candidateAllocationRepo.findAllUnconfirmedAllocated(eventsConfig.daysBeforeInvitationReminder).flatMap { allocations =>
      Future.sequence(allocations.map { alloc =>
        eventsService.getEvent(alloc.eventId).flatMap { event =>
          sendCandidateEmail(CandidateAllocation.fromPersisted(alloc), event, UniqueIdentifier(alloc.sessionId), isAwaitingReminder = true)
            .flatMap { _ =>
              candidateAllocationRepo.markAsReminderSent(alloc.id, alloc.eventId, alloc.sessionId)
          }
        }
      }).map(_ => ())
    }
  }

  // this can be generalised for all cases
  private def updateStatusInvited(allocs: Seq[persisted.CandidateAllocation], eventType: EventType) = {
    val status = EventProgressStatuses.get(eventType.applicationStatus)
    val awaitingAlloc = status.awaitingAllocation
    val unconfirmedAlloc = status.allocationUnconfirmed
    val confirmedAlloc = status.allocationConfirmed
    Future.sequence(
    allocs.map { alloc =>
      applicationRepo.removeProgressStatuses(alloc.id, List(awaitingAlloc)).flatMap(_ =>
        applicationRepo.addProgressStatusAndUpdateAppStatus(alloc.id, alloc.status match {
          case AllocationStatuses.CONFIRMED => confirmedAlloc
          case AllocationStatuses.UNCONFIRMED => unconfirmedAlloc
        }
        ))
    })
  }

  private def updateExistingAllocations(
    existingAllocations: exchange.CandidateAllocations,
    newAllocations: command.CandidateAllocations,
    eventType: EventType,
    append: Boolean
  ): Future[command.CandidateAllocations] = {

    if (existingAllocations.version.forall(_ == newAllocations.version)) {
      val toDelete = persisted.CandidateAllocation.fromExchange(existingAllocations, newAllocations.eventId, newAllocations.sessionId)
      val newAllocsAll = if (append) {
        val oldToStay = existingAllocations.allocations
          .filter(a => !newAllocations.allocations.exists(_.id == a.id)).map(CandidateAllocation.fromExchange)
        newAllocations.copy(allocations = newAllocations.allocations ++ oldToStay)
      } else {
        newAllocations
      }
      val toPersist = persisted.CandidateAllocation.fromCommand(newAllocsAll)
      candidateAllocationRepo.delete(toDelete).flatMap { _ =>
        candidateAllocationRepo.save(toPersist).flatMap { _ =>
          updateStatusInvited(toPersist, eventType).map { _ =>
            command.CandidateAllocations(newAllocations.eventId, newAllocations.sessionId, toPersist)
          }
        }
      }
    } else {
      throw OptimisticLockException(s"Stored allocations for event ${newAllocations.eventId} have been updated since reading")
    }
  }

  private def eventGuide(event: Event) = {
    event.eventType match {
      case EventType.FSAC => Some(eventsConfig.fsacGuideUrl)
      case EventType.FSB => schemeRepository.getSchemeForFsb(event.description).schemeGuide
      case EventType.SKYPE_INTERVIEW => schemeRepository.getSchemeForId(SchemeId(PdfsSchemeId)).flatMap(_.schemeGuide)
      case EventType.TELEPHONE_INTERVIEW => schemeRepository.getSchemeForTelephoneInterview(event.description).schemeGuide
    }
  }

  private def sendCandidateEmail(
    candidateAllocation: CandidateAllocation,
    event: Event,
    sessionId: UniqueIdentifier,
    isAwaitingReminder: Boolean = false
  )(implicit hc: HeaderCarrier, rh: RequestHeader): Future[Unit] = {

    val eventDate = event.date.toString(dateFormat)
    val localTime = event.sessions.find(_.id == sessionId).map(_.startTime).getOrElse(event.startTime)
    val eventTime = localTime.toString(if (localTime.toString("mm") == "00") "ha" else "h:mma")
    val deadlineDateTime = event.date.minusDays(10).toString(dateFormat)
    val eventGuideUrl = eventGuide(event).getOrElse("")

    applicationRepo.find(candidateAllocation.id).flatMap {
      case Some(candidate) =>
        eventSink {
          val res = authProviderClient.findByUserIds(Seq(candidate.userId)).map { candidates =>
            candidates.map { candidate =>
              candidateAllocation.status match {
                case AllocationStatuses.UNCONFIRMED if isAwaitingReminder =>
                  CandidateAllocationConfirmationReminder(candidate.email, candidate.name, eventDate, eventTime,
                    event.eventType.displayValue, event.venue.description, deadlineDateTime, eventGuideUrl)
                case AllocationStatuses.UNCONFIRMED =>
                  CandidateAllocationConfirmationRequest(candidate.email, candidate.name, eventDate, eventTime,
                    event.eventType.displayValue, event.venue.description, deadlineDateTime, eventGuideUrl)
                case AllocationStatuses.CONFIRMED =>
                  CandidateAllocationConfirmed(candidate.email, candidate.name, eventDate, eventTime,
                    event.eventType.displayValue, event.venue.description, eventGuideUrl)
              }
            }
          } recover { case ex => throw new RuntimeException(s"Was not able to retrieve user details for candidate ${candidate.userId}", ex) }
          res.asInstanceOf[Future[StcEvents]]
        }
      case None => throw new RuntimeException(s"Can not find user application: ${candidateAllocation.id}")
    }
  }

  private def notifyCandidateUnallocated(eventId: String, allocation: CandidateAllocation)(implicit hc: HeaderCarrier) = {
    getFullDetails(eventId, allocation).flatMap { case (event, personalDetails, contactDetails) =>
      emailClient.sendCandidateUnAllocatedFromEvent(
        contactDetails.email,
        s"${personalDetails.firstName} ${personalDetails.lastName}",
        event.date.toString("d MMMM YYYY")
      )
    }
  }

<<<<<<< HEAD
  private def getFullDetails(
    eventId: String,
    allocation: command.CandidateAllocation)
    (implicit hc: HeaderCarrier): Future[(Event, PersonalDetails, ContactDetails)] = {
    for {
      eventDetails <- eventsService.getEvent(eventId)
      candidates <- applicationRepo.find(allocation.id :: Nil)
      candidate = candidates.headOption.getOrElse(throw CouldNotFindCandidateWithApplication(allocation.id))
      personalDetails <- personalDetailsRepo.find(allocation.id)
      contactDetails <- contactDetailsRepo.find(candidate.userId)
    } yield (eventDetails, personalDetails, contactDetails)
  }
}
=======
  def updateStructure(): Future[Unit] = candidateAllocationRepo.updateStructure()

  }
>>>>>>> 3cc1f930
<|MERGE_RESOLUTION|>--- conflicted
+++ resolved
@@ -314,7 +314,6 @@
     }
   }
 
-<<<<<<< HEAD
   private def getFullDetails(
     eventId: String,
     allocation: command.CandidateAllocation)
@@ -327,9 +326,6 @@
       contactDetails <- contactDetailsRepo.find(candidate.userId)
     } yield (eventDetails, personalDetails, contactDetails)
   }
-}
-=======
+
   def updateStructure(): Future[Unit] = candidateAllocationRepo.updateStructure()
-
-  }
->>>>>>> 3cc1f930
+}