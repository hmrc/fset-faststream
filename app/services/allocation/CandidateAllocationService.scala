/*
 * Copyright 2017 HM Revenue & Customs
 *
 * Licensed under the Apache License, Version 2.0 (the "License");
 * you may not use this file except in compliance with the License.
 * You may obtain a copy of the License at
 *
 *     http://www.apache.org/licenses/LICENSE-2.0
 *
 * Unless required by applicable law or agreed to in writing, software
 * distributed under the License is distributed on an "AS IS" BASIS,
 * WITHOUT WARRANTIES OR CONDITIONS OF ANY KIND, either express or implied.
 * See the License for the specific language governing permissions and
 * limitations under the License.
 */

package services.allocation

import common.FutureEx
import connectors.{ AuthProviderClient, CSREmailClient, EmailClient }
import model.Exceptions.OptimisticLockException
import model.command.CandidateAllocation
import model.stc.EmailEvents.{ CandidateAllocationConfirmationRequest, CandidateAllocationConfirmed }
import model.stc.StcEventTypes.StcEvents
import model._
<<<<<<< HEAD
import model.exchange.CandidatesEligibleForEventResponse
import model.exchange.candidateevents.{ CandidateAllocationSummary, CandidateRemoveReason }
=======
import model.persisted.eventschedules.EventType.EventType
>>>>>>> 65d20021
import model.persisted.{ ContactDetails, PersonalDetails }
import model.persisted.eventschedules.Event
import play.api.Logger
import play.api.mvc.RequestHeader
import repositories.{ CandidateAllocationMongoRepository, CandidateAllocationRepository }
import repositories.application.GeneralApplicationRepository
import repositories.contactdetails.ContactDetailsRepository
import repositories.personaldetails.PersonalDetailsRepository
import services.allocation.CandidateAllocationService.CouldNotFindCandidateWithApplication
import services.events.EventsService
import services.stc.{ EventSink, StcEventService }
import uk.gov.hmrc.play.http.HeaderCarrier

import scala.concurrent.ExecutionContext.Implicits.global
import scala.concurrent.Future


object CandidateAllocationService extends CandidateAllocationService {
  val candidateAllocationRepo: CandidateAllocationMongoRepository = repositories.candidateAllocationRepository
  val applicationRepo: GeneralApplicationRepository = repositories.applicationRepository
  val contactDetailsRepo: ContactDetailsRepository = repositories.faststreamContactDetailsRepository
  val personalDetailsRepo: PersonalDetailsRepository = repositories.personalDetailsRepository

  val eventsService = EventsService
  val eventService: StcEventService = StcEventService

  val authProviderClient = AuthProviderClient
  val emailClient = CSREmailClient

  case class CouldNotFindCandidateWithApplication(appId: String) extends Exception(appId)
}

trait CandidateAllocationService extends EventSink {
  def candidateAllocationRepo: CandidateAllocationRepository
  def applicationRepo: GeneralApplicationRepository
  def contactDetailsRepo: ContactDetailsRepository
  def personalDetailsRepo: PersonalDetailsRepository

  def eventsService: EventsService

  def emailClient: EmailClient
  def authProviderClient: AuthProviderClient


  private val dateFormat = "dd MMMM YYYY"
  private val timeFormat = "HH:mma"


  def getCandidateAllocations(eventId: String, sessionId: String): Future[exchange.CandidateAllocations] = {
    candidateAllocationRepo.activeAllocationsForSession(eventId, sessionId).map { a => exchange.CandidateAllocations.apply(a) }
  }

  def getSessionsForApplication(applicationId: String, sessionEventType: EventType): Future[List[Event]] = {
    for {
      allocations <- candidateAllocationRepo.allocationsForApplication(applicationId)
      events <- eventsService.getEvents(allocations.map(_.eventId).toList, sessionEventType)
    } yield {
      val sessionIdsToMatch = allocations.map(_.sessionId)
      
      events
        .filter(event => event.sessions.exists(session => sessionIdsToMatch.contains(session.id)))
        .map(event => event.copy(sessions = event.sessions.filter(session => sessionIdsToMatch.contains(session.id))))
    }
  }

  def unAllocateCandidates(allocations: List[model.persisted.CandidateAllocation])
                          (implicit hc: HeaderCarrier): Future[SerialUpdateResult[persisted.CandidateAllocation]] = {
    // For each allocation, reset the progress status and delete the corresponding allocation
    val res = FutureEx.traverseSerial(allocations) { allocation =>
      val fut = candidateAllocationRepo.removeCandidateAllocation(allocation).flatMap { _ =>
        applicationRepo.resetApplicationAllocationStatus(allocation.id).flatMap { _ =>
          notifyCandidateUnallocated(allocation.eventId, model.command.CandidateAllocation.fromPersisted(allocation))
        }
      }
      FutureEx.futureToEither(allocation, fut)
    }
    res.map(SerialUpdateResult.fromEither)
  }

  def allocateCandidates(newAllocations: command.CandidateAllocations)(implicit hc: HeaderCarrier, rh: RequestHeader): Future[Unit] = {

    eventsService.getEvent(newAllocations.eventId).flatMap { event =>
      val eventDate = event.date.toString(dateFormat)
      val eventTime = event.startTime.toString(timeFormat)
      val deadlineDateTime = event.date.minusDays(10).toString(dateFormat)

      getCandidateAllocations(newAllocations.eventId, newAllocations.sessionId).flatMap { existingAllocation =>
        existingAllocation.allocations match {
          case Nil =>
            candidateAllocationRepo.save(persisted.CandidateAllocation.fromCommand(newAllocations)).flatMap {
              _ => Future.sequence(newAllocations.allocations.map(sendCandidateEmail(_, eventDate, eventTime, deadlineDateTime)))
            }.map(_ => ())
          case _ =>
            val existingIds = existingAllocation.allocations.map(_.id)
            updateExistingAllocations(existingAllocation, newAllocations).flatMap { _ =>
              Future.sequence(
                newAllocations.allocations
                  .filter(alloc => !existingIds.contains(alloc.id))
                  .map(sendCandidateEmail(_, eventDate, eventTime, deadlineDateTime))
              )
            }.map(_ => ())
        }
      }
    }
  }

  def findCandidatesEligibleForEventAllocation(assessmentCenterLocation: String) = {
    applicationRepo.findCandidatesEligibleForEventAllocation(List(assessmentCenterLocation)).flatMap { resp =>
      candidateAllocationRepo.findNoShowAllocations(resp.candidates.map(_.applicationId)).map { noShowCandidates =>
        val noShowCandidatesIds = noShowCandidates.map(_.id)
        val c = resp.copy(candidates = resp.candidates.filter(c => !noShowCandidatesIds.contains(c.applicationId)))
        c
      }
    }
  }

  def findAllocatedApplications(appIds: List[String]): Future[CandidatesEligibleForEventResponse] = {
    applicationRepo.findAllocatedApplications(appIds)
  }


  def getCandidateAllocationsSummary(appIds: Seq[String]): Future[Seq[CandidateAllocationSummary]] = {
    candidateAllocationRepo.findAllAllocations(appIds).flatMap { allocs =>
      Future.sequence(allocs.map { ca =>
        eventsService.getEvent(ca.eventId).map { event =>
          CandidateAllocationSummary(
            event.eventType,
            event.date,
            event.sessions.find(_.id == ca.sessionId).map(_.description).getOrElse(""),
            ca.status,
            CandidateRemoveReason.find(ca.removeReason.getOrElse(""))
          )
        }
      })
    }
  }


  private def updateExistingAllocations(existingAllocations: exchange.CandidateAllocations,
                                        newAllocations: command.CandidateAllocations): Future[Unit] = {

    if (existingAllocations.version.forall(_ == newAllocations.version)) {
      // no prior update since reading so do update
      // check what's been updated here so we can send email notifications

      // Convert the existing exchange allocations to persisted objects so we can delete what is currently in the db
      val toDelete = persisted.CandidateAllocation.fromExchange(existingAllocations, newAllocations.eventId, newAllocations.sessionId)

      val toPersist = persisted.CandidateAllocation.fromCommand(newAllocations)
      candidateAllocationRepo.delete(toDelete).flatMap { _ =>
        candidateAllocationRepo.save(toPersist).map(_ => ())
      }
    } else {
      throw OptimisticLockException(s"Stored allocations for event ${newAllocations.eventId} have been updated since reading")
    }
  }

  private def sendCandidateEmail(candidateAllocation: CandidateAllocation,
                                 eventDate: String,
                                 eventTime: String,
                                 deadlineDateTime: String)(implicit hc: HeaderCarrier, rh: RequestHeader): Future[Unit] = {
    applicationRepo.find(candidateAllocation.id).flatMap {
      case Some(candidate) =>
        eventSink {
          val res = authProviderClient.findByUserIds(Seq(candidate.userId)).map { candidates =>
            candidates.map { candidate =>
              candidateAllocation.status match {
                case AllocationStatuses.UNCONFIRMED =>
                  CandidateAllocationConfirmationRequest(candidate.email, candidate.name, eventDate, eventTime, deadlineDateTime)
                case AllocationStatuses.CONFIRMED =>
                  CandidateAllocationConfirmed(candidate.email, candidate.name, eventDate, eventTime)
              }
            }
          } recover { case ex => throw new RuntimeException(s"Was not able to retrieve user details for candidate ${candidate.userId}", ex) }
          res.asInstanceOf[Future[StcEvents]]
        }
      case None => throw new RuntimeException(s"Can not find user application: ${candidateAllocation.id}")
    }
  }

  private def notifyCandidateUnallocated(eventId: String, allocation: CandidateAllocation)(implicit hc: HeaderCarrier) = {
    getFullDetails(eventId, allocation).flatMap { case (event, personalDetails, contactDetails) =>
      emailClient.sendCandidateUnAllocatedFromEvent(
        contactDetails.email,
        s"${personalDetails.firstName} ${personalDetails.lastName}",
        event.date.toString("d MMMM YYYY")
      )
    }
  }

  private def getFullDetails(eventId: String,
                              allocation: command.CandidateAllocation)
                             (implicit hc: HeaderCarrier): Future[(Event, PersonalDetails, ContactDetails)] = {
    for {
      eventDetails <- eventsService.getEvent(eventId)
      candidates <- applicationRepo.find(allocation.id :: Nil)
      candidate = candidates.headOption.getOrElse(throw CouldNotFindCandidateWithApplication(allocation.id))
      personalDetails <- personalDetailsRepo.find(allocation.id)
      contactDetails <- contactDetailsRepo.find(candidate.userId)
    } yield (eventDetails, personalDetails, contactDetails)
  }

}<|MERGE_RESOLUTION|>--- conflicted
+++ resolved
@@ -23,12 +23,9 @@
 import model.stc.EmailEvents.{ CandidateAllocationConfirmationRequest, CandidateAllocationConfirmed }
 import model.stc.StcEventTypes.StcEvents
 import model._
-<<<<<<< HEAD
 import model.exchange.CandidatesEligibleForEventResponse
 import model.exchange.candidateevents.{ CandidateAllocationSummary, CandidateRemoveReason }
-=======
 import model.persisted.eventschedules.EventType.EventType
->>>>>>> 65d20021
 import model.persisted.{ ContactDetails, PersonalDetails }
 import model.persisted.eventschedules.Event
 import play.api.Logger
@@ -87,7 +84,7 @@
       events <- eventsService.getEvents(allocations.map(_.eventId).toList, sessionEventType)
     } yield {
       val sessionIdsToMatch = allocations.map(_.sessionId)
-      
+
       events
         .filter(event => event.sessions.exists(session => sessionIdsToMatch.contains(session.id)))
         .map(event => event.copy(sessions = event.sessions.filter(session => sessionIdsToMatch.contains(session.id))))
