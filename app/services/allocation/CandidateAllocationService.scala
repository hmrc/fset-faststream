--- conflicted
+++ resolved
@@ -23,13 +23,9 @@
 import model.stc.EmailEvents.{ CandidateAllocationConfirmationRequest, CandidateAllocationConfirmed }
 import model.stc.StcEventTypes.StcEvents
 import model._
-<<<<<<< HEAD
 import model.persisted.eventschedules.EventType.EventType
-import model.persisted.eventschedules.{ Event, Session }
-=======
 import model.persisted.{ ContactDetails, PersonalDetails }
 import model.persisted.eventschedules.Event
->>>>>>> 7f4ebfc5
 import play.api.mvc.RequestHeader
 import repositories.{ CandidateAllocationMongoRepository, CandidateAllocationRepository }
 import repositories.application.GeneralApplicationRepository
@@ -78,8 +74,7 @@
   def getCandidateAllocations(eventId: String, sessionId: String): Future[exchange.CandidateAllocations] = {
     candidateAllocationRepo.allocationsForSession(eventId, sessionId).map { a => exchange.CandidateAllocations.apply(a) }
   }
-
-<<<<<<< HEAD
+  
   def getSessionsForApplication(applicationId: String, sessionEventType: EventType): Future[List[Event]] = {
     for {
       allocations <- candidateAllocationRepo.allocationsForApplication(applicationId)
@@ -92,11 +87,8 @@
     }
   }
 
-  def unAllocateCandidates(allocations: List[model.persisted.CandidateAllocation]): Future[SerialUpdateResult[persisted.CandidateAllocation]] = {
-=======
   def unAllocateCandidates(allocations: List[model.persisted.CandidateAllocation])
                           (implicit hc: HeaderCarrier): Future[SerialUpdateResult[persisted.CandidateAllocation]] = {
->>>>>>> 7f4ebfc5
     // For each allocation, reset the progress status and delete the corresponding allocation
     val res = FutureEx.traverseSerial(allocations) { allocation =>
       val fut = candidateAllocationRepo.removeCandidateAllocation(allocation).flatMap { _ =>
