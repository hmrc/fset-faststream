/*
 * Copyright 2017 HM Revenue & Customs
 *
 * Licensed under the Apache License, Version 2.0 (the "License");
 * you may not use this file except in compliance with the License.
 * You may obtain a copy of the License at
 *
 *     http://www.apache.org/licenses/LICENSE-2.0
 *
 * Unless required by applicable law or agreed to in writing, software
 * distributed under the License is distributed on an "AS IS" BASIS,
 * WITHOUT WARRANTIES OR CONDITIONS OF ANY KIND, either express or implied.
 * See the License for the specific language governing permissions and
 * limitations under the License.
 */

package services.onlinetesting.phase3

import _root_.services.passmarksettings.PassMarkSettingsService
import config.LaunchpadGatewayConfig
import config.MicroserviceAppConfig.launchpadGatewayConfig
import connectors.launchpadgateway.exchangeobjects.in.reviewed.ReviewedCallbackRequest
import connectors.launchpadgateway.exchangeobjects.in.reviewed.ReviewedCallbackRequest._
import model.Phase
import model.exchange.passmarksettings.Phase3PassMarkSettings
import model.persisted.ApplicationReadyForEvaluation
import play.api.Logger
import repositories._
import repositories.onlinetesting.OnlineTestEvaluationRepository
import scheduler.onlinetesting.EvaluateOnlineTestResultService
import services.onlinetesting.{ApplicationStatusCalculator, CurrentSchemeStatusHelper}

import scala.concurrent.ExecutionContext.Implicits.global
import scala.concurrent.Future

object EvaluatePhase3ResultService extends EvaluatePhase3ResultService {
  val evaluationRepository: OnlineTestEvaluationRepository
    = repositories.faststreamPhase3EvaluationRepository
  val passMarkSettingsRepo = phase3PassMarkSettingsRepository
  val launchpadGWConfig = launchpadGatewayConfig
  val phase = Phase.PHASE3
}

trait EvaluatePhase3ResultService extends EvaluateOnlineTestResultService[Phase3PassMarkSettings] with Phase3TestEvaluation
  with PassMarkSettingsService[Phase3PassMarkSettings] with ApplicationStatusCalculator {

  val launchpadGWConfig: LaunchpadGatewayConfig

  def evaluate(implicit application: ApplicationReadyForEvaluation, passmark: Phase3PassMarkSettings): Future[Unit] = {
    Logger.debug(s"Evaluating Phase3 appId=${application.applicationId}")

    val optLaunchpadTest = application.activeLaunchpadTest
    require(optLaunchpadTest.isDefined, "Active launchpad test not found")
    require(application.prevPhaseEvaluation.isDefined, "Phase2 results required to evaluate Phase3")

    val optLatestReviewed = optLaunchpadTest.map(_.callbacks.reviewed).flatMap(getLatestReviewed)

    val allQuestionsReviewed = optLatestReviewed.exists(_.allQuestionsReviewed)

    if (launchpadGWConfig.phase3Tests.verifyAllScoresArePresent && !allQuestionsReviewed) {
      Logger.info(s"Some of the launchpad questions are not reviewed for application Id = ${application.applicationId}")
      Future.successful(())
    } else {
      val schemeResults = (optLatestReviewed, application.prevPhaseEvaluation) match {
        case (Some(launchpadReview), Some(prevPhaseEvaluation)) =>
          evaluate(application.preferences.schemes, launchpadReview, prevPhaseEvaluation.result, passmark)

        case _ => throw new IllegalStateException(s"Illegal number of phase3 active tests with results " +
          s"for this application: ${application.applicationId}")
      }
      savePassMarkEvaluation(application, schemeResults, passmark)
    }
<<<<<<< HEAD

    CurrentSchemeStatusHelper.getSdipResults(application).map { sdip =>
      if (application.isSdipFaststream) {
        Logger.debug(s"Phase3 appId=${application.applicationId} Sdip faststream application will persist the following Sdip results " +
          s"read from current scheme status: $sdip")
      }
      savePassMarkEvaluation(application, schemeResults ++ sdip , passmark)
    }
=======
>>>>>>> d1b07fd9
  }
}<|MERGE_RESOLUTION|>--- conflicted
+++ resolved
@@ -68,18 +68,14 @@
         case _ => throw new IllegalStateException(s"Illegal number of phase3 active tests with results " +
           s"for this application: ${application.applicationId}")
       }
-      savePassMarkEvaluation(application, schemeResults, passmark)
+
+      CurrentSchemeStatusHelper.getSdipResults(application).map { sdip =>
+        if (application.isSdipFaststream) {
+          Logger.debug(s"Phase3 appId=${application.applicationId} Sdip faststream application will persist the following Sdip results " +
+            s"read from current scheme status: $sdip")
+        }
+        savePassMarkEvaluation(application, schemeResults ++ sdip, passmark)
+      }
     }
-<<<<<<< HEAD
-
-    CurrentSchemeStatusHelper.getSdipResults(application).map { sdip =>
-      if (application.isSdipFaststream) {
-        Logger.debug(s"Phase3 appId=${application.applicationId} Sdip faststream application will persist the following Sdip results " +
-          s"read from current scheme status: $sdip")
-      }
-      savePassMarkEvaluation(application, schemeResults ++ sdip , passmark)
-    }
-=======
->>>>>>> d1b07fd9
   }
 }