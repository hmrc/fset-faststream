--- conflicted
+++ resolved
@@ -81,22 +81,6 @@
 
   override def registerAndInviteForTestGroup(applications: List[OnlineTestApplication])
     (implicit hc: HeaderCarrier): Future[Unit] = {
-
-<<<<<<< HEAD
-    // val registrations = cubiksGatewayClient.batchRegisterApplicants
-    Future.successful(())
-  }
-/*
-  def registerApplicant(application: OnlineTestApplication, token: String)(implicit hc: HeaderCarrier): Future[Int] = {
-    val preferredName = CubiksSanitizer.sanitizeFreeText(application.preferredName)
-    val registerApplicant = RegisterApplicant(preferredName, "", token + "@" + gatewayConfig.emailDomain)
-    cubiksGatewayClient.registerApplicant(registerApplicant).map { registration =>
-      audit("UserRegisteredForOnlineTest", application.userId)
-      registration.userId
-    }
-  }
-*/
-=======
     val candidatesToProcess = filterCandidates(applications)
     val registrations = cubiksGatewayClient.registerApplicants(candidatesToProcess.size)
     val tokens = for (i <- 1 to candidatesToProcess.size) yield tokenFactory.generateUUID()
@@ -111,7 +95,6 @@
 
       cubiksGatewayClient.inviteApplicants(invites)
     }
->>>>>>> c02721e2
 
     for {
       invitedApplicants <- invitationProcess(registrations)
