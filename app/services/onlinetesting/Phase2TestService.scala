/*
 * Copyright 2016 HM Revenue & Customs
 *
 * Licensed under the Apache License, Version 2.0 (the "License");
 * you may not use this file except in compliance with the License.
 * You may obtain a copy of the License at
 *
 *     http://www.apache.org/licenses/LICENSE-2.0
 *
 * Unless required by applicable law or agreed to in writing, software
 * distributed under the License is distributed on an "AS IS" BASIS,
 * WITHOUT WARRANTIES OR CONDITIONS OF ANY KIND, either express or implied.
 * See the License for the specific language governing permissions and
 * limitations under the License.
 */

package services.onlinetesting

import _root_.services.AuditService
import akka.actor.ActorSystem
import common.Phase2TestConcern
import config.{ CubiksGatewayConfig, Phase2Schedule, Phase2TestsConfig }
import connectors.ExchangeObjects._
import connectors.{ CubiksGatewayClient, Phase2OnlineTestEmailClient }
import factories.{ DateTimeFactory, UUIDFactory }
import model.Exceptions.{ ApplicationNotFound, NotFoundException }
import model.OnlineTestCommands._
import model.ProgressStatuses._
import model.command.ProgressResponse
import model.events.EventTypes.EventType
import model.events.{ AuditEvent, AuditEvents, DataStoreEvents }
import model.exchange.{ CubiksTestResultReady, Phase2TestGroupWithActiveTest }
import model.persisted._
<<<<<<< HEAD
import model.{ ProgressStatuses, ReminderNotice, TestExpirationEvent }
=======
import model.{ ProgressStatuses, ReminderNotice, TestExpirationEvent, _ }
>>>>>>> f75cb6b1
import org.joda.time.DateTime
import play.api.mvc.RequestHeader
import repositories._
import repositories.onlinetesting.Phase2TestRepository
import services.events.EventService
import services.onlinetesting.ResetPhase2Test._
import services.onlinetesting.phase2.ScheduleSelector
import uk.gov.hmrc.play.http.HeaderCarrier

import scala.concurrent.Future
import scala.language.postfixOps

object Phase2TestService extends Phase2TestService {
  import config.MicroserviceAppConfig._
  val appRepository = applicationRepository
  val cdRepository = faststreamContactDetailsRepository
  val phase2TestRepo = phase2TestRepository
  val cubiksGatewayClient = CubiksGatewayClient
  val tokenFactory = UUIDFactory
  val dateTimeFactory = DateTimeFactory
  val emailClient = Phase2OnlineTestEmailClient
  val auditService = AuditService
  val gatewayConfig = cubiksGatewayConfig
  val actor = ActorSystem()
  val eventService = EventService
}

trait Phase2TestService extends OnlineTestService with Phase2TestConcern with ScheduleSelector {
  val phase2TestRepo: Phase2TestRepository
  val cubiksGatewayClient: CubiksGatewayClient
  val gatewayConfig: CubiksGatewayConfig
  def testConfig: Phase2TestsConfig = gatewayConfig.phase2Tests

  case class Phase2TestInviteData(application: OnlineTestApplication,
                                  scheduleId: Int,
                                  token: String,
                                  registration: Registration,
                                  invitation: Invitation)

  case class NoActiveTestException(m: String) extends Exception(m)

  def getTestProfile(applicationId: String): Future[Option[Phase2TestGroupWithActiveTest]] = {
    for {
      phase2Opt <- phase2TestRepo.getTestGroup(applicationId)
    } yield phase2Opt.map { phase2 =>
      val test = phase2.activeTests
        .find(_.usedForResults)
        .getOrElse(throw NoActiveTestException(s"No active phase 2 test found for $applicationId"))
        Phase2TestGroupWithActiveTest(
          phase2.expirationDate,
          test,
          schedulesAvailable(phase2.tests.map(_.scheduleId))
        )
    }
  }

  override def nextApplicationReadyForOnlineTesting: Future[List[OnlineTestApplication]] = {
    phase2TestRepo.nextApplicationsReadyForOnlineTesting
  }

  override def processNextTestForReminder(reminder: ReminderNotice)(implicit hc: HeaderCarrier, rh: RequestHeader): Future[Unit] = {
    phase2TestRepo.nextTestForReminder(reminder).flatMap {
      case Some(expiringTest) => processReminder(expiringTest, reminder)
      case None => Future.successful(())
    }
  }

  override def nextTestGroupWithReportReady: Future[Option[Phase2TestGroupWithAppId]] = {
    phase2TestRepo.nextTestGroupWithReportReady
  }


  override def emailCandidateForExpiringTestReminder(expiringTest: NotificationExpiringOnlineTest,
                                                     emailAddress: String,
                                                     reminder: ReminderNotice)(implicit hc: HeaderCarrier, rh: RequestHeader): Future[Unit] = {
    emailClient.sendTestExpiringReminder(emailAddress, expiringTest.preferredName,
      reminder.hoursBeforeReminder, reminder.timeUnit, expiringTest.expiryDate).map { _ =>
      audit(s"ReminderPhase2ExpiringOnlineTestNotificationBefore${reminder.hoursBeforeReminder}HoursEmailed",
        expiringTest.userId, Some(emailAddress))
    }
  }

  def resetTests(application: OnlineTestApplication, actionTriggeredBy: String)
                (implicit hc: HeaderCarrier, rh: RequestHeader): Future[Unit] = eventSink {
    phase2TestRepo.getTestGroup(application.applicationId).flatMap {
       case Some(phase2TestGroup) if schedulesAvailable(phase2TestGroup.tests.map(_.scheduleId)) =>
         val schedule = getRandomSchedule(phase2TestGroup.tests.map(_.scheduleId))
         registerAndInviteForTestGroup(List(application), schedule).map { _ =>
           audit("Phase2TestInvitationProcessComplete", application.userId)
           AuditEvents.Phase2TestsReset(Map("userId" -> application.userId, "tests" -> "e-tray")) ::
             DataStoreEvents.ETrayReset(application.applicationId, actionTriggeredBy) :: Nil
         }
       case Some(phase2TestGroup) if !schedulesAvailable(phase2TestGroup.tests.map(_.scheduleId)) =>
         throw ResetLimitExceededException()
       case _ =>
         throw CannotResetPhase2Tests()
     }
  }

  override def registerAndInviteForTestGroup(application: OnlineTestApplication)
    (implicit hc: HeaderCarrier, rh: RequestHeader): Future[Unit] = {
    registerAndInviteForTestGroup(List(application))
  }

  override def processNextExpiredTest(expiryTest: TestExpirationEvent)(implicit hc: HeaderCarrier, rh: RequestHeader): Future[Unit] = {
    phase2TestRepo.nextExpiringApplication(expiryTest).flatMap{
      case Some(expired) => processExpiredTest(expired, expiryTest)
      case None => Future.successful(())
    }
  }

  def registerApplicants(candidates: List[OnlineTestApplication], tokens: Seq[String])
    (implicit hc: HeaderCarrier): Future[Map[Int, (OnlineTestApplication, String, Registration)]] = {
    cubiksGatewayClient.registerApplicants(candidates.size).map( _.zipWithIndex.map { case (registration, idx) =>
      val candidate = candidates(idx)
      audit("Phase2TestRegistered", candidate.userId)
      (registration.userId, (candidate, tokens(idx), registration))
    }.toMap)
  }

  def inviteApplicants(candidateData: Map[Int, (OnlineTestApplication, String, Registration)],
                       schedule: Phase2Schedule = getRandomSchedule())
    (implicit hc: HeaderCarrier): Future[List[Phase2TestInviteData]] = {
    val invites = candidateData.values.map { case (application, token, registration) =>
      buildInviteApplication(application, token, registration.userId, schedule)
    }.toList

    cubiksGatewayClient.inviteApplicants(invites).map(_.map { invitation =>
      val (application, token, registration) = candidateData(invitation.userId)
      audit("Phase2TestInvited", application.userId)
      Phase2TestInviteData(application, schedule.scheduleId, token, registration, invitation)
    })
  }

  override def retrieveTestResult(testProfile: RichTestGroup)
    (implicit hc: HeaderCarrier): Future[Unit] = {
    Future.successful(())
  }

  override def registerAndInviteForTestGroup(applications: List[OnlineTestApplication])
    (implicit hc: HeaderCarrier, rh: RequestHeader): Future[Unit] =
    registerAndInviteForTestGroup(applications, getRandomSchedule()).flatMap { candidatesToProgress =>
      eventSink {
        Future.successful(
          candidatesToProgress.map(candidate => {
            audit("Phase2TestInvitationProcessComplete", candidate.userId)
            DataStoreEvents.OnlineExerciseResultSent(candidate.applicationId)
          })
        )
      }
    }

  private def registerAndInviteForTestGroup(applications: List[OnlineTestApplication], schedule: Phase2Schedule)
    (implicit hc: HeaderCarrier, rh: RequestHeader): Future[List[OnlineTestApplication]] = applications match {
    case Nil => Future.successful(Nil)
    case candidatesToProcess =>
      val tokens = for (i <- 1 to candidatesToProcess.size) yield tokenFactory.generateUUID()
      implicit val (invitationDate, expirationDate) = calcOnlineTestDates(gatewayConfig.phase2Tests.expiryTimeInDays)

      for {
        registeredApplicants <- registerApplicants(candidatesToProcess, tokens)
        invitedApplicants <- inviteApplicants(registeredApplicants, schedule)
        _ <- insertPhase2TestGroups(invitedApplicants)(invitationDate, expirationDate)
        _ <- emailInviteToApplicants(candidatesToProcess)(hc, invitationDate, expirationDate)
      } yield {
        candidatesToProcess
      }
  }

  def buildInviteApplication(application: OnlineTestApplication, token: String, userId: Int, schedule: Phase2Schedule) = {
    val scheduleCompletionBaseUrl = s"${gatewayConfig.candidateAppUrl}/fset-fast-stream/online-tests/phase2"

    InviteApplicant(schedule.scheduleId,
      userId,
      s"$scheduleCompletionBaseUrl/complete/$token",
      resultsURL = None,
      timeAdjustments = buildTimeAdjustments(application.needsAdjustments, schedule.assessmentId)
    )
  }

  private def insertPhase2TestGroups(o: List[Phase2TestInviteData])
    (implicit invitationDate: DateTime, expirationDate: DateTime): Future[Unit] = Future.sequence(o.map { completedInvite =>
    val newTestGroup = Phase2TestGroup(expirationDate = expirationDate,
      List(CubiksTest(scheduleId = completedInvite.scheduleId,
        usedForResults = true,
        cubiksUserId = completedInvite.registration.userId,
        token = completedInvite.token,
        testUrl = completedInvite.invitation.authenticateUrl,
        invitationDate = invitationDate,
        participantScheduleId = completedInvite.invitation.participantScheduleId
      ))
    )
    insertOrUpdateTestGroup(completedInvite.application)(newTestGroup)
  }).map( _ => () )

  private def insertOrUpdateTestGroup(application: OnlineTestApplication)
                           (newOnlineTestProfile: Phase2TestGroup): Future[Unit] = for {
    currentOnlineTestProfile <- phase2TestRepo.getTestGroup(application.applicationId)
    updatedTestProfile <- insertOrAppendNewTests(application.applicationId, currentOnlineTestProfile, newOnlineTestProfile)
    _ <- phase2TestRepo.removeTestProfileProgresses(application.applicationId, determineStatusesToRemove(updatedTestProfile))
  } yield ()

  private def insertOrAppendNewTests(applicationId: String, currentProfile: Option[Phase2TestGroup],
                                     newProfile: Phase2TestGroup): Future[Phase2TestGroup] = {
    (currentProfile match {
      case None => phase2TestRepo.insertOrUpdateTestGroup(applicationId, newProfile)
      case Some(profile) =>
        val existingActiveTests = profile.tests.filter(_.usedForResults).map(_.cubiksUserId)
        Future.traverse(existingActiveTests)(phase2TestRepo.markTestAsInactive).flatMap { _ =>
          phase2TestRepo.insertCubiksTests(applicationId, newProfile)
        }
    }).flatMap { _ => phase2TestRepo.getTestGroup(applicationId)
    }.map {
      case Some(testProfile) => testProfile
      case None => throw ApplicationNotFound(applicationId)
    }
  }

  def markAsStarted(cubiksUserId: Int, startedTime: DateTime = dateTimeFactory.nowLocalTimeZone)
                   (implicit hc: HeaderCarrier, rh: RequestHeader): Future[Unit]= eventSink {
    updatePhase2Test(cubiksUserId, phase2TestRepo.updateTestStartTime(_:Int, startedTime)).flatMap { u =>
      phase2TestRepo.updateProgressStatus(u.applicationId, ProgressStatuses.PHASE2_TESTS_STARTED) map { _ =>
        DataStoreEvents.ETrayStarted(u.applicationId) :: Nil
      }
    }
  }

  def markAsCompleted(cubiksUserId: Int)(implicit hc: HeaderCarrier, rh: RequestHeader): Future[Unit] = eventSink {
<<<<<<< HEAD
    val updatedPhase2Test = updatePhase2Test(cubiksUserId, t => t.copy(completedDateTime = Some(dateTimeFactory.nowLocalTimeZone)))
    updatedPhase2Test flatMap { u =>
      require(u.testGroup.activeTests.nonEmpty, "Active tests cannot be found")
      val activeTestsCompleted = u.testGroup.activeTests forall (_.completedDateTime.isDefined)
=======
    updatePhase2Test(cubiksUserId, phase2TestRepo.updateTestCompletionTime(_:Int, dateTimeFactory.nowLocalTimeZone)).flatMap { u =>
      require(u.phase2TestGroup.activeTests.nonEmpty, "Active tests cannot be found")
      val activeTestsCompleted = u.phase2TestGroup.activeTests forall (_.completedDateTime.isDefined)
>>>>>>> f75cb6b1
      activeTestsCompleted match {
        case true =>
          phase2TestRepo.updateProgressStatus(u.applicationId, ProgressStatuses.PHASE2_TESTS_COMPLETED) map { _ =>
            DataStoreEvents.ETrayCompleted(u.applicationId) :: Nil
          }
        case false =>
          Future.successful(List.empty[EventType])
      }
    }
  }

  def markAsCompleted(token: String)(implicit hc: HeaderCarrier, rh: RequestHeader): Future[Unit] = {
    phase2TestRepo.getTestProfileByToken(token).flatMap { p =>
      p.tests.find(_.token == token).map {test => markAsCompleted(test.cubiksUserId)}
        .getOrElse(Future.successful(()))
    }
  }

  def markAsReportReadyToDownload(cubiksUserId: Int, reportReady: CubiksTestResultReady): Future[Unit] = {
<<<<<<< HEAD
    updatePhase2Test(cubiksUserId, updateTestReportReady(_: CubiksTest, reportReady)).flatMap { updated =>
      if (updated.testGroup.activeTests forall (_.resultsReadyToDownload)) {
=======
    updatePhase2Test(cubiksUserId, phase2TestRepo.updateTestReportReady(_: Int, reportReady)).flatMap { updated =>
      if (updated.phase2TestGroup.activeTests forall (_.resultsReadyToDownload)) {
>>>>>>> f75cb6b1
        phase2TestRepo.updateProgressStatus(updated.applicationId, ProgressStatuses.PHASE2_TESTS_RESULTS_READY)
      } else {
        Future.successful(())
      }
    }
  }

<<<<<<< HEAD
  private def updatePhase2Test(cubiksUserId: Int, update: CubiksTest => CubiksTest): Future[Phase2TestGroupWithAppId] = {
    def createUpdateTestGroup(p: Phase2TestGroupWithAppId): Phase2TestGroupWithAppId = {
      val testGroup = p.testGroup
      assertUniqueTestByCubiksUserId(testGroup.tests, cubiksUserId)
      val updatedTestGroup = testGroup.copy(tests = updateCubiksTestsById(cubiksUserId, testGroup.tests, update))
      Phase2TestGroupWithAppId(p.applicationId, updatedTestGroup)
    }
    for {
      p1TestProfile <- phase2TestRepo.getTestProfileByCubiksId(cubiksUserId)
      updated = createUpdateTestGroup(p1TestProfile)
      _ <- phase2TestRepo.insertOrUpdateTestGroup(updated.applicationId, updated.testGroup)
=======
  private def updatePhase2Test(cubiksUserId: Int, updateCubiksTest: Int => Future[Unit]): Future[Phase2TestGroupWithAppId] = {
    for {
      _ <- updateCubiksTest(cubiksUserId)
      updated <- phase2TestRepo.getTestProfileByCubiksId(cubiksUserId)
>>>>>>> f75cb6b1
    } yield {
      updated
    }
  }

  //TODO Once the time adjustments ticket has been done then this should be updated to apply the etray adjustment settings.
  def buildTimeAdjustments(needsAdjustment: Boolean, assessmentId: Int) = if (needsAdjustment) {
    List(TimeAdjustments(assessmentId, sectionId = 1, absoluteTime = 100))
  } else {
    Nil
  }

  def emailInviteToApplicants(candidates: List[OnlineTestApplication])
    (implicit hc: HeaderCarrier, invitationDate: DateTime, expirationDate: DateTime): Future[Unit] =
  Future.sequence(candidates.map { candidate =>
    candidateEmailAddress(candidate.userId).flatMap(emailInviteToApplicant(candidate, _ , invitationDate, expirationDate))
  }).map( _ => () )

  def extendTestGroupExpiryTime(applicationId: String, extraDays: Int, actionTriggeredBy: String)
                               (implicit hc: HeaderCarrier, rh: RequestHeader): Future[Unit] = eventSink {
    val progressFut = appRepository.findProgress(applicationId)
    val phase2TestGroup = phase2TestRepo.getTestGroup(applicationId)
      .map(tg => tg.getOrElse(throw new IllegalStateException("Expiration date for Phase 2 cannot be extended. Test group not found.")))

    for {
      progress <- progressFut
      phase2 <- phase2TestGroup
      isAlreadyExpired = progress.phase2ProgressResponse.phase2TestsExpired
      extendDays = extendTime(isAlreadyExpired, phase2.expirationDate)
      newExpiryDate = extendDays(extraDays)
      _ <- phase2TestRepo.updateGroupExpiryTime(applicationId, newExpiryDate, phase2TestRepo.phaseName)
      _ <- progressStatusesToRemoveWhenExtendTime(newExpiryDate, phase2, progress)
        .fold(Future.successful(()))(p => appRepository.removeProgressStatuses(applicationId, p))
    } yield {
      audit(isAlreadyExpired, applicationId) ::
        DataStoreEvents.ETrayExtended(applicationId, actionTriggeredBy) ::
        Nil
    }
  }

  private def progressStatusesToRemoveWhenExtendTime(extendedExpiryDate: DateTime,
                                                     profile: Phase2TestGroup,
                                                     progress: ProgressResponse): Option[List[ProgressStatus]] = {
    val shouldRemoveExpired = progress.phase2ProgressResponse.phase2TestsExpired
    val today = dateTimeFactory.nowLocalTimeZone
    val shouldRemoveSecondReminder = extendedExpiryDate.minusHours(Phase2SecondReminder.hoursBeforeReminder).isAfter(today)
    val shouldRemoveFirstReminder = extendedExpiryDate.minusHours(Phase2FirstReminder.hoursBeforeReminder).isAfter(today)

    val progressStatusesToRemove = (Set.empty[ProgressStatus]
      ++ (if (shouldRemoveExpired) Set(PHASE2_TESTS_EXPIRED) else Set.empty)
      ++ (if (shouldRemoveSecondReminder) Set(PHASE2_TESTS_SECOND_REMINDER) else Set.empty)
      ++ (if (shouldRemoveFirstReminder) Set(PHASE2_TESTS_FIRST_REMINDER) else Set.empty)).toList

    if (progressStatusesToRemove.isEmpty) { None } else { Some(progressStatusesToRemove) }
  }

  private def audit(isAlreadyExpired: Boolean, applicationId: String): AuditEvent = {
    val details = Map("applicationId" -> applicationId)
    if (isAlreadyExpired) {
      AuditEvents.ExpiredTestsExtended(details)
    } else {
      AuditEvents.NonExpiredTestsExtended(details)
    }
  }
}

object ResetPhase2Test {

  import ProgressStatuses._

  case class CannotResetPhase2Tests() extends NotFoundException

  case class ResetLimitExceededException() extends Exception

  def determineStatusesToRemove(testGroup: Phase2TestGroup): List[ProgressStatus] = {
      (if (testGroup.hasNotStartedYet) List(PHASE2_TESTS_STARTED) else List()) ++
      (if (testGroup.hasNotCompletedYet) List(PHASE2_TESTS_COMPLETED) else List()) ++
      (if (testGroup.hasNotResultReadyToDownloadForAllTestsYet) List(PHASE2_TESTS_RESULTS_RECEIVED, PHASE2_TESTS_RESULTS_READY) else List())
  }
}
<|MERGE_RESOLUTION|>--- conflicted
+++ resolved
@@ -31,11 +31,7 @@
 import model.events.{ AuditEvent, AuditEvents, DataStoreEvents }
 import model.exchange.{ CubiksTestResultReady, Phase2TestGroupWithActiveTest }
 import model.persisted._
-<<<<<<< HEAD
-import model.{ ProgressStatuses, ReminderNotice, TestExpirationEvent }
-=======
 import model.{ ProgressStatuses, ReminderNotice, TestExpirationEvent, _ }
->>>>>>> f75cb6b1
 import org.joda.time.DateTime
 import play.api.mvc.RequestHeader
 import repositories._
@@ -264,16 +260,9 @@
   }
 
   def markAsCompleted(cubiksUserId: Int)(implicit hc: HeaderCarrier, rh: RequestHeader): Future[Unit] = eventSink {
-<<<<<<< HEAD
-    val updatedPhase2Test = updatePhase2Test(cubiksUserId, t => t.copy(completedDateTime = Some(dateTimeFactory.nowLocalTimeZone)))
-    updatedPhase2Test flatMap { u =>
+    updatePhase2Test(cubiksUserId, phase2TestRepo.updateTestCompletionTime(_:Int, dateTimeFactory.nowLocalTimeZone)).flatMap { u =>
       require(u.testGroup.activeTests.nonEmpty, "Active tests cannot be found")
       val activeTestsCompleted = u.testGroup.activeTests forall (_.completedDateTime.isDefined)
-=======
-    updatePhase2Test(cubiksUserId, phase2TestRepo.updateTestCompletionTime(_:Int, dateTimeFactory.nowLocalTimeZone)).flatMap { u =>
-      require(u.phase2TestGroup.activeTests.nonEmpty, "Active tests cannot be found")
-      val activeTestsCompleted = u.phase2TestGroup.activeTests forall (_.completedDateTime.isDefined)
->>>>>>> f75cb6b1
       activeTestsCompleted match {
         case true =>
           phase2TestRepo.updateProgressStatus(u.applicationId, ProgressStatuses.PHASE2_TESTS_COMPLETED) map { _ =>
@@ -293,13 +282,8 @@
   }
 
   def markAsReportReadyToDownload(cubiksUserId: Int, reportReady: CubiksTestResultReady): Future[Unit] = {
-<<<<<<< HEAD
-    updatePhase2Test(cubiksUserId, updateTestReportReady(_: CubiksTest, reportReady)).flatMap { updated =>
+    updatePhase2Test(cubiksUserId, phase2TestRepo.updateTestReportReady(_: Int, reportReady)).flatMap { updated =>
       if (updated.testGroup.activeTests forall (_.resultsReadyToDownload)) {
-=======
-    updatePhase2Test(cubiksUserId, phase2TestRepo.updateTestReportReady(_: Int, reportReady)).flatMap { updated =>
-      if (updated.phase2TestGroup.activeTests forall (_.resultsReadyToDownload)) {
->>>>>>> f75cb6b1
         phase2TestRepo.updateProgressStatus(updated.applicationId, ProgressStatuses.PHASE2_TESTS_RESULTS_READY)
       } else {
         Future.successful(())
@@ -307,24 +291,10 @@
     }
   }
 
-<<<<<<< HEAD
-  private def updatePhase2Test(cubiksUserId: Int, update: CubiksTest => CubiksTest): Future[Phase2TestGroupWithAppId] = {
-    def createUpdateTestGroup(p: Phase2TestGroupWithAppId): Phase2TestGroupWithAppId = {
-      val testGroup = p.testGroup
-      assertUniqueTestByCubiksUserId(testGroup.tests, cubiksUserId)
-      val updatedTestGroup = testGroup.copy(tests = updateCubiksTestsById(cubiksUserId, testGroup.tests, update))
-      Phase2TestGroupWithAppId(p.applicationId, updatedTestGroup)
-    }
-    for {
-      p1TestProfile <- phase2TestRepo.getTestProfileByCubiksId(cubiksUserId)
-      updated = createUpdateTestGroup(p1TestProfile)
-      _ <- phase2TestRepo.insertOrUpdateTestGroup(updated.applicationId, updated.testGroup)
-=======
   private def updatePhase2Test(cubiksUserId: Int, updateCubiksTest: Int => Future[Unit]): Future[Phase2TestGroupWithAppId] = {
     for {
       _ <- updateCubiksTest(cubiksUserId)
       updated <- phase2TestRepo.getTestProfileByCubiksId(cubiksUserId)
->>>>>>> f75cb6b1
     } yield {
       updated
     }
@@ -404,4 +374,4 @@
       (if (testGroup.hasNotCompletedYet) List(PHASE2_TESTS_COMPLETED) else List()) ++
       (if (testGroup.hasNotResultReadyToDownloadForAllTestsYet) List(PHASE2_TESTS_RESULTS_RECEIVED, PHASE2_TESTS_RESULTS_READY) else List())
   }
-}
+}