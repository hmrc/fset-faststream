/*
 * Copyright 2016 HM Revenue & Customs
 *
 * Licensed under the Apache License, Version 2.0 (the "License");
 * you may not use this file except in compliance with the License.
 * You may obtain a copy of the License at
 *
 *     http://www.apache.org/licenses/LICENSE-2.0
 *
 * Unless required by applicable law or agreed to in writing, software
 * distributed under the License is distributed on an "AS IS" BASIS,
 * WITHOUT WARRANTIES OR CONDITIONS OF ANY KIND, either express or implied.
 * See the License for the specific language governing permissions and
 * limitations under the License.
 */

package services.onlinetesting

import _root_.services.AuditService
import akka.actor.ActorSystem
import config.{ CubiksGatewayConfig, Phase2Schedule, Phase2TestsConfig }
import connectors.ExchangeObjects._
import connectors.{ CubiksGatewayClient, Phase2OnlineTestEmailClient }
import factories.{ DateTimeFactory, UUIDFactory }
import model.Exceptions.{ ApplicationNotFound, NotFoundException }
import model.OnlineTestCommands._
import model.ProgressStatuses._
import model.command.ProgressResponse
import model.events.EventTypes.EventType
import model.events.{ AuditEvent, AuditEvents, DataStoreEvents }
import model.exchange.{ CubiksTestResultReady, Phase2TestGroupWithActiveTest }
import model.persisted._
import model.{ ProgressStatuses, ReminderNotice, TestExpirationEvent, _ }
import org.joda.time.DateTime
import play.api.mvc.RequestHeader
import repositories._
import repositories.onlinetesting.Phase2TestRepository
import services.events.EventService
import services.onlinetesting.ResetPhase2Test._
import services.onlinetesting.phase2.ScheduleSelector
import uk.gov.hmrc.play.http.HeaderCarrier

import scala.concurrent.Future
import scala.language.postfixOps

object Phase2TestService extends Phase2TestService {
  import config.MicroserviceAppConfig._
  val appRepository = applicationRepository
  val cdRepository = faststreamContactDetailsRepository
  val phase2TestRepo = phase2TestRepository
  val cubiksGatewayClient = CubiksGatewayClient
  val tokenFactory = UUIDFactory
  val dateTimeFactory = DateTimeFactory
  val emailClient = Phase2OnlineTestEmailClient
  val auditService = AuditService
  val gatewayConfig = cubiksGatewayConfig
  val actor = ActorSystem()
  val eventService = EventService

}

trait Phase2TestService extends OnlineTestService with ScheduleSelector {
  val phase2TestRepo: Phase2TestRepository
  val cubiksGatewayClient: CubiksGatewayClient
  val gatewayConfig: CubiksGatewayConfig

  def testConfig: Phase2TestsConfig = gatewayConfig.phase2Tests

  case class Phase2TestInviteData(application: OnlineTestApplication,
                                  scheduleId: Int,
                                  token: String,
                                  registration: Registration,
                                  invitation: Invitation)

  case class NoActiveTestException(m: String) extends Exception(m)

  def getTestProfile(applicationId: String): Future[Option[Phase2TestGroupWithActiveTest]] = {
    for {
      phase2Opt <- phase2TestRepo.getTestGroup(applicationId)
    } yield phase2Opt.map { phase2 =>
<<<<<<< HEAD
      val test = phase2.activeTests
        .find(_.usedForResults)
        .getOrElse(throw NoActiveTestException(s"No active phase 2 test found for $applicationId"))
=======
      val test = phase2.activeTests.find(_.usedForResults).getOrElse(
        throw new NoActiveTestException(s"No active phase 2 test found for $applicationId"))
>>>>>>> d6c9f689
        Phase2TestGroupWithActiveTest(
          phase2.expirationDate,
          test,
          schedulesAvailable(phase2.tests.map(_.scheduleId))
        )
    }
  }

  override def nextApplicationReadyForOnlineTesting: Future[List[OnlineTestApplication]] = {
    phase2TestRepo.nextApplicationsReadyForOnlineTesting
  }

  override def processNextTestForReminder(reminder: ReminderNotice)(implicit hc: HeaderCarrier, rh: RequestHeader): Future[Unit] = {
    phase2TestRepo.nextTestForReminder(reminder).flatMap {
      case Some(expiringTest) => processReminder(expiringTest, reminder)
      case None => Future.successful(())
    }
  }

  override def emailCandidateForExpiringTestReminder(expiringTest: NotificationExpiringOnlineTest,
                                                     emailAddress: String,
                                                     reminder: ReminderNotice)(implicit hc: HeaderCarrier, rh: RequestHeader): Future[Unit] = {
    emailClient.sendTestExpiringReminder(emailAddress, expiringTest.preferredName,
      reminder.hoursBeforeReminder, reminder.timeUnit, expiringTest.expiryDate).map { _ =>
      audit(s"ReminderPhase2ExpiringOnlineTestNotificationBefore${reminder.hoursBeforeReminder}HoursEmailed",
        expiringTest.userId, Some(emailAddress))
    }
  }

  def resetTests(application: OnlineTestApplication, actionTriggeredBy: String)
                (implicit hc: HeaderCarrier, rh: RequestHeader): Future[Unit] = eventSink {
    phase2TestRepo.getTestGroup(application.applicationId).flatMap {
       case Some(phase2TestGroup) if schedulesAvailable(phase2TestGroup.tests.map(_.scheduleId)) =>
         val schedule = getRandomSchedule(phase2TestGroup.tests.map(_.scheduleId))
         registerAndInviteForTestGroup(List(application), schedule).map { _ =>
           audit("Phase2TestInvitationProcessComplete", application.userId)
           AuditEvents.Phase2TestsReset(Map("userId" -> application.userId, "tests" -> "e-tray")) ::
             DataStoreEvents.ETrayReset(application.applicationId, actionTriggeredBy) :: Nil
         }
       case Some(phase2TestGroup) if !schedulesAvailable(phase2TestGroup.tests.map(_.scheduleId)) =>
         throw ResetLimitExceededException()
       case _ =>
         throw CannotResetPhase2Tests()
     }
  }

  override def registerAndInviteForTestGroup(application: OnlineTestApplication)
    (implicit hc: HeaderCarrier, rh: RequestHeader): Future[Unit] = {
    registerAndInviteForTestGroup(List(application))
  }

  override def processNextExpiredTest(expiryTest: TestExpirationEvent)(implicit hc: HeaderCarrier, rh: RequestHeader): Future[Unit] = {
    phase2TestRepo.nextExpiringApplication(expiryTest).flatMap{
      case Some(expired) => processExpiredTest(expired, expiryTest)
      case None => Future.successful(())
    }
  }

  def registerApplicants(candidates: List[OnlineTestApplication], tokens: Seq[String])
    (implicit hc: HeaderCarrier): Future[Map[Int, (OnlineTestApplication, String, Registration)]] = {
    cubiksGatewayClient.registerApplicants(candidates.size).map( _.zipWithIndex.map { case (registration, idx) =>
      val candidate = candidates(idx)
      audit("Phase2TestRegistered", candidate.userId)
      (registration.userId, (candidate, tokens(idx), registration))
    }.toMap)
  }

  def inviteApplicants(candidateData: Map[Int, (OnlineTestApplication, String, Registration)],
                       schedule: Phase2Schedule = getRandomSchedule())
    (implicit hc: HeaderCarrier): Future[List[Phase2TestInviteData]] = {
    val invites = candidateData.values.map { case (application, token, registration) =>
      buildInviteApplication(application, token, registration.userId, schedule)
    }.toList

    cubiksGatewayClient.inviteApplicants(invites).map(_.map { invitation =>
      val (application, token, registration) = candidateData(invitation.userId)
      audit("Phase2TestInvited", application.userId)
      Phase2TestInviteData(application, schedule.scheduleId, token, registration, invitation)
    })
  }

  override def registerAndInviteForTestGroup(applications: List[OnlineTestApplication])
    (implicit hc: HeaderCarrier, rh: RequestHeader): Future[Unit] =
    registerAndInviteForTestGroup(applications, getRandomSchedule()).flatMap { candidatesToProgress =>
      eventSink {
        Future.successful(
          candidatesToProgress.map(candidate => {
            audit("Phase2TestInvitationProcessComplete", candidate.userId)
            DataStoreEvents.OnlineExerciseResultSent(candidate.applicationId)
          })
        )
      }
    }

  private def registerAndInviteForTestGroup(applications: List[OnlineTestApplication], schedule: Phase2Schedule)
    (implicit hc: HeaderCarrier, rh: RequestHeader): Future[List[OnlineTestApplication]] = applications match {
    case Nil => Future.successful(Nil)
    case candidatesToProcess =>
      val tokens = for (i <- 1 to candidatesToProcess.size) yield tokenFactory.generateUUID()
      implicit val (invitationDate, expirationDate) = calcOnlineTestDates(gatewayConfig.phase2Tests.expiryTimeInDays)

      for {
        registeredApplicants <- registerApplicants(candidatesToProcess, tokens)
        invitedApplicants <- inviteApplicants(registeredApplicants, schedule)
        _ <- insertPhase2TestGroups(invitedApplicants)(invitationDate, expirationDate)
        _ <- emailInviteToApplicants(candidatesToProcess)(hc, invitationDate, expirationDate)
      } yield {
        candidatesToProcess
      }
  }

  def buildInviteApplication(application: OnlineTestApplication, token: String, userId: Int, schedule: Phase2Schedule) = {
    val scheduleCompletionBaseUrl = s"${gatewayConfig.candidateAppUrl}/fset-fast-stream/online-tests/phase2"

    InviteApplicant(schedule.scheduleId,
      userId,
      s"$scheduleCompletionBaseUrl/complete/$token",
      resultsURL = None,
      timeAdjustments = buildTimeAdjustments(schedule.assessmentId, application)
    )
  }

  private def insertPhase2TestGroups(o: List[Phase2TestInviteData])
    (implicit invitationDate: DateTime, expirationDate: DateTime): Future[Unit] = Future.sequence(o.map { completedInvite =>
    val newTestGroup = Phase2TestGroup(expirationDate = expirationDate,
      List(CubiksTest(scheduleId = completedInvite.scheduleId,
        usedForResults = true,
        cubiksUserId = completedInvite.registration.userId,
        token = completedInvite.token,
        testUrl = completedInvite.invitation.authenticateUrl,
        invitationDate = invitationDate,
        participantScheduleId = completedInvite.invitation.participantScheduleId
      ))
    )
    insertOrUpdateTestGroup(completedInvite.application)(newTestGroup)
  }).map( _ => () )

  private def insertOrUpdateTestGroup(application: OnlineTestApplication)
                           (newOnlineTestProfile: Phase2TestGroup): Future[Unit] = for {
    currentOnlineTestProfile <- phase2TestRepo.getTestGroup(application.applicationId)
    updatedTestProfile <- insertOrAppendNewTests(application.applicationId, currentOnlineTestProfile, newOnlineTestProfile)
    _ <- phase2TestRepo.removeTestProfileProgresses(application.applicationId, determineStatusesToRemove(updatedTestProfile))
  } yield ()

  private def insertOrAppendNewTests(applicationId: String, currentProfile: Option[Phase2TestGroup],
                                     newProfile: Phase2TestGroup): Future[Phase2TestGroup] = {
    (currentProfile match {
      case None => phase2TestRepo.insertOrUpdateTestGroup(applicationId, newProfile)
      case Some(profile) =>
        val existingActiveTests = profile.tests.filter(_.usedForResults).map(_.cubiksUserId)
        Future.traverse(existingActiveTests)(phase2TestRepo.markTestAsInactive).flatMap { _ =>
          phase2TestRepo.insertCubiksTests(applicationId, newProfile)
        }
    }).flatMap { _ => phase2TestRepo.getTestGroup(applicationId)
    }.map {
      case Some(testProfile) => testProfile
      case None => throw ApplicationNotFound(applicationId)
    }
  }

  def markAsStarted(cubiksUserId: Int, startedTime: DateTime = dateTimeFactory.nowLocalTimeZone)
                   (implicit hc: HeaderCarrier, rh: RequestHeader): Future[Unit]= eventSink {
    updatePhase2Test(cubiksUserId, phase2TestRepo.updateTestStartTime(_:Int, startedTime)).flatMap { u =>
      phase2TestRepo.updateProgressStatus(u.applicationId, ProgressStatuses.PHASE2_TESTS_STARTED) map { _ =>
        DataStoreEvents.ETrayStarted(u.applicationId) :: Nil
      }
    }
  }

  def markAsCompleted(cubiksUserId: Int)(implicit hc: HeaderCarrier, rh: RequestHeader): Future[Unit] = eventSink {
    updatePhase2Test(cubiksUserId, phase2TestRepo.updateTestCompletionTime(_:Int, dateTimeFactory.nowLocalTimeZone)).flatMap { u =>
      require(u.phase2TestGroup.activeTests.nonEmpty, "Active tests cannot be found")
      val activeTestsCompleted = u.phase2TestGroup.activeTests forall (_.completedDateTime.isDefined)
      activeTestsCompleted match {
        case true =>
          phase2TestRepo.updateProgressStatus(u.applicationId, ProgressStatuses.PHASE2_TESTS_COMPLETED) map { _ =>
            DataStoreEvents.ETrayCompleted(u.applicationId) :: Nil
          }
        case false =>
          Future.successful(List.empty[EventType])
      }
    }
  }

  def markAsCompleted(token: String)(implicit hc: HeaderCarrier, rh: RequestHeader): Future[Unit] = {
    phase2TestRepo.getTestProfileByToken(token).flatMap { p =>
      p.tests.find(_.token == token).map {test => markAsCompleted(test.cubiksUserId)}
        .getOrElse(Future.successful(()))
    }
  }

  def markAsReportReadyToDownload(cubiksUserId: Int, reportReady: CubiksTestResultReady): Future[Unit] = {
    updatePhase2Test(cubiksUserId, phase2TestRepo.updateTestReportReady(_: Int, reportReady)).flatMap { updated =>
      if (updated.phase2TestGroup.activeTests forall (_.resultsReadyToDownload)) {
        phase2TestRepo.updateProgressStatus(updated.applicationId, ProgressStatuses.PHASE2_TESTS_RESULTS_READY)
      } else {
        Future.successful(())
      }
    }
  }

  private def updatePhase2Test(cubiksUserId: Int, updateCubiksTest: Int => Future[Unit]): Future[Phase2TestGroupWithAppId] = {
    for {
      _ <- updateCubiksTest(cubiksUserId)
      updated <- phase2TestRepo.getTestProfileByCubiksId(cubiksUserId)
    } yield {
      updated
    }
  }

  def buildTimeAdjustments(assessmentId: Int, application: OnlineTestApplication) = if (application.needsAdjustments) {
    val time = application.eTrayAdjustments.flatMap { etrayAdjustments => etrayAdjustments.timeNeeded }.getOrElse(100)
    List(TimeAdjustments(assessmentId, sectionId = 1, absoluteTime = time))
  } else {
    Nil
  }

  def emailInviteToApplicants(candidates: List[OnlineTestApplication])
    (implicit hc: HeaderCarrier, invitationDate: DateTime, expirationDate: DateTime): Future[Unit] =
  Future.sequence(candidates.map { candidate =>
    candidateEmailAddress(candidate.userId).flatMap(emailInviteToApplicant(candidate, _ , invitationDate, expirationDate))
  }).map( _ => () )

  def extendTestGroupExpiryTime(applicationId: String, extraDays: Int, actionTriggeredBy: String)
                               (implicit hc: HeaderCarrier, rh: RequestHeader): Future[Unit] = eventSink {
    val progressFut = appRepository.findProgress(applicationId)
    val phase2TestGroup = phase2TestRepo.getTestGroup(applicationId)
      .map(tg => tg.getOrElse(throw new IllegalStateException("Expiration date for Phase 2 cannot be extended. Test group not found.")))

    for {
      progress <- progressFut
      phase2 <- phase2TestGroup
      isAlreadyExpired = progress.phase2ProgressResponse.phase2TestsExpired
      extendDays = extendTime(isAlreadyExpired, phase2.expirationDate)
      newExpiryDate = extendDays(extraDays)
      _ <- phase2TestRepo.updateGroupExpiryTime(applicationId, newExpiryDate, phase2TestRepo.phaseName)
      _ <- progressStatusesToRemoveWhenExtendTime(newExpiryDate, phase2, progress)
        .fold(Future.successful(()))(p => appRepository.removeProgressStatuses(applicationId, p))
    } yield {
      audit(isAlreadyExpired, applicationId) ::
        DataStoreEvents.ETrayExtended(applicationId, actionTriggeredBy) ::
        Nil
    }
  }

  private def progressStatusesToRemoveWhenExtendTime(extendedExpiryDate: DateTime,
                                                     profile: Phase2TestGroup,
                                                     progress: ProgressResponse): Option[List[ProgressStatus]] = {
    val shouldRemoveExpired = progress.phase2ProgressResponse.phase2TestsExpired
    val today = dateTimeFactory.nowLocalTimeZone
    val shouldRemoveSecondReminder = extendedExpiryDate.minusHours(Phase2SecondReminder.hoursBeforeReminder).isAfter(today)
    val shouldRemoveFirstReminder = extendedExpiryDate.minusHours(Phase2FirstReminder.hoursBeforeReminder).isAfter(today)

    val progressStatusesToRemove = (Set.empty[ProgressStatus]
      ++ (if (shouldRemoveExpired) Set(PHASE2_TESTS_EXPIRED) else Set.empty)
      ++ (if (shouldRemoveSecondReminder) Set(PHASE2_TESTS_SECOND_REMINDER) else Set.empty)
      ++ (if (shouldRemoveFirstReminder) Set(PHASE2_TESTS_FIRST_REMINDER) else Set.empty)).toList

    if (progressStatusesToRemove.isEmpty) { None } else { Some(progressStatusesToRemove) }
  }

  private def audit(isAlreadyExpired: Boolean, applicationId: String): AuditEvent = {
    val details = Map("applicationId" -> applicationId)
    if (isAlreadyExpired) {
      AuditEvents.ExpiredTestsExtended(details)
    } else {
      AuditEvents.NonExpiredTestsExtended(details)
    }
  }
}

object ResetPhase2Test {

  import ProgressStatuses._

  case class CannotResetPhase2Tests() extends NotFoundException

  case class ResetLimitExceededException() extends Exception

  def determineStatusesToRemove(testGroup: Phase2TestGroup): List[ProgressStatus] = {
      (if (testGroup.hasNotStartedYet) List(PHASE2_TESTS_STARTED) else List()) ++
      (if (testGroup.hasNotCompletedYet) List(PHASE2_TESTS_COMPLETED) else List()) ++
      (if (testGroup.hasNotResultReadyToDownloadForAllTestsYet) List(PHASE2_TESTS_RESULTS_RECEIVED, PHASE2_TESTS_RESULTS_READY) else List())
  }
}
<|MERGE_RESOLUTION|>--- conflicted
+++ resolved
@@ -78,14 +78,9 @@
     for {
       phase2Opt <- phase2TestRepo.getTestGroup(applicationId)
     } yield phase2Opt.map { phase2 =>
-<<<<<<< HEAD
       val test = phase2.activeTests
         .find(_.usedForResults)
         .getOrElse(throw NoActiveTestException(s"No active phase 2 test found for $applicationId"))
-=======
-      val test = phase2.activeTests.find(_.usedForResults).getOrElse(
-        throw new NoActiveTestException(s"No active phase 2 test found for $applicationId"))
->>>>>>> d6c9f689
         Phase2TestGroupWithActiveTest(
           phase2.expirationDate,
           test,
