/*
 * Copyright 2016 HM Revenue & Customs
 *
 * Licensed under the Apache License, Version 2.0 (the "License");
 * you may not use this file except in compliance with the License.
 * You may obtain a copy of the License at
 *
 *     http://www.apache.org/licenses/LICENSE-2.0
 *
 * Unless required by applicable law or agreed to in writing, software
 * distributed under the License is distributed on an "AS IS" BASIS,
 * WITHOUT WARRANTIES OR CONDITIONS OF ANY KIND, either express or implied.
 * See the License for the specific language governing permissions and
 * limitations under the License.
 */

package services.onlinetesting

import _root_.services.AuditService
import akka.actor.ActorSystem
import config.{ CubiksGatewayConfig, Phase2Schedule, Phase2TestsConfig }
import connectors.ExchangeObjects._
import connectors.{ CubiksGatewayClient, Phase2OnlineTestEmailClient }
import factories.{ DateTimeFactory, UUIDFactory }
import model.OnlineTestCommands._
import model.ProgressStatuses._
import model._
import model.command.ProgressResponse
import model.events.EventTypes.EventType
<<<<<<< HEAD
import model.events.{ AuditEvent, AuditEvents, DataStoreEvents }
import model.exchange.{ CubiksTestResultReady, Phase2TestGroupWithNames }
import model.persisted._
=======
import model.exchange.{ CubiksTestResultReady, Phase2TestGroupWithActiveTest }
import model.persisted.{ CubiksTest, NotificationExpiringOnlineTest, Phase2TestGroup, Phase2TestGroupWithAppId }
>>>>>>> 6938dc28
import org.joda.time.DateTime
import play.api.mvc.RequestHeader
import repositories._
import repositories.onlinetesting.Phase2TestRepository
import services.events.EventService
import services.onlinetesting.phase2.ScheduleSelector
import uk.gov.hmrc.play.http.HeaderCarrier

import scala.concurrent.Future
import scala.language.postfixOps

object Phase2TestService extends Phase2TestService {
  import config.MicroserviceAppConfig._
  val appRepository = applicationRepository
  val cdRepository = faststreamContactDetailsRepository
  val phase2TestRepo = phase2TestRepository
  val cubiksGatewayClient = CubiksGatewayClient
  val tokenFactory = UUIDFactory
  val dateTimeFactory = DateTimeFactory
  val emailClient = Phase2OnlineTestEmailClient
  val auditService = AuditService
  val gatewayConfig = cubiksGatewayConfig
  val actor = ActorSystem()
  val eventService = EventService
  val clock: DateTimeFactory = DateTimeFactory

}

trait Phase2TestService extends OnlineTestService with ScheduleSelector {
  val phase2TestRepo: Phase2TestRepository
  val cubiksGatewayClient: CubiksGatewayClient
  val gatewayConfig: CubiksGatewayConfig
  val clock: DateTimeFactory


  def testConfig: Phase2TestsConfig = gatewayConfig.phase2Tests

  case class Phase2TestInviteData(application: OnlineTestApplication,
                                  scheduleId: Int,
                                  token: String,
                                  registration: Registration,
                                  invitation: Invitation)

  case class NoActiveTestException(m: String) extends Exception(m)

  def getTestProfile(applicationId: String): Future[Option[Phase2TestGroupWithActiveTest]] = {
    for {
      phase2Opt <- phase2TestRepo.getTestGroup(applicationId)
    } yield phase2Opt.map { phase2 =>
      val test = phase2.activeTests.find(_.usedForResults).getOrElse(throw new NoActiveTestException(s"No active phase 2 test found for $applicationId"))
        Phase2TestGroupWithActiveTest(
          phase2.expirationDate,
          test
        )
    }
  }

  override def nextApplicationReadyForOnlineTesting: Future[List[OnlineTestApplication]] = {
    phase2TestRepo.nextApplicationsReadyForOnlineTesting
  }

  override def processNextTestForReminder(reminder: ReminderNotice)(implicit hc: HeaderCarrier): Future[Unit] = {
    phase2TestRepo.nextTestForReminder(reminder).flatMap {
      case Some(expiringTest) => processReminder(expiringTest, reminder)
      case None => Future.successful(())
    }
  }

  override def emailCandidateForExpiringTestReminder(expiringTest: NotificationExpiringOnlineTest,
                                                     emailAddress: String,
                                                     reminder: ReminderNotice)(implicit hc: HeaderCarrier): Future[Unit] = {
    emailClient.sendTestExpiringReminder(emailAddress, expiringTest.preferredName,
      reminder.hoursBeforeReminder, reminder.timeUnit, expiringTest.expiryDate).map { _ =>
      audit(s"ReminderPhase2ExpiringOnlineTestNotificationBefore${reminder.hoursBeforeReminder}HoursEmailed",
        expiringTest.userId, Some(emailAddress))
    }
  }

  override def registerAndInviteForTestGroup(application: OnlineTestApplication)
    (implicit hc: HeaderCarrier, rh: RequestHeader): Future[Unit] = {
    registerAndInviteForTestGroup(List(application))
  }

  def registerApplicants(candidates: List[OnlineTestApplication], tokens: Seq[String])
    (implicit hc: HeaderCarrier): Future[Map[Int, (OnlineTestApplication, String, Registration)]] = {
    cubiksGatewayClient.registerApplicants(candidates.size).map( _.zipWithIndex.map { case (registration, idx) =>
      val candidate = candidates(idx)
      audit("Phase2TestRegistered", candidate.userId)
      (registration.userId, (candidate, tokens(idx), registration))
    }.toMap)
  }

  def inviteApplicants(candidateData: Map[Int, (OnlineTestApplication, String, Registration)])
    (implicit hc: HeaderCarrier): Future[List[Phase2TestInviteData]] = {
    val schedule = getRandomSchedule
    val invites = candidateData.values.map { case (application, token, registration) =>
      buildInviteApplication(application, token, registration.userId, schedule)
    }.toList

    cubiksGatewayClient.inviteApplicants(invites).map(_.map { invitation =>
      val (application, token, registration) = candidateData(invitation.userId)
      audit("Phase2TestInvited", application.userId)
      Phase2TestInviteData(application, schedule.scheduleId, token, registration, invitation)
    })
  }

  override def registerAndInviteForTestGroup(applications: List[OnlineTestApplication])
    (implicit hc: HeaderCarrier, rh: RequestHeader): Future[Unit] = applications match {

    case Nil => Future.successful(())

    case candidatesToProcess => eventSink {
      val tokens = for (i <- 1 to candidatesToProcess.size) yield tokenFactory.generateUUID()
      implicit val (invitationDate, expirationDate) = calcOnlineTestDates(gatewayConfig.phase2Tests.expiryTimeInDays)

      for {
        registeredApplicants <- registerApplicants(candidatesToProcess, tokens)
        invitedApplicants <- inviteApplicants(registeredApplicants)
        _ <- insertPhase2TestGroups(invitedApplicants)(invitationDate, expirationDate)
        _ <- emailInviteToApplicants(candidatesToProcess)(hc, invitationDate, expirationDate)
      } yield candidatesToProcess.map { candidate =>
          audit("Phase2TestInvitationProcessComplete", candidate.userId)
          DataStoreEvents.OnlineExerciseResultSent(candidate.applicationId)
      }
    }
  }

  def buildInviteApplication(application: OnlineTestApplication, token: String, userId: Int, schedule: Phase2Schedule) = {
    val scheduleCompletionBaseUrl = s"${gatewayConfig.candidateAppUrl}/fset-fast-stream/online-tests/phase2"

    InviteApplicant(schedule.scheduleId,
      userId,
      s"$scheduleCompletionBaseUrl/complete/$token",
      resultsURL = None,
      timeAdjustments = buildTimeAdjustments(application.needsAdjustments, schedule.assessmentId)
    )
  }

  private def insertPhase2TestGroups(o: List[Phase2TestInviteData])
    (implicit invitationDate: DateTime, expirationDate: DateTime): Future[Unit] = Future.sequence(o.map { completedInvite =>
    val testGroup = Phase2TestGroup(expirationDate = expirationDate,
      List(CubiksTest(scheduleId = completedInvite.scheduleId,
        usedForResults = true,
        cubiksUserId = completedInvite.registration.userId,
        token = completedInvite.token,
        testUrl = completedInvite.invitation.authenticateUrl,
        invitationDate = invitationDate,
        participantScheduleId = completedInvite.invitation.participantScheduleId
      ))
    )

    phase2TestRepo.insertOrUpdateTestGroup(completedInvite.application.applicationId, testGroup)
  }).map( _ => () )

  def markAsStarted(cubiksUserId: Int, startedTime: DateTime = dateTimeFactory.nowLocalTimeZone)
                   (implicit hc: HeaderCarrier, rh: RequestHeader): Future[Unit]= eventSink {
    val updatedPhase2Test = updatePhase2Test(cubiksUserId, t => t.copy(startedDateTime = Some(startedTime)))
    updatedPhase2Test flatMap { u =>
      phase2TestRepo.updateProgressStatus(u.applicationId, ProgressStatuses.PHASE2_TESTS_STARTED) map { _ =>
        DataStoreEvents.ETrayStarted(u.applicationId) :: Nil
      }
    }
  }

  def markAsCompleted(cubiksUserId: Int)(implicit hc: HeaderCarrier, rh: RequestHeader): Future[Unit] = eventSink {
    val updatedPhase2Test = updatePhase2Test(cubiksUserId, t => t.copy(completedDateTime = Some(dateTimeFactory.nowLocalTimeZone)))
    updatedPhase2Test flatMap { u =>
      require(u.phase2TestGroup.activeTests.nonEmpty, "Active tests cannot be found")
      val activeTestsCompleted = u.phase2TestGroup.activeTests forall (_.completedDateTime.isDefined)
      activeTestsCompleted match {
        case true =>
          phase2TestRepo.updateProgressStatus(u.applicationId, ProgressStatuses.PHASE2_TESTS_COMPLETED) map { _ =>
            DataStoreEvents.ETrayCompleted(u.applicationId) :: Nil
          }
        case false =>
          Future.successful(List.empty[EventType])
      }
    }
  }

  def markAsCompleted(token: String)(implicit hc: HeaderCarrier, rh: RequestHeader): Future[Unit] = {
    phase2TestRepo.getTestProfileByToken(token).flatMap { p =>
      p.tests.find(_.token == token).map {test => markAsCompleted(test.cubiksUserId)}
        .getOrElse(Future.successful(()))
    }
  }

  def markAsReportReadyToDownload(cubiksUserId: Int, reportReady: CubiksTestResultReady): Future[Unit] = {
    updatePhase2Test(cubiksUserId, updateTestReportReady(_: CubiksTest, reportReady)).flatMap { updated =>
      if (updated.phase2TestGroup.activeTests forall (_.resultsReadyToDownload)) {
        phase2TestRepo.updateProgressStatus(updated.applicationId, ProgressStatuses.PHASE2_TESTS_RESULTS_READY)
      } else {
        Future.successful(())
      }
    }
  }

  private def updatePhase2Test(cubiksUserId: Int, update: CubiksTest => CubiksTest): Future[Phase2TestGroupWithAppId] = {
    def createUpdateTestGroup(p: Phase2TestGroupWithAppId): Phase2TestGroupWithAppId = {
      val testGroup = p.phase2TestGroup
      assertUniqueTestByCubiksUserId(testGroup.tests, cubiksUserId)
      val updatedTestGroup = testGroup.copy(tests = updateCubiksTestsById(cubiksUserId, testGroup.tests, update))
      Phase2TestGroupWithAppId(p.applicationId, updatedTestGroup)
    }
    for {
      p1TestProfile <- phase2TestRepo.getTestProfileByCubiksId(cubiksUserId)
      updated = createUpdateTestGroup(p1TestProfile)
      _ <- phase2TestRepo.insertOrUpdateTestGroup(updated.applicationId, updated.phase2TestGroup)
    } yield {
      updated
    }
  }

  //TODO Once the time adjustments ticket has been done then this should be updated to apply the etray adjustment settings.
  def buildTimeAdjustments(needsAdjustment: Boolean, assessmentId: Int) = if (needsAdjustment) {
    List(TimeAdjustments(assessmentId, sectionId = 1, absoluteTime = 100))
  } else {
    Nil
  }

  def emailInviteToApplicants(candidates: List[OnlineTestApplication])
    (implicit hc: HeaderCarrier, invitationDate: DateTime, expirationDate: DateTime): Future[Unit] =
  Future.sequence(candidates.map { candidate =>
    candidateEmailAddress(candidate.userId).flatMap(emailInviteToApplicant(candidate, _ , invitationDate, expirationDate))
  }).map( _ => () )


  private def candidateEmailAddress(userId: String): Future[String] = cdRepository.find(userId).map(_.email)

<<<<<<< HEAD
  def extendTestGroupExpiryTime(applicationId: String, extraDays: Int, actionTriggeredBy: String)
                               (implicit hc: HeaderCarrier, rh: RequestHeader): Future[Unit] = eventSink {
    val progressFut = appRepository.findProgress(applicationId)
    val phase2TestGroup = phase2TestRepo.getTestGroup(applicationId)
      .map(tg => tg.getOrElse(throw new IllegalStateException("Expiration date for Phase 2 cannot be extended. Test group not found.")))

    for {
      progress <- progressFut
      phase2 <- phase2TestGroup
      isAlreadyExpired = progress.phase2ProgressResponse.phase2TestsExpired
      extendDays = extendTime(isAlreadyExpired, phase2.expirationDate, DateTimeFactory)
      newExpiryDate = extendDays(extraDays)
      _ <- phase2TestRepo.updateGroupExpiryTime(applicationId, newExpiryDate, phase2TestRepo.phaseName)
      _ <- getProgressStatusesToRemove(newExpiryDate, phase2, progress, DateTimeFactory)
        .fold(Future.successful(()))(p => appRepository.removeProgressStatuses(applicationId, p))
    } yield {
      audit(isAlreadyExpired, applicationId) ::
        DataStoreEvents.OnlineExerciseExtended(applicationId, actionTriggeredBy) ::
        Nil
    }
  }

  private def getProgressStatusesToRemove(extendedExpiryDate: DateTime,
                                  profile: Phase2TestGroup,
                                  progress: ProgressResponse,
                                  clock: DateTimeFactory): Option[List[ProgressStatus]] = {
    val today = clock.nowLocalTimeZone
    val isSecondReminderNeededForTheNewExpiryDate = extendedExpiryDate.minusHours(Phase2SecondReminder.hoursBeforeReminder).isAfter(today)
    val isFirstReminderNeededForTheNewExpiryDate = extendedExpiryDate.minusHours(Phase2FirstReminder.hoursBeforeReminder).isAfter(today)

    val progressStatusesToRemove = (Set.empty[ProgressStatus]
      ++ Set(PHASE2_TESTS_EXPIRED)
      ++ (if (profile.hasNotStartedYet) Set(PHASE2_TESTS_STARTED) else Set.empty)
      ++ (if (isSecondReminderNeededForTheNewExpiryDate) Set(PHASE2_TESTS_SECOND_REMINDER) else Set.empty)
      ++ (if (isFirstReminderNeededForTheNewExpiryDate) Set(PHASE2_TESTS_FIRST_REMINDER) else Set.empty)).toList

    if (progressStatusesToRemove.isEmpty) { None } else { Some(progressStatusesToRemove) }
  }

  private def audit(isAlreadyExpired: Boolean, applicationId: String): AuditEvent = {
    val details = Map("applicationId" -> applicationId)
    if (isAlreadyExpired) {
      AuditEvents.ExpiredTestsExtended(details)
    } else {
      AuditEvents.NonExpiredTestsExtended(details)
    }
  }
}
=======
}
>>>>>>> 6938dc28
<|MERGE_RESOLUTION|>--- conflicted
+++ resolved
@@ -27,14 +27,8 @@
 import model._
 import model.command.ProgressResponse
 import model.events.EventTypes.EventType
-<<<<<<< HEAD
-import model.events.{ AuditEvent, AuditEvents, DataStoreEvents }
-import model.exchange.{ CubiksTestResultReady, Phase2TestGroupWithNames }
-import model.persisted._
-=======
 import model.exchange.{ CubiksTestResultReady, Phase2TestGroupWithActiveTest }
 import model.persisted.{ CubiksTest, NotificationExpiringOnlineTest, Phase2TestGroup, Phase2TestGroupWithAppId }
->>>>>>> 6938dc28
 import org.joda.time.DateTime
 import play.api.mvc.RequestHeader
 import repositories._
@@ -264,7 +258,6 @@
 
   private def candidateEmailAddress(userId: String): Future[String] = cdRepository.find(userId).map(_.email)
 
-<<<<<<< HEAD
   def extendTestGroupExpiryTime(applicationId: String, extraDays: Int, actionTriggeredBy: String)
                                (implicit hc: HeaderCarrier, rh: RequestHeader): Future[Unit] = eventSink {
     val progressFut = appRepository.findProgress(applicationId)
@@ -312,7 +305,4 @@
       AuditEvents.NonExpiredTestsExtended(details)
     }
   }
-}
-=======
-}
->>>>>>> 6938dc28
+}