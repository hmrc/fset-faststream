/*
 * Copyright 2016 HM Revenue & Customs
 *
 * Licensed under the Apache License, Version 2.0 (the "License");
 * you may not use this file except in compliance with the License.
 * You may obtain a copy of the License at
 *
 *     http://www.apache.org/licenses/LICENSE-2.0
 *
 * Unless required by applicable law or agreed to in writing, software
 * distributed under the License is distributed on an "AS IS" BASIS,
 * WITHOUT WARRANTIES OR CONDITIONS OF ANY KIND, either express or implied.
 * See the License for the specific language governing permissions and
 * limitations under the License.
 */

package services.onlinetesting

import _root_.services.AuditService
import akka.actor.ActorSystem
import common.Phase2TestConcern
import config.{ CubiksGatewayConfig, Phase2Schedule, Phase2TestsConfig }
import connectors.ExchangeObjects._
import connectors.{ CubiksGatewayClient, Phase2OnlineTestEmailClient }
import factories.{ DateTimeFactory, UUIDFactory }
import model.Exceptions.{ ApplicationNotFound, NotFoundException }
import model.OnlineTestCommands._
import model.ProgressStatuses._
import model.command.ProgressResponse
import model.events.EventTypes.{ EventType, Events }
import model.events.{ AuditEvent, AuditEvents, DataStoreEvents }
import model.exchange.{ CubiksTestResultReady, Phase2TestGroupWithActiveTest }
import model.persisted._
import model.{ ProgressStatuses, ReminderNotice, TestExpirationEvent, _ }
import org.joda.time.DateTime
import play.api.mvc.RequestHeader
import repositories._
import repositories.onlinetesting.Phase2TestRepository
import services.events.EventService
import services.onlinetesting.ResetPhase2Test._
import services.onlinetesting.phase2.ScheduleSelector
import uk.gov.hmrc.play.http.HeaderCarrier

import scala.concurrent.Future
import scala.language.postfixOps

object Phase2TestService extends Phase2TestService {

  import config.MicroserviceAppConfig._

  val appRepository = applicationRepository
  val cdRepository = faststreamContactDetailsRepository
  val phase2TestRepo = phase2TestRepository
  val cubiksGatewayClient = CubiksGatewayClient
  val tokenFactory = UUIDFactory
  val dateTimeFactory = DateTimeFactory
  val emailClient = Phase2OnlineTestEmailClient
  val auditService = AuditService
  val gatewayConfig = cubiksGatewayConfig
  val actor = ActorSystem()
  val eventService = EventService
}

// scalastyle:off number.of.methods
trait Phase2TestService extends OnlineTestService with Phase2TestConcern with ScheduleSelector {
  val actor: ActorSystem
  val phase2TestRepo: Phase2TestRepository
  val cubiksGatewayClient: CubiksGatewayClient
  val gatewayConfig: CubiksGatewayConfig

  def testConfig: Phase2TestsConfig = gatewayConfig.phase2Tests

  case class Phase2TestInviteData(application: OnlineTestApplication,
                                  scheduleId: Int,
                                  token: String,
                                  registration: Registration,
                                  invitation: Invitation)

  case class NoActiveTestException(m: String) extends Exception(m)

  def getTestProfile(applicationId: String): Future[Option[Phase2TestGroupWithActiveTest]] = {
    for {
      phase2Opt <- phase2TestRepo.getTestGroup(applicationId)
    } yield phase2Opt.map { phase2 =>
      val test = phase2.activeTests
        .find(_.usedForResults)
        .getOrElse(throw NoActiveTestException(s"No active phase 2 test found for $applicationId"))
      Phase2TestGroupWithActiveTest(
        phase2.expirationDate,
        test,
        schedulesAvailable(phase2.tests.map(_.scheduleId))
      )
    }
  }

  override def nextApplicationReadyForOnlineTesting: Future[List[OnlineTestApplication]] = {
    phase2TestRepo.nextApplicationsReadyForOnlineTesting
  }

  override def processNextTestForReminder(reminder: ReminderNotice)(implicit hc: HeaderCarrier, rh: RequestHeader): Future[Unit] = {
    phase2TestRepo.nextTestForReminder(reminder).flatMap {
      case Some(expiringTest) => processReminder(expiringTest, reminder)
      case None => Future.successful(())
    }
  }

  override def nextTestGroupWithReportReady: Future[Option[Phase2TestGroupWithAppId]] = {
    phase2TestRepo.nextTestGroupWithReportReady
  }


  override def emailCandidateForExpiringTestReminder(expiringTest: NotificationExpiringOnlineTest,
                                                     emailAddress: String,
                                                     reminder: ReminderNotice)(implicit hc: HeaderCarrier, rh: RequestHeader): Future[Unit] = {
    emailClient.sendTestExpiringReminder(emailAddress, expiringTest.preferredName,
      reminder.hoursBeforeReminder, reminder.timeUnit, expiringTest.expiryDate).map { _ =>
      audit(s"ReminderPhase2ExpiringOnlineTestNotificationBefore${reminder.hoursBeforeReminder}HoursEmailed",
        expiringTest.userId, Some(emailAddress))
    }
  }

  def resetTests(application: OnlineTestApplication, actionTriggeredBy: String)
                (implicit hc: HeaderCarrier, rh: RequestHeader): Future[Unit] = eventSink {
    phase2TestRepo.getTestGroup(application.applicationId).flatMap {
      case Some(phase2TestGroup) if schedulesAvailable(phase2TestGroup.tests.map(_.scheduleId)) =>
        val schedule = getRandomSchedule(phase2TestGroup.tests.map(_.scheduleId))
        registerAndInviteForTestGroup(List(application), schedule).map { _ =>
          audit("Phase2TestInvitationProcessComplete", application.userId)
          AuditEvents.Phase2TestsReset(Map("userId" -> application.userId, "tests" -> "e-tray")) ::
            DataStoreEvents.ETrayReset(application.applicationId, actionTriggeredBy) :: Nil
        }
      case Some(phase2TestGroup) if !schedulesAvailable(phase2TestGroup.tests.map(_.scheduleId)) =>
        throw ResetLimitExceededException()
      case _ =>
        throw CannotResetPhase2Tests()
    }
  }

  override def registerAndInviteForTestGroup(application: OnlineTestApplication)
                                            (implicit hc: HeaderCarrier, rh: RequestHeader): Future[Unit] = {
    registerAndInviteForTestGroup(List(application))
  }

  override def processNextExpiredTest(expiryTest: TestExpirationEvent)(implicit hc: HeaderCarrier, rh: RequestHeader): Future[Unit] = {
    phase2TestRepo.nextExpiringApplication(expiryTest).flatMap {
      case Some(expired) => processExpiredTest(expired, expiryTest)
      case None => Future.successful(())
    }
  }

  def registerApplicants(candidates: List[OnlineTestApplication], tokens: Seq[String])
                        (implicit hc: HeaderCarrier): Future[Map[Int, (OnlineTestApplication, String, Registration)]] = {
    cubiksGatewayClient.registerApplicants(candidates.size).map(_.zipWithIndex.map { case (registration, idx) =>
      val candidate = candidates(idx)
      audit("Phase2TestRegistered", candidate.userId)
      (registration.userId, (candidate, tokens(idx), registration))
    }.toMap)
  }

  def inviteApplicants(candidateData: Map[Int, (OnlineTestApplication, String, Registration)],
                       schedule: Phase2Schedule = getRandomSchedule())
                      (implicit hc: HeaderCarrier): Future[List[Phase2TestInviteData]] = {
    val invites = candidateData.values.map { case (application, token, registration) =>
      buildInviteApplication(application, token, registration.userId, schedule)
    }.toList

    cubiksGatewayClient.inviteApplicants(invites).map(_.map { invitation =>
      val (application, token, registration) = candidateData(invitation.userId)
      audit("Phase2TestInvited", application.userId)
      Phase2TestInviteData(application, schedule.scheduleId, token, registration, invitation)
    })
  }

  override def registerAndInviteForTestGroup(applications: List[OnlineTestApplication])
                                            (implicit hc: HeaderCarrier, rh: RequestHeader): Future[Unit] = {
    val (scheduleName, schedule) = getRandomScheduleWithName()
    registerAndInviteForTestGroup(applications, schedule).flatMap { candidatesToProgress =>
      eventSink {
        Future.successful {
          candidatesToProgress.map(candidate => {
            DataStoreEvents.OnlineExerciseResultSent(candidate.applicationId) ::
              AuditEvents.Phase2TestInvitationProcessComplete(Map(
                "userId" -> candidate.userId,
                "absoluteTime" -> s"${calculateAbsoluteTimeWithAdjustments(candidate)}",
                "scheduleName" -> scheduleName)) ::
              Nil
          }).flatten
        }
      }
    }
  }

  private def registerAndInviteForTestGroup(applications: List[OnlineTestApplication], schedule: Phase2Schedule)
<<<<<<< HEAD
    (implicit hc: HeaderCarrier, rh: RequestHeader): Future[List[OnlineTestApplication]] = applications match {
    case Nil => Future.successful(Nil)
    case candidatesToProcess =>
      val tokens = for (i <- 1 to candidatesToProcess.size) yield tokenFactory.generateUUID()
      implicit val (invitationDate, expirationDate) = calcOnlineTestDates(gatewayConfig.phase2Tests.expiryTimeInDays)

      for {
        registeredApplicants <- registerApplicants(candidatesToProcess, tokens)
        invitedApplicants <- inviteApplicants(registeredApplicants, schedule)
        _ <- insertPhase2TestGroups(invitedApplicants)(invitationDate, expirationDate)
        _ <- emailInviteToApplicants(candidatesToProcess)(hc, rh, invitationDate, expirationDate)
      } yield {
        candidatesToProcess
      }
  }
=======
                                           (implicit hc: HeaderCarrier, rh: RequestHeader): Future[List[OnlineTestApplication]] =
    applications match {
      case Nil => Future.successful(Nil)
      case candidatesToProcess =>
        val tokens = for (i <- 1 to candidatesToProcess.size) yield tokenFactory.generateUUID()
        implicit val (invitationDate, expirationDate) = calcOnlineTestDates(gatewayConfig.phase2Tests.expiryTimeInDays)

        for {
          registeredApplicants <- registerApplicants(candidatesToProcess, tokens)
          invitedApplicants <- inviteApplicants(registeredApplicants, schedule)
          _ <- insertPhase2TestGroups(invitedApplicants)(invitationDate, expirationDate)
          _ <- emailInviteToApplicants(candidatesToProcess)(hc, invitationDate, expirationDate)
        } yield {
          candidatesToProcess
        }
    }
>>>>>>> 53f70cbc

  def buildInviteApplication(application: OnlineTestApplication, token: String, userId: Int, schedule: Phase2Schedule) = {
    val scheduleCompletionBaseUrl = s"${gatewayConfig.candidateAppUrl}/fset-fast-stream/online-tests/phase2"

    InviteApplicant(schedule.scheduleId,
      userId,
      s"$scheduleCompletionBaseUrl/complete/$token",
      resultsURL = None,
      timeAdjustments = buildTimeAdjustments(schedule.assessmentId, application)
    )
  }

  private def insertPhase2TestGroups(o: List[Phase2TestInviteData])
                                    (implicit invitationDate: DateTime, expirationDate: DateTime): Future[Unit] =
    Future.sequence(o.map { completedInvite =>
      val newTestGroup = Phase2TestGroup(expirationDate = expirationDate,
        List(CubiksTest(scheduleId = completedInvite.scheduleId,
          usedForResults = true,
          cubiksUserId = completedInvite.registration.userId,
          token = completedInvite.token,
          testUrl = completedInvite.invitation.authenticateUrl,
          invitationDate = invitationDate,
          participantScheduleId = completedInvite.invitation.participantScheduleId
        ))
      )
      insertOrUpdateTestGroup(completedInvite.application)(newTestGroup)
    }).map(_ => ())

  private def insertOrUpdateTestGroup(application: OnlineTestApplication)
                                     (newOnlineTestProfile: Phase2TestGroup): Future[Unit] = for {
    currentOnlineTestProfile <- phase2TestRepo.getTestGroup(application.applicationId)
    updatedTestProfile <- insertOrAppendNewTests(application.applicationId, currentOnlineTestProfile, newOnlineTestProfile)
    _ <- phase2TestRepo.removeTestProfileProgresses(application.applicationId, determineStatusesToRemove(updatedTestProfile))
  } yield ()

  private def insertOrAppendNewTests(applicationId: String, currentProfile: Option[Phase2TestGroup],
                                     newProfile: Phase2TestGroup): Future[Phase2TestGroup] = {
    (currentProfile match {
      case None => phase2TestRepo.insertOrUpdateTestGroup(applicationId, newProfile)
      case Some(profile) =>
        val existingActiveTests = profile.tests.filter(_.usedForResults).map(_.cubiksUserId)
        Future.traverse(existingActiveTests)(phase2TestRepo.markTestAsInactive).flatMap { _ =>
          phase2TestRepo.insertCubiksTests(applicationId, newProfile)
        }
    }).flatMap { _ => phase2TestRepo.getTestGroup(applicationId)
    }.map {
      case Some(testProfile) => testProfile
      case None => throw ApplicationNotFound(applicationId)
    }
  }

  def markAsStarted(cubiksUserId: Int, startedTime: DateTime = dateTimeFactory.nowLocalTimeZone)
                   (implicit hc: HeaderCarrier, rh: RequestHeader): Future[Unit] = eventSink {
    updatePhase2Test(cubiksUserId, phase2TestRepo.updateTestStartTime(_: Int, startedTime)).flatMap { u =>
      phase2TestRepo.updateProgressStatus(u.applicationId, ProgressStatuses.PHASE2_TESTS_STARTED) map { _ =>
        DataStoreEvents.ETrayStarted(u.applicationId) :: Nil
      }
    }
  }

  def markAsCompleted(cubiksUserId: Int)(implicit hc: HeaderCarrier, rh: RequestHeader): Future[Unit] = eventSink {
    updatePhase2Test(cubiksUserId, phase2TestRepo.updateTestCompletionTime(_: Int, dateTimeFactory.nowLocalTimeZone)).flatMap { u =>
      require(u.testGroup.activeTests.nonEmpty, "Active tests cannot be found")
      val activeTestsCompleted = u.testGroup.activeTests forall (_.completedDateTime.isDefined)
      activeTestsCompleted match {
        case true => phase2TestRepo.updateProgressStatus(u.applicationId, ProgressStatuses.PHASE2_TESTS_COMPLETED) map { _ =>
          DataStoreEvents.ETrayCompleted(u.applicationId) :: Nil
        }

        case false => Future.successful(List.empty[EventType])
      }
    }
  }

  def markAsCompleted(token: String)(implicit hc: HeaderCarrier, rh: RequestHeader): Future[Unit] = {
    phase2TestRepo.getTestProfileByToken(token).flatMap { p =>
      p.tests.find(_.token == token).map { test => markAsCompleted(test.cubiksUserId) }
        .getOrElse(Future.successful(()))
    }
  }

  def markAsReportReadyToDownload(cubiksUserId: Int, reportReady: CubiksTestResultReady): Future[Unit] = {
    updatePhase2Test(cubiksUserId, phase2TestRepo.updateTestReportReady(_: Int, reportReady)).flatMap { updated =>
      if (updated.testGroup.activeTests forall (_.resultsReadyToDownload)) {
        phase2TestRepo.updateProgressStatus(updated.applicationId, ProgressStatuses.PHASE2_TESTS_RESULTS_READY)
      } else {
        Future.successful(())
      }
    }
  }

  private def updatePhase2Test(cubiksUserId: Int, updateCubiksTest: Int => Future[Unit]): Future[Phase2TestGroupWithAppId] = {
    for {
      _ <- updateCubiksTest(cubiksUserId)
      updated <- phase2TestRepo.getTestProfileByCubiksId(cubiksUserId)
    } yield {
      updated
    }
  }

  def buildTimeAdjustments(assessmentId: Int, application: OnlineTestApplication) = {
    if (application.needsAdjustments || application.guaranteedInterview) {
      List(TimeAdjustments(assessmentId, sectionId = 1, absoluteTime = calculateAbsoluteTimeWithAdjustments(application)))
    } else {
      Nil
    }
  }

  def emailInviteToApplicants(candidates: List[OnlineTestApplication])
<<<<<<< HEAD
    (implicit hc: HeaderCarrier, rh: RequestHeader, invitationDate: DateTime, expirationDate: DateTime): Future[Unit] =
  Future.sequence(candidates.map { candidate =>
    candidateEmailAddress(candidate.userId).flatMap(emailInviteToApplicant(candidate, _ , invitationDate, expirationDate))
  }).map( _ => () )
=======
                             (implicit hc: HeaderCarrier, invitationDate: DateTime, expirationDate: DateTime): Future[Unit] =
    Future.sequence(candidates.map { candidate =>
      candidateEmailAddress(candidate.userId).flatMap(emailInviteToApplicant(candidate, _, invitationDate, expirationDate))
    }).map(_ => ())
>>>>>>> 53f70cbc

  def extendTestGroupExpiryTime(applicationId: String, extraDays: Int, actionTriggeredBy: String)
                               (implicit hc: HeaderCarrier, rh: RequestHeader): Future[Unit] = eventSink {
    val progressFut = appRepository.findProgress(applicationId)
    val phase2TestGroup = phase2TestRepo.getTestGroup(applicationId)
      .map(tg => tg.getOrElse(throw new IllegalStateException("Expiration date for Phase 2 cannot be extended. Test group not found.")))

    for {
      progress <- progressFut
      phase2 <- phase2TestGroup
      isAlreadyExpired = progress.phase2ProgressResponse.phase2TestsExpired
      extendDays = extendTime(isAlreadyExpired, phase2.expirationDate)
      newExpiryDate = extendDays(extraDays)
      _ <- phase2TestRepo.updateGroupExpiryTime(applicationId, newExpiryDate, phase2TestRepo.phaseName)
      _ <- progressStatusesToRemoveWhenExtendTime(newExpiryDate, phase2, progress)
        .fold(Future.successful(()))(p => appRepository.removeProgressStatuses(applicationId, p))
    } yield {
      audit(isAlreadyExpired, applicationId) ::
        DataStoreEvents.ETrayExtended(applicationId, actionTriggeredBy) ::
        Nil
    }
  }

  private def progressStatusesToRemoveWhenExtendTime(extendedExpiryDate: DateTime,
                                                     profile: Phase2TestGroup,
                                                     progress: ProgressResponse): Option[List[ProgressStatus]] = {
    val shouldRemoveExpired = progress.phase2ProgressResponse.phase2TestsExpired
    val today = dateTimeFactory.nowLocalTimeZone
    val shouldRemoveSecondReminder = extendedExpiryDate.minusHours(Phase2SecondReminder.hoursBeforeReminder).isAfter(today)
    val shouldRemoveFirstReminder = extendedExpiryDate.minusHours(Phase2FirstReminder.hoursBeforeReminder).isAfter(today)

    val progressStatusesToRemove = (Set.empty[ProgressStatus]
      ++ (if (shouldRemoveExpired) Set(PHASE2_TESTS_EXPIRED) else Set.empty)
      ++ (if (shouldRemoveSecondReminder) Set(PHASE2_TESTS_SECOND_REMINDER) else Set.empty)
      ++ (if (shouldRemoveFirstReminder) Set(PHASE2_TESTS_FIRST_REMINDER) else Set.empty)).toList

    if (progressStatusesToRemove.isEmpty) {
      None
    } else {
      Some(progressStatusesToRemove)
    }
  }

  private def audit(isAlreadyExpired: Boolean, applicationId: String): AuditEvent = {
    val details = Map("applicationId" -> applicationId)
    if (isAlreadyExpired) {
      AuditEvents.ExpiredTestsExtended(details)
    } else {
      AuditEvents.NonExpiredTestsExtended(details)
    }
  }

  protected[onlinetesting] def calculateAbsoluteTimeWithAdjustments(application: OnlineTestApplication): Int = {
    val baseEtrayTestDurationInMinutes = 80
    (application.eTrayAdjustments.flatMap { etrayAdjustments => etrayAdjustments.timeNeeded }.getOrElse(0)
      * baseEtrayTestDurationInMinutes / 100) + baseEtrayTestDurationInMinutes
  }

  // TODO this method is exactly the same as the Phase1 version (with the exception of the progress status)
  // It's a bit fiddly to extract up to the OnlineTestService/Repository traits without defining another common
  // CubiksTestService/Repository layer as it will be different for Launchapd.
  // Still feels wrong to leave it here when it's 99% the same as phase1.
  def retrieveTestResult(testProfile: RichTestGroup)(implicit hc: HeaderCarrier): Future[Unit] = {

    def insertTests(testResults: List[(OnlineTestCommands.TestResult, U)]): Future[Unit] = {
      Future.sequence(testResults.map {
        case (result, phase1Test) => phase2TestRepo.insertTestResult(
          testProfile.applicationId,
          phase1Test, model.persisted.TestResult.fromCommandObject(result)
        )
      }).map(_ => ())
    }

    def maybeUpdateProgressStatus(appId: String) = {
      phase2TestRepo.getTestGroup(appId).flatMap { eventualProfile =>

        val latestProfile = eventualProfile.getOrElse(throw new Exception(s"No profile returned for $appId"))
        if (latestProfile.activeTests.forall(_.testResult.isDefined)) {
          phase2TestRepo.updateProgressStatus(appId, ProgressStatuses.PHASE2_TESTS_RESULTS_RECEIVED).map(_ =>
            audit(s"ProgressStatusSet${ProgressStatuses.PHASE2_TESTS_RESULTS_RECEIVED}", appId))
        } else {
          Future.successful(())
        }
      }
    }

    val testResults = Future.sequence(testProfile.testGroup.activeTests.map { test =>
      test.reportId.map { reportId =>
        cubiksGatewayClient.downloadXmlReport(reportId)
      }.map(_.map(_ -> test))
    }.flatten)

    for {
      eventualTestResults <- testResults
      _ <- insertTests(eventualTestResults)
      _ <- maybeUpdateProgressStatus(testProfile.applicationId)
    } yield {
      audit(s"ResultsRetrievedForSchedule", testProfile.applicationId)
    }
  }
}

object ResetPhase2Test {

  import ProgressStatuses._

  case class CannotResetPhase2Tests() extends NotFoundException

  case class ResetLimitExceededException() extends Exception

  def determineStatusesToRemove(testGroup: Phase2TestGroup): List[ProgressStatus] = {
    (if (testGroup.hasNotStartedYet) List(PHASE2_TESTS_STARTED) else List()) ++
      (if (testGroup.hasNotCompletedYet) List(PHASE2_TESTS_COMPLETED) else List()) ++
      (if (testGroup.hasNotResultReadyToDownloadForAllTestsYet) List(PHASE2_TESTS_RESULTS_RECEIVED, PHASE2_TESTS_RESULTS_READY) else List())
  }
}

//scalastyle:on number.of.methods<|MERGE_RESOLUTION|>--- conflicted
+++ resolved
@@ -191,23 +191,6 @@
   }
 
   private def registerAndInviteForTestGroup(applications: List[OnlineTestApplication], schedule: Phase2Schedule)
-<<<<<<< HEAD
-    (implicit hc: HeaderCarrier, rh: RequestHeader): Future[List[OnlineTestApplication]] = applications match {
-    case Nil => Future.successful(Nil)
-    case candidatesToProcess =>
-      val tokens = for (i <- 1 to candidatesToProcess.size) yield tokenFactory.generateUUID()
-      implicit val (invitationDate, expirationDate) = calcOnlineTestDates(gatewayConfig.phase2Tests.expiryTimeInDays)
-
-      for {
-        registeredApplicants <- registerApplicants(candidatesToProcess, tokens)
-        invitedApplicants <- inviteApplicants(registeredApplicants, schedule)
-        _ <- insertPhase2TestGroups(invitedApplicants)(invitationDate, expirationDate)
-        _ <- emailInviteToApplicants(candidatesToProcess)(hc, rh, invitationDate, expirationDate)
-      } yield {
-        candidatesToProcess
-      }
-  }
-=======
                                            (implicit hc: HeaderCarrier, rh: RequestHeader): Future[List[OnlineTestApplication]] =
     applications match {
       case Nil => Future.successful(Nil)
@@ -224,7 +207,7 @@
           candidatesToProcess
         }
     }
->>>>>>> 53f70cbc
+
 
   def buildInviteApplication(application: OnlineTestApplication, token: String, userId: Int, schedule: Phase2Schedule) = {
     val scheduleCompletionBaseUrl = s"${gatewayConfig.candidateAppUrl}/fset-fast-stream/online-tests/phase2"
@@ -334,17 +317,10 @@
   }
 
   def emailInviteToApplicants(candidates: List[OnlineTestApplication])
-<<<<<<< HEAD
-    (implicit hc: HeaderCarrier, rh: RequestHeader, invitationDate: DateTime, expirationDate: DateTime): Future[Unit] =
-  Future.sequence(candidates.map { candidate =>
-    candidateEmailAddress(candidate.userId).flatMap(emailInviteToApplicant(candidate, _ , invitationDate, expirationDate))
-  }).map( _ => () )
-=======
-                             (implicit hc: HeaderCarrier, invitationDate: DateTime, expirationDate: DateTime): Future[Unit] =
+                             (implicit hc: HeaderCarrier, rh: RequestHeader, invitationDate: DateTime, expirationDate: DateTime): Future[Unit] =
     Future.sequence(candidates.map { candidate =>
       candidateEmailAddress(candidate.userId).flatMap(emailInviteToApplicant(candidate, _, invitationDate, expirationDate))
     }).map(_ => ())
->>>>>>> 53f70cbc
 
   def extendTestGroupExpiryTime(applicationId: String, extraDays: Int, actionTriggeredBy: String)
                                (implicit hc: HeaderCarrier, rh: RequestHeader): Future[Unit] = eventSink {
