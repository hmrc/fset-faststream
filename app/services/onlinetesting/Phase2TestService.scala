--- conflicted
+++ resolved
@@ -258,14 +258,8 @@
 
   def markAsCompleted(cubiksUserId: Int)(implicit hc: HeaderCarrier, rh: RequestHeader): Future[Unit] = eventSink {
     updatePhase2Test(cubiksUserId, phase2TestRepo.updateTestCompletionTime(_:Int, dateTimeFactory.nowLocalTimeZone)).flatMap { u =>
-<<<<<<< HEAD
-      require(u.phase2TestGroup.activeTests.nonEmpty, "Active tests cannot be found")
-      val activeTestsCompleted = u.phase2TestGroup.activeTests forall (_.completedDateTime.isDefined)
-
-=======
       require(u.testGroup.activeTests.nonEmpty, "Active tests cannot be found")
       val activeTestsCompleted = u.testGroup.activeTests forall (_.completedDateTime.isDefined)
->>>>>>> e2a44908
       activeTestsCompleted match {
         case true => phase2TestRepo.updateProgressStatus(u.applicationId, ProgressStatuses.PHASE2_TESTS_COMPLETED) map { _ =>
           DataStoreEvents.ETrayCompleted(u.applicationId) :: Nil
