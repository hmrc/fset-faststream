/*
 * Copyright 2016 HM Revenue & Customs
 *
 * Licensed under the Apache License, Version 2.0 (the "License");
 * you may not use this file except in compliance with the License.
 * You may obtain a copy of the License at
 *
 *     http://www.apache.org/licenses/LICENSE-2.0
 *
 * Unless required by applicable law or agreed to in writing, software
 * distributed under the License is distributed on an "AS IS" BASIS,
 * WITHOUT WARRANTIES OR CONDITIONS OF ANY KIND, either express or implied.
 * See the License for the specific language governing permissions and
 * limitations under the License.
 */

package services.onlinetesting

import _root_.services.AuditService
import akka.actor.ActorSystem
import config.{ CubiksGatewayConfig, Phase2Schedule, Phase2TestsConfig }
import connectors.ExchangeObjects._
import connectors.{ CubiksGatewayClient, Phase2OnlineTestEmailClient }
import factories.{ DateTimeFactory, UUIDFactory }
import model.OnlineTestCommands._
<<<<<<< HEAD
import model.events.DataStoreEvents
=======
import model.ProgressStatuses._
import model._
import model.command.ProgressResponse
import model.events.{ AuditEvent, AuditEvents, DataStoreEvents }
>>>>>>> 8e8e7890
import model.events.EventTypes.EventType
import model.exchange.{ CubiksTestResultReady, Phase2TestGroupWithActiveTest }
import model.persisted.{ CubiksTest, NotificationExpiringOnlineTest, Phase2TestGroup, Phase2TestGroupWithAppId }
import model.{ ProgressStatuses, ReminderNotice, TestExpirationEvent }
import org.joda.time.DateTime
import play.api.mvc.RequestHeader
import repositories._
import repositories.onlinetesting.Phase2TestRepository
import services.events.EventService
import services.onlinetesting.phase2.ScheduleSelector
import uk.gov.hmrc.play.http.HeaderCarrier

import scala.concurrent.Future
import scala.language.postfixOps

object Phase2TestService extends Phase2TestService {
  import config.MicroserviceAppConfig._
  val appRepository = applicationRepository
  val cdRepository = faststreamContactDetailsRepository
  val phase2TestRepo = phase2TestRepository
  val cubiksGatewayClient = CubiksGatewayClient
  val tokenFactory = UUIDFactory
  val dateTimeFactory = DateTimeFactory
  val emailClient = Phase2OnlineTestEmailClient
  val auditService = AuditService
  val gatewayConfig = cubiksGatewayConfig
  val actor = ActorSystem()
  val eventService = EventService

}

trait Phase2TestService extends OnlineTestService with ScheduleSelector {
  val phase2TestRepo: Phase2TestRepository
  val cubiksGatewayClient: CubiksGatewayClient
  val gatewayConfig: CubiksGatewayConfig

  def testConfig: Phase2TestsConfig = gatewayConfig.phase2Tests

  case class Phase2TestInviteData(application: OnlineTestApplication,
                                  scheduleId: Int,
                                  token: String,
                                  registration: Registration,
                                  invitation: Invitation)

  case class NoActiveTestException(m: String) extends Exception(m)

  def getTestProfile(applicationId: String): Future[Option[Phase2TestGroupWithActiveTest]] = {
    for {
      phase2Opt <- phase2TestRepo.getTestGroup(applicationId)
    } yield phase2Opt.map { phase2 =>
      val test = phase2.activeTests
        .find(_.usedForResults)
        .getOrElse(throw NoActiveTestException(s"No active phase 2 test found for $applicationId"))
        Phase2TestGroupWithActiveTest(
          phase2.expirationDate,
          test
        )
    }
  }

  override def nextApplicationReadyForOnlineTesting: Future[List[OnlineTestApplication]] = {
    phase2TestRepo.nextApplicationsReadyForOnlineTesting
  }

  override def processNextTestForReminder(reminder: ReminderNotice)(implicit hc: HeaderCarrier, rh: RequestHeader): Future[Unit] = {
    phase2TestRepo.nextTestForReminder(reminder).flatMap {
      case Some(expiringTest) => processReminder(expiringTest, reminder)
      case None => Future.successful(())
    }
  }

  override def emailCandidateForExpiringTestReminder(expiringTest: NotificationExpiringOnlineTest,
                                                     emailAddress: String,
                                                     reminder: ReminderNotice)(implicit hc: HeaderCarrier, rh: RequestHeader): Future[Unit] = {
    emailClient.sendTestExpiringReminder(emailAddress, expiringTest.preferredName,
      reminder.hoursBeforeReminder, reminder.timeUnit, expiringTest.expiryDate).map { _ =>
      audit(s"ReminderPhase2ExpiringOnlineTestNotificationBefore${reminder.hoursBeforeReminder}HoursEmailed",
        expiringTest.userId, Some(emailAddress))
    }
  }

  override def registerAndInviteForTestGroup(application: OnlineTestApplication)
    (implicit hc: HeaderCarrier, rh: RequestHeader): Future[Unit] = {
    registerAndInviteForTestGroup(List(application))
  }

  override def processNextExpiredTest(expiryTest: TestExpirationEvent)(implicit hc: HeaderCarrier, rh: RequestHeader): Future[Unit] = {
    phase2TestRepo.nextExpiringApplication(expiryTest).flatMap{
      case Some(expired) => processExpiredTest(expired, expiryTest)
      case None => Future.successful(())
    }
  }

  def registerApplicants(candidates: List[OnlineTestApplication], tokens: Seq[String])
    (implicit hc: HeaderCarrier): Future[Map[Int, (OnlineTestApplication, String, Registration)]] = {
    cubiksGatewayClient.registerApplicants(candidates.size).map( _.zipWithIndex.map { case (registration, idx) =>
      val candidate = candidates(idx)
      audit("Phase2TestRegistered", candidate.userId)
      (registration.userId, (candidate, tokens(idx), registration))
    }.toMap)
  }

  def inviteApplicants(candidateData: Map[Int, (OnlineTestApplication, String, Registration)])
    (implicit hc: HeaderCarrier): Future[List[Phase2TestInviteData]] = {
    val schedule = getRandomSchedule
    val invites = candidateData.values.map { case (application, token, registration) =>
      buildInviteApplication(application, token, registration.userId, schedule)
    }.toList

    cubiksGatewayClient.inviteApplicants(invites).map(_.map { invitation =>
      val (application, token, registration) = candidateData(invitation.userId)
      audit("Phase2TestInvited", application.userId)
      Phase2TestInviteData(application, schedule.scheduleId, token, registration, invitation)
    })
  }

  override def registerAndInviteForTestGroup(applications: List[OnlineTestApplication])
    (implicit hc: HeaderCarrier, rh: RequestHeader): Future[Unit] = applications match {

    case Nil => Future.successful(())

    case candidatesToProcess => eventSink {
      val tokens = for (i <- 1 to candidatesToProcess.size) yield tokenFactory.generateUUID()
      implicit val (invitationDate, expirationDate) = calcOnlineTestDates(gatewayConfig.phase2Tests.expiryTimeInDays)

      for {
        registeredApplicants <- registerApplicants(candidatesToProcess, tokens)
        invitedApplicants <- inviteApplicants(registeredApplicants)
        _ <- insertPhase2TestGroups(invitedApplicants)(invitationDate, expirationDate)
        _ <- emailInviteToApplicants(candidatesToProcess)(hc, invitationDate, expirationDate)
      } yield candidatesToProcess.map { candidate =>
          audit("Phase2TestInvitationProcessComplete", candidate.userId)
          DataStoreEvents.OnlineExerciseResultSent(candidate.applicationId)
      }
    }
  }

  def buildInviteApplication(application: OnlineTestApplication, token: String, userId: Int, schedule: Phase2Schedule) = {
    val scheduleCompletionBaseUrl = s"${gatewayConfig.candidateAppUrl}/fset-fast-stream/online-tests/phase2"

    InviteApplicant(schedule.scheduleId,
      userId,
      s"$scheduleCompletionBaseUrl/complete/$token",
      resultsURL = None,
      timeAdjustments = buildTimeAdjustments(application.needsAdjustments, schedule.assessmentId)
    )
  }

  private def insertPhase2TestGroups(o: List[Phase2TestInviteData])
    (implicit invitationDate: DateTime, expirationDate: DateTime): Future[Unit] = Future.sequence(o.map { completedInvite =>
    val testGroup = Phase2TestGroup(expirationDate = expirationDate,
      List(CubiksTest(scheduleId = completedInvite.scheduleId,
        usedForResults = true,
        cubiksUserId = completedInvite.registration.userId,
        token = completedInvite.token,
        testUrl = completedInvite.invitation.authenticateUrl,
        invitationDate = invitationDate,
        participantScheduleId = completedInvite.invitation.participantScheduleId
      ))
    )

    phase2TestRepo.insertOrUpdateTestGroup(completedInvite.application.applicationId, testGroup)
  }).map( _ => () )

  def markAsStarted(cubiksUserId: Int, startedTime: DateTime = dateTimeFactory.nowLocalTimeZone)
                   (implicit hc: HeaderCarrier, rh: RequestHeader): Future[Unit]= eventSink {
    val updatedPhase2Test = updatePhase2Test(cubiksUserId, t => t.copy(startedDateTime = Some(startedTime)))
    updatedPhase2Test flatMap { u =>
      phase2TestRepo.updateProgressStatus(u.applicationId, ProgressStatuses.PHASE2_TESTS_STARTED) map { _ =>
        DataStoreEvents.ETrayStarted(u.applicationId) :: Nil
      }
    }
  }

  def markAsCompleted(cubiksUserId: Int)(implicit hc: HeaderCarrier, rh: RequestHeader): Future[Unit] = eventSink {
    val updatedPhase2Test = updatePhase2Test(cubiksUserId, t => t.copy(completedDateTime = Some(dateTimeFactory.nowLocalTimeZone)))
    updatedPhase2Test flatMap { u =>
      require(u.phase2TestGroup.activeTests.nonEmpty, "Active tests cannot be found")
      val activeTestsCompleted = u.phase2TestGroup.activeTests forall (_.completedDateTime.isDefined)
      activeTestsCompleted match {
        case true =>
          phase2TestRepo.updateProgressStatus(u.applicationId, ProgressStatuses.PHASE2_TESTS_COMPLETED) map { _ =>
            DataStoreEvents.ETrayCompleted(u.applicationId) :: Nil
          }
        case false =>
          Future.successful(List.empty[EventType])
      }
    }
  }

  def markAsCompleted(token: String)(implicit hc: HeaderCarrier, rh: RequestHeader): Future[Unit] = {
    phase2TestRepo.getTestProfileByToken(token).flatMap { p =>
      p.tests.find(_.token == token).map {test => markAsCompleted(test.cubiksUserId)}
        .getOrElse(Future.successful(()))
    }
  }

  def markAsReportReadyToDownload(cubiksUserId: Int, reportReady: CubiksTestResultReady): Future[Unit] = {
    updatePhase2Test(cubiksUserId, updateTestReportReady(_: CubiksTest, reportReady)).flatMap { updated =>
      if (updated.phase2TestGroup.activeTests forall (_.resultsReadyToDownload)) {
        phase2TestRepo.updateProgressStatus(updated.applicationId, ProgressStatuses.PHASE2_TESTS_RESULTS_READY)
      } else {
        Future.successful(())
      }
    }
  }

  private def updatePhase2Test(cubiksUserId: Int, update: CubiksTest => CubiksTest): Future[Phase2TestGroupWithAppId] = {
    def createUpdateTestGroup(p: Phase2TestGroupWithAppId): Phase2TestGroupWithAppId = {
      val testGroup = p.phase2TestGroup
      assertUniqueTestByCubiksUserId(testGroup.tests, cubiksUserId)
      val updatedTestGroup = testGroup.copy(tests = updateCubiksTestsById(cubiksUserId, testGroup.tests, update))
      Phase2TestGroupWithAppId(p.applicationId, updatedTestGroup)
    }
    for {
      p1TestProfile <- phase2TestRepo.getTestProfileByCubiksId(cubiksUserId)
      updated = createUpdateTestGroup(p1TestProfile)
      _ <- phase2TestRepo.insertOrUpdateTestGroup(updated.applicationId, updated.phase2TestGroup)
    } yield {
      updated
    }
  }

  //TODO Once the time adjustments ticket has been done then this should be updated to apply the etray adjustment settings.
  def buildTimeAdjustments(needsAdjustment: Boolean, assessmentId: Int) = if (needsAdjustment) {
    List(TimeAdjustments(assessmentId, sectionId = 1, absoluteTime = 100))
  } else {
    Nil
  }

  def emailInviteToApplicants(candidates: List[OnlineTestApplication])
    (implicit hc: HeaderCarrier, invitationDate: DateTime, expirationDate: DateTime): Future[Unit] =
  Future.sequence(candidates.map { candidate =>
    candidateEmailAddress(candidate.userId).flatMap(emailInviteToApplicant(candidate, _ , invitationDate, expirationDate))
  }).map( _ => () )

<<<<<<< HEAD
=======

  private def candidateEmailAddress(userId: String): Future[String] = cdRepository.find(userId).map(_.email)

  def extendTestGroupExpiryTime(applicationId: String, extraDays: Int, actionTriggeredBy: String)
                               (implicit hc: HeaderCarrier, rh: RequestHeader): Future[Unit] = eventSink {
    val progressFut = appRepository.findProgress(applicationId)
    val phase2TestGroup = phase2TestRepo.getTestGroup(applicationId)
      .map(tg => tg.getOrElse(throw new IllegalStateException("Expiration date for Phase 2 cannot be extended. Test group not found.")))

    for {
      progress <- progressFut
      phase2 <- phase2TestGroup
      isAlreadyExpired = progress.phase2ProgressResponse.phase2TestsExpired
      extendDays = extendTime(isAlreadyExpired, phase2.expirationDate)
      newExpiryDate = extendDays(extraDays)
      _ <- phase2TestRepo.updateGroupExpiryTime(applicationId, newExpiryDate, phase2TestRepo.phaseName)
      _ <- progressStatusesToRemoveWhenExtendTime(newExpiryDate, phase2, progress)
        .fold(Future.successful(()))(p => appRepository.removeProgressStatuses(applicationId, p))
    } yield {
      audit(isAlreadyExpired, applicationId) ::
        DataStoreEvents.ETrayExtended(applicationId, actionTriggeredBy) ::
        Nil
    }
  }

  private def progressStatusesToRemoveWhenExtendTime(extendedExpiryDate: DateTime,
                                                     profile: Phase2TestGroup,
                                                     progress: ProgressResponse): Option[List[ProgressStatus]] = {
    val shouldRemoveExpired = progress.phase2ProgressResponse.phase2TestsExpired
    val today = dateTimeFactory.nowLocalTimeZone
    val shouldRemoveSecondReminder = extendedExpiryDate.minusHours(Phase2SecondReminder.hoursBeforeReminder).isAfter(today)
    val shouldRemoveFirstReminder = extendedExpiryDate.minusHours(Phase2FirstReminder.hoursBeforeReminder).isAfter(today)

    val progressStatusesToRemove = (Set.empty[ProgressStatus]
      ++ (if (shouldRemoveExpired) Set(PHASE2_TESTS_EXPIRED) else Set.empty)
      ++ (if (shouldRemoveSecondReminder) Set(PHASE2_TESTS_SECOND_REMINDER) else Set.empty)
      ++ (if (shouldRemoveFirstReminder) Set(PHASE2_TESTS_FIRST_REMINDER) else Set.empty)).toList

    if (progressStatusesToRemove.isEmpty) { None } else { Some(progressStatusesToRemove) }
  }

  private def audit(isAlreadyExpired: Boolean, applicationId: String): AuditEvent = {
    val details = Map("applicationId" -> applicationId)
    if (isAlreadyExpired) {
      AuditEvents.ExpiredTestsExtended(details)
    } else {
      AuditEvents.NonExpiredTestsExtended(details)
    }
  }
>>>>>>> 8e8e7890
}<|MERGE_RESOLUTION|>--- conflicted
+++ resolved
@@ -23,14 +23,10 @@
 import connectors.{ CubiksGatewayClient, Phase2OnlineTestEmailClient }
 import factories.{ DateTimeFactory, UUIDFactory }
 import model.OnlineTestCommands._
-<<<<<<< HEAD
-import model.events.DataStoreEvents
-=======
 import model.ProgressStatuses._
 import model._
 import model.command.ProgressResponse
 import model.events.{ AuditEvent, AuditEvents, DataStoreEvents }
->>>>>>> 8e8e7890
 import model.events.EventTypes.EventType
 import model.exchange.{ CubiksTestResultReady, Phase2TestGroupWithActiveTest }
 import model.persisted.{ CubiksTest, NotificationExpiringOnlineTest, Phase2TestGroup, Phase2TestGroupWithAppId }
@@ -267,11 +263,6 @@
     candidateEmailAddress(candidate.userId).flatMap(emailInviteToApplicant(candidate, _ , invitationDate, expirationDate))
   }).map( _ => () )
 
-<<<<<<< HEAD
-=======
-
-  private def candidateEmailAddress(userId: String): Future[String] = cdRepository.find(userId).map(_.email)
-
   def extendTestGroupExpiryTime(applicationId: String, extraDays: Int, actionTriggeredBy: String)
                                (implicit hc: HeaderCarrier, rh: RequestHeader): Future[Unit] = eventSink {
     val progressFut = appRepository.findProgress(applicationId)
@@ -318,5 +309,4 @@
       AuditEvents.NonExpiredTestsExtended(details)
     }
   }
->>>>>>> 8e8e7890
 }