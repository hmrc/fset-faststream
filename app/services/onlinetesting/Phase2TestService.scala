/*
 * Copyright 2016 HM Revenue & Customs
 *
 * Licensed under the Apache License, Version 2.0 (the "License");
 * you may not use this file except in compliance with the License.
 * You may obtain a copy of the License at
 *
 *     http://www.apache.org/licenses/LICENSE-2.0
 *
 * Unless required by applicable law or agreed to in writing, software
 * distributed under the License is distributed on an "AS IS" BASIS,
 * WITHOUT WARRANTIES OR CONDITIONS OF ANY KIND, either express or implied.
 * See the License for the specific language governing permissions and
 * limitations under the License.
 */

package services.onlinetesting

import _root_.services.AuditService
import akka.actor.ActorSystem
import config.{ CubiksGatewayConfig, Phase2Schedule, Phase2TestsConfig }
import connectors.ExchangeObjects._
import connectors.{ CubiksGatewayClient, Phase2OnlineTestEmailClient }
import factories.{ DateTimeFactory, UUIDFactory }
import model.Exceptions.NotFoundException
import model.OnlineTestCommands._
import model.{ ProgressStatuses, ReminderNotice }
import model.events.DataStoreEvents
import model.ProgressStatuses
import model.events.EventTypes.EventType
<<<<<<< HEAD
import model.events.{ AuditEvents, DataStoreEvents }
import model.exchange.{ CubiksTestResultReady, Phase2TestGroupWithNames }
=======
import model.exchange.{ CubiksTestResultReady, Phase2TestGroupWithActiveTest }
>>>>>>> 6938dc28
import model.persisted.{ CubiksTest, NotificationExpiringOnlineTest, Phase2TestGroup, Phase2TestGroupWithAppId }
import org.joda.time.DateTime
import play.api.mvc.RequestHeader
import repositories._
import repositories.onlinetesting.Phase2TestRepository
import services.events.EventService
import services.onlinetesting.ResetPhase2Test._
import services.onlinetesting.phase2.ScheduleSelector
import uk.gov.hmrc.play.http.HeaderCarrier

import scala.concurrent.Future
import scala.language.postfixOps

object Phase2TestService extends Phase2TestService {
  import config.MicroserviceAppConfig._
  val appRepository = applicationRepository
  val cdRepository = faststreamContactDetailsRepository
  val phase2TestRepo = phase2TestRepository
  val cubiksGatewayClient = CubiksGatewayClient
  val tokenFactory = UUIDFactory
  val dateTimeFactory = DateTimeFactory
  val emailClient = Phase2OnlineTestEmailClient
  val auditService = AuditService
  val gatewayConfig = cubiksGatewayConfig
  val actor = ActorSystem()
  val eventService = EventService

}

trait Phase2TestService extends OnlineTestService with ScheduleSelector {

  val phase2TestRepo: Phase2TestRepository
  val cubiksGatewayClient: CubiksGatewayClient
  val gatewayConfig: CubiksGatewayConfig


  def testConfig: Phase2TestsConfig = gatewayConfig.phase2Tests

  case class Phase2TestInviteData(application: OnlineTestApplication,
                                  scheduleId: Int,
                                  token: String,
                                  registration: Registration,
                                  invitation: Invitation)

  case class NoActiveTestException(m: String) extends Exception(m)

  def getTestProfile(applicationId: String): Future[Option[Phase2TestGroupWithActiveTest]] = {
    for {
      phase2Opt <- phase2TestRepo.getTestGroup(applicationId)
    } yield phase2Opt.map { phase2 =>
      val test = phase2.activeTests.find(_.usedForResults).getOrElse(throw new NoActiveTestException(s"No active phase 2 test found for $applicationId"))
        Phase2TestGroupWithActiveTest(
          phase2.expirationDate,
          test
        )
    }
  }

  override def nextApplicationReadyForOnlineTesting: Future[List[OnlineTestApplication]] = {
    phase2TestRepo.nextApplicationsReadyForOnlineTesting
  }

  override def processNextTestForReminder(reminder: ReminderNotice)(implicit hc: HeaderCarrier): Future[Unit] = {
    phase2TestRepo.nextTestForReminder(reminder).flatMap {
      case Some(expiringTest) => processReminder(expiringTest, reminder)
      case None => Future.successful(())
    }
  }

  override def emailCandidateForExpiringTestReminder(expiringTest: NotificationExpiringOnlineTest,
                                                     emailAddress: String,
                                                     reminder: ReminderNotice)(implicit hc: HeaderCarrier): Future[Unit] = {
    emailClient.sendTestExpiringReminder(emailAddress, expiringTest.preferredName,
      reminder.hoursBeforeReminder, reminder.timeUnit, expiringTest.expiryDate).map { _ =>
      audit(s"ReminderPhase2ExpiringOnlineTestNotificationBefore${reminder.hoursBeforeReminder}HoursEmailed",
        expiringTest.userId, Some(emailAddress))
    }
  }

  def resetTests(application: OnlineTestApplication, actionTriggeredBy: String)
                (implicit hc: HeaderCarrier, rh: RequestHeader): Future[Unit] = eventSink {
    phase2TestRepo.getTestGroup(application.applicationId).flatMap {
       case Some(phase2TestGroup) if schedulesAvailable(phase2TestGroup.tests.map(_.scheduleId)) =>
         val schedule = getRandomSchedule(phase2TestGroup.tests.map(_.scheduleId))
         registerAndInviteForTestGroup(List(application), schedule).map { _ =>
           audit("Phase2TestInvitationProcessComplete", application.userId)
           AuditEvents.Phase2TestsReset(Map("userId" -> application.userId, "tests" -> "e-tray")) ::
             DataStoreEvents.ETrayReset(application.applicationId, actionTriggeredBy) :: Nil
         }
       case Some(phase2TestGroup) if !schedulesAvailable(phase2TestGroup.tests.map(_.scheduleId)) =>
         throw ResetLimitExceededException()
       case _ =>
         throw CannotResetPhase2Tests()
     }
  }

  override def registerAndInviteForTestGroup(application: OnlineTestApplication)
    (implicit hc: HeaderCarrier, rh: RequestHeader): Future[Unit] = {
    registerAndInviteForTestGroup(List(application))
  }

  def registerApplicants(candidates: List[OnlineTestApplication], tokens: Seq[String])
    (implicit hc: HeaderCarrier): Future[Map[Int, (OnlineTestApplication, String, Registration)]] = {
    cubiksGatewayClient.registerApplicants(candidates.size).map( _.zipWithIndex.map { case (registration, idx) =>
      val candidate = candidates(idx)
      audit("Phase2TestRegistered", candidate.userId)
      (registration.userId, (candidate, tokens(idx), registration))
    }.toMap)
  }

  def inviteApplicants(candidateData: Map[Int, (OnlineTestApplication, String, Registration)],
                       schedule: Phase2Schedule = getRandomSchedule())
    (implicit hc: HeaderCarrier): Future[List[Phase2TestInviteData]] = {
    val invites = candidateData.values.map { case (application, token, registration) =>
      buildInviteApplication(application, token, registration.userId, schedule)
    }.toList

    cubiksGatewayClient.inviteApplicants(invites).map(_.map { invitation =>
      val (application, token, registration) = candidateData(invitation.userId)
      audit("Phase2TestInvited", application.userId)
      Phase2TestInviteData(application, schedule.scheduleId, token, registration, invitation)
    })
  }

  override def registerAndInviteForTestGroup(applications: List[OnlineTestApplication])
<<<<<<< HEAD
    (implicit hc: HeaderCarrier, rh: RequestHeader): Future[Unit] =
    registerAndInviteForTestGroup(applications, getRandomSchedule()).map { candidatesToProgress =>
      eventSink {
        Future.successful(
          candidatesToProgress.map(candidate => {
            audit("Phase2TestInvitationProcessComplete", candidate.userId)
            DataStoreEvents.OnlineExerciseResultSent(candidate.applicationId)
          })
        )
      }
    }
=======
    (implicit hc: HeaderCarrier, rh: RequestHeader): Future[Unit] = applications match {

    case Nil => Future.successful(())
>>>>>>> 6938dc28

  private def registerAndInviteForTestGroup(applications: List[OnlineTestApplication], schedule: Phase2Schedule)
    (implicit hc: HeaderCarrier, rh: RequestHeader): Future[List[OnlineTestApplication]] = filterCandidates(applications) match {
    case Nil => Future.successful(Nil)
    case candidatesToProcess =>
      val tokens = for (i <- 1 to candidatesToProcess.size) yield tokenFactory.generateUUID()
      implicit val (invitationDate, expirationDate) = calcOnlineTestDates(gatewayConfig.phase2Tests.expiryTimeInDays)

      for {
        registeredApplicants <- registerApplicants(candidatesToProcess, tokens)
        invitedApplicants <- inviteApplicants(registeredApplicants, schedule)
        _ <- insertPhase2TestGroups(invitedApplicants)(invitationDate, expirationDate)
        _ <- emailInviteToApplicants(candidatesToProcess)(hc, invitationDate, expirationDate)
      } yield {
        candidatesToProcess
      }
  }

  def buildInviteApplication(application: OnlineTestApplication, token: String, userId: Int, schedule: Phase2Schedule) = {
    val scheduleCompletionBaseUrl = s"${gatewayConfig.candidateAppUrl}/fset-fast-stream/online-tests/phase2"

    InviteApplicant(schedule.scheduleId,
      userId,
      s"$scheduleCompletionBaseUrl/complete/$token",
      resultsURL = None,
      timeAdjustments = buildTimeAdjustments(application.needsAdjustments, schedule.assessmentId)
    )
  }

  private def insertPhase2TestGroups(o: List[Phase2TestInviteData])
    (implicit invitationDate: DateTime, expirationDate: DateTime): Future[Unit] = Future.sequence(o.map { completedInvite =>
    val newTestGroup = Phase2TestGroup(expirationDate = expirationDate,
      List(CubiksTest(scheduleId = completedInvite.scheduleId,
        usedForResults = true,
        cubiksUserId = completedInvite.registration.userId,
        token = completedInvite.token,
        testUrl = completedInvite.invitation.authenticateUrl,
        invitationDate = invitationDate,
        participantScheduleId = completedInvite.invitation.participantScheduleId
      ))
    )
    insertOrUpdateTestGroup(completedInvite.application)(newTestGroup)
  }).map( _ => () )

  private def insertOrUpdateTestGroup(application: OnlineTestApplication)
                           (newPhase2TestGroup: Phase2TestGroup): Future[Unit] = for {
    currentPhase2TestGroup <- phase2TestRepo.getTestGroup(application.applicationId)
    updatedPhase2TestGroup = merge(currentPhase2TestGroup, newPhase2TestGroup)
    _ <- phase2TestRepo.insertOrUpdateTestGroup(application.applicationId, updatedPhase2TestGroup)
    _ <- phase2TestRepo.removeTestProfileProgresses(application.applicationId, determineStatusesToRemove(updatedPhase2TestGroup))
  } yield ()

  private def merge(currentProfile: Option[Phase2TestGroup], newProfile: Phase2TestGroup): Phase2TestGroup = currentProfile match {
    case None => newProfile
    case Some(profile) =>
      val existingTestsAfterUpdate = profile.tests.map(t =>
          t.copy(usedForResults = false)
      )
      Phase2TestGroup(newProfile.expirationDate, existingTestsAfterUpdate ++ newProfile.tests)
  }

  def markAsStarted(cubiksUserId: Int, startedTime: DateTime = dateTimeFactory.nowLocalTimeZone)
                   (implicit hc: HeaderCarrier, rh: RequestHeader): Future[Unit]= eventSink {
    val updatedPhase2Test = updatePhase2Test(cubiksUserId, t => t.copy(startedDateTime = Some(startedTime)))
    updatedPhase2Test flatMap { u =>
      phase2TestRepo.updateProgressStatus(u.applicationId, ProgressStatuses.PHASE2_TESTS_STARTED) map { _ =>
        DataStoreEvents.ETrayStarted(u.applicationId) :: Nil
      }
    }
  }

  def markAsCompleted(cubiksUserId: Int)(implicit hc: HeaderCarrier, rh: RequestHeader): Future[Unit] = eventSink {
    val updatedPhase2Test = updatePhase2Test(cubiksUserId, t => t.copy(completedDateTime = Some(dateTimeFactory.nowLocalTimeZone)))
    updatedPhase2Test flatMap { u =>
      require(u.phase2TestGroup.activeTests.nonEmpty, "Active tests cannot be found")
      val activeTestsCompleted = u.phase2TestGroup.activeTests forall (_.completedDateTime.isDefined)
      activeTestsCompleted match {
        case true =>
          phase2TestRepo.updateProgressStatus(u.applicationId, ProgressStatuses.PHASE2_TESTS_COMPLETED) map { _ =>
            DataStoreEvents.ETrayCompleted(u.applicationId) :: Nil
          }
        case false =>
          Future.successful(List.empty[EventType])
      }
    }
  }

  def markAsCompleted(token: String)(implicit hc: HeaderCarrier, rh: RequestHeader): Future[Unit] = {
    phase2TestRepo.getTestProfileByToken(token).flatMap { p =>
      p.tests.find(_.token == token).map {test => markAsCompleted(test.cubiksUserId)}
        .getOrElse(Future.successful(()))
    }
  }

  def markAsReportReadyToDownload(cubiksUserId: Int, reportReady: CubiksTestResultReady): Future[Unit] = {
    updatePhase2Test(cubiksUserId, updateTestReportReady(_: CubiksTest, reportReady)).flatMap { updated =>
      if (updated.phase2TestGroup.activeTests forall (_.resultsReadyToDownload)) {
        phase2TestRepo.updateProgressStatus(updated.applicationId, ProgressStatuses.PHASE2_TESTS_RESULTS_READY)
      } else {
        Future.successful(())
      }
    }
  }

  private def updatePhase2Test(cubiksUserId: Int, update: CubiksTest => CubiksTest): Future[Phase2TestGroupWithAppId] = {
    def createUpdateTestGroup(p: Phase2TestGroupWithAppId): Phase2TestGroupWithAppId = {
      val testGroup = p.phase2TestGroup
      assertUniqueTestByCubiksUserId(testGroup.tests, cubiksUserId)
      val updatedTestGroup = testGroup.copy(tests = updateCubiksTestsById(cubiksUserId, testGroup.tests, update))
      Phase2TestGroupWithAppId(p.applicationId, updatedTestGroup)
    }
    for {
      p1TestProfile <- phase2TestRepo.getTestProfileByCubiksId(cubiksUserId)
      updated = createUpdateTestGroup(p1TestProfile)
      _ <- phase2TestRepo.insertOrUpdateTestGroup(updated.applicationId, updated.phase2TestGroup)
    } yield {
      updated
    }
  }

  //TODO Once the time adjustments ticket has been done then this should be updated to apply the etray adjustment settings.
  def buildTimeAdjustments(needsAdjustment: Boolean, assessmentId: Int) = if (needsAdjustment) {
    List(TimeAdjustments(assessmentId, sectionId = 1, absoluteTime = 100))
  } else {
    Nil
  }

  def emailInviteToApplicants(candidates: List[OnlineTestApplication])
    (implicit hc: HeaderCarrier, invitationDate: DateTime, expirationDate: DateTime): Future[Unit] =
  Future.sequence(candidates.map { candidate =>
    candidateEmailAddress(candidate.userId).flatMap(emailInviteToApplicant(candidate, _ , invitationDate, expirationDate))
  }).map( _ => () )


  private def candidateEmailAddress(userId: String): Future[String] = cdRepository.find(userId).map(_.email)

<<<<<<< HEAD
}

object ResetPhase2Test {

  import ProgressStatuses._

  case class CannotResetPhase2Tests() extends NotFoundException

  case class ResetLimitExceededException() extends Exception

  def determineStatusesToRemove(testGroup: Phase2TestGroup): List[ProgressStatus] = {
      (if (testGroup.hasNotStartedYet) List(PHASE2_TESTS_STARTED) else List()) ++
      (if (testGroup.hasNotCompletedYet) List(PHASE2_TESTS_COMPLETED) else List()) ++
      (if (testGroup.hasNotResultReadyToDownloadForAllTestsYet) List(PHASE2_TESTS_RESULTS_RECEIVED, PHASE2_TESTS_RESULTS_READY) else List())
  }
}
=======
}
>>>>>>> 6938dc28
<|MERGE_RESOLUTION|>--- conflicted
+++ resolved
@@ -24,17 +24,11 @@
 import factories.{ DateTimeFactory, UUIDFactory }
 import model.Exceptions.NotFoundException
 import model.OnlineTestCommands._
+import model.events.EventTypes.EventType
+import model.events.{ AuditEvents, DataStoreEvents }
+import model.exchange.{ CubiksTestResultReady, Phase2TestGroupWithActiveTest }
+import model.persisted.{ CubiksTest, NotificationExpiringOnlineTest, Phase2TestGroup, Phase2TestGroupWithAppId }
 import model.{ ProgressStatuses, ReminderNotice }
-import model.events.DataStoreEvents
-import model.ProgressStatuses
-import model.events.EventTypes.EventType
-<<<<<<< HEAD
-import model.events.{ AuditEvents, DataStoreEvents }
-import model.exchange.{ CubiksTestResultReady, Phase2TestGroupWithNames }
-=======
-import model.exchange.{ CubiksTestResultReady, Phase2TestGroupWithActiveTest }
->>>>>>> 6938dc28
-import model.persisted.{ CubiksTest, NotificationExpiringOnlineTest, Phase2TestGroup, Phase2TestGroupWithAppId }
 import org.joda.time.DateTime
 import play.api.mvc.RequestHeader
 import repositories._
@@ -84,11 +78,9 @@
     for {
       phase2Opt <- phase2TestRepo.getTestGroup(applicationId)
     } yield phase2Opt.map { phase2 =>
-      val test = phase2.activeTests.find(_.usedForResults).getOrElse(throw new NoActiveTestException(s"No active phase 2 test found for $applicationId"))
-        Phase2TestGroupWithActiveTest(
-          phase2.expirationDate,
-          test
-        )
+      val test = phase2.activeTests.find(_.usedForResults)
+        .getOrElse(throw NoActiveTestException(s"No active phase 2 test found for $applicationId"))
+      Phase2TestGroupWithActiveTest(phase2.expirationDate, test)
     }
   }
 
@@ -159,7 +151,6 @@
   }
 
   override def registerAndInviteForTestGroup(applications: List[OnlineTestApplication])
-<<<<<<< HEAD
     (implicit hc: HeaderCarrier, rh: RequestHeader): Future[Unit] =
     registerAndInviteForTestGroup(applications, getRandomSchedule()).map { candidatesToProgress =>
       eventSink {
@@ -171,14 +162,9 @@
         )
       }
     }
-=======
-    (implicit hc: HeaderCarrier, rh: RequestHeader): Future[Unit] = applications match {
-
-    case Nil => Future.successful(())
->>>>>>> 6938dc28
 
   private def registerAndInviteForTestGroup(applications: List[OnlineTestApplication], schedule: Phase2Schedule)
-    (implicit hc: HeaderCarrier, rh: RequestHeader): Future[List[OnlineTestApplication]] = filterCandidates(applications) match {
+    (implicit hc: HeaderCarrier, rh: RequestHeader): Future[List[OnlineTestApplication]] = applications match {
     case Nil => Future.successful(Nil)
     case candidatesToProcess =>
       val tokens = for (i <- 1 to candidatesToProcess.size) yield tokenFactory.generateUUID()
@@ -312,7 +298,6 @@
 
   private def candidateEmailAddress(userId: String): Future[String] = cdRepository.find(userId).map(_.email)
 
-<<<<<<< HEAD
 }
 
 object ResetPhase2Test {
@@ -329,6 +314,3 @@
       (if (testGroup.hasNotResultReadyToDownloadForAllTestsYet) List(PHASE2_TESTS_RESULTS_RECEIVED, PHASE2_TESTS_RESULTS_READY) else List())
   }
 }
-=======
-}
->>>>>>> 6938dc28
