/*
 * Copyright 2016 HM Revenue & Customs
 *
 * Licensed under the Apache License, Version 2.0 (the "License");
 * you may not use this file except in compliance with the License.
 * You may obtain a copy of the License at
 *
 *     http://www.apache.org/licenses/LICENSE-2.0
 *
 * Unless required by applicable law or agreed to in writing, software
 * distributed under the License is distributed on an "AS IS" BASIS,
 * WITHOUT WARRANTIES OR CONDITIONS OF ANY KIND, either express or implied.
 * See the License for the specific language governing permissions and
 * limitations under the License.
 */

package services.onlinetesting

import factories.DateTimeFactory
import model.OnlineTestCommands.Phase1TestProfile
import model.ProgressStatuses._
import model.command.ProgressResponse
import model.events.EventTypes.Events
import model.events.{ AuditEvent, AuditEvents, DataStoreEvents }
import model.{ FirstReminder, SecondReminder }
import org.joda.time.DateTime
import repositories._
<<<<<<< HEAD
import repositories.application.GeneralApplicationRepository
import repositories.onlinetesting.Phase1TestRepository
import services.AuditService
=======
import repositories.application.{ GeneralApplicationRepository, OnlineTestRepository }
>>>>>>> dbd22daa
import services.onlinetesting.OnlineTestService.TestExtensionException

import scala.concurrent.ExecutionContext.Implicits.global
import scala.concurrent.Future

trait OnlineTestExtensionService {
  def extendTestGroupExpiryTime(applicationId: String, extraDays: Int, actionTriggeredBy: String): Future[Events]
}

class OnlineTestExtensionServiceImpl(
  appRepository: GeneralApplicationRepository,
<<<<<<< HEAD
  otRepository: Phase1TestRepository,
  auditService: AuditService
) extends OnlineTestExtensionService {

  override def extendTestGroupExpiryTime(applicationId: String, extraDays: Int): Future[Unit] = {
    // Check the state of this user
    appRepository.findProgress(applicationId).map { progressResponse =>
      if (progressResponse.phase1TestsExpired) {
        for {
          _ <- otRepository.updateGroupExpiryTime(applicationId, DateTime.now().withDurationAdded(86400 * extraDays * 1000, 1))
          phase1TestGroup <- otRepository.getTestGroup(applicationId)
          progressStatusToSet = if (phase1TestGroup.get.hasNotStartedYet) { PHASE1_TESTS_INVITED } else { PHASE1_TESTS_STARTED }
          progressStatusesToRemove = List(PHASE1_TESTS_EXPIRED) ++ (if (progressStatusToSet == PHASE1_TESTS_INVITED) {
            List(PHASE1_TESTS_STARTED)
          } else {
            Nil
          })
          _ <- appRepository.addProgressStatusAndUpdateAppStatus(applicationId, progressStatusToSet)
          _ <- appRepository.removeProgressStatuses(applicationId, progressStatusesToRemove)
        } yield {
          audit("ExpiredTestsExtended", applicationId)
        }
      } else if (progressResponse.phase1TestsInvited || progressResponse.phase1TestsStarted) {
        for {
          phase1TestProfile <- otRepository.getTestGroup(applicationId)
          existingExpiry = phase1TestProfile.get.expirationDate
          _ <- otRepository.updateGroupExpiryTime(applicationId, existingExpiry.withDurationAdded(86400 * extraDays * 1000, 1))
        } yield {
          audit("NonExpiredTestsExtended", applicationId)
        }
      } else {
        throw TestExtensionException("Application is in an invalid status for test extension")
=======
  otRepository: OnlineTestRepository,
  dateTimeFactory: DateTimeFactory
) extends OnlineTestExtensionService {

  import OnlineTestExtensionServiceImpl._

  override def extendTestGroupExpiryTime(applicationId: String, extraDays: Int, actionTriggeredBy: String): Future[Events] = {

    val extension = for {
      progressResponse <- appRepository.findProgress(applicationId)
      phase1TestGroup <- otRepository.getPhase1TestGroup(applicationId)
    } yield {
      (progressResponse, phase1TestGroup) match {
        case (progress, Some(group)) if progress.phase1TestsExpired =>
          Extension(dateTimeFactory.nowLocalTimeZone.plusDays(extraDays), expired = true, group, progressResponse)
        case (progress, Some(group)) if progressResponse.phase1TestsInvited || progressResponse.phase1TestsStarted =>
          Extension(group.expirationDate.plusDays(extraDays), expired = false, group, progressResponse)
        case (progress, None) =>
          throw TestExtensionException("No Phase1TestGroupAvailable for the given application")
        case _ =>
          throw TestExtensionException("Application is in an invalid status for test extension")
>>>>>>> dbd22daa
      }
    }

    for {
      Extension(date, expired, profile, progress) <- extension
      _ <- otRepository.updateGroupExpiryTime(applicationId, date)
      _ <- getProgressStatusesToRemove(date, profile, progress).fold(NoOp)(p => appRepository.removeProgressStatuses(applicationId, p))
    } yield {
      audit(expired, applicationId) ::
      DataStoreEvents.OnlineExerciseExtended(applicationId, actionTriggeredBy) ::
      Nil


    }

  }

  private def audit(expired: Boolean, applicationId: String): AuditEvent = {
    val details = Map("applicationId" -> applicationId)
    if (expired) {
      AuditEvents.ExpiredTestsExtended(details)
    } else {
      AuditEvents.NonExpiredTestsExtended(details)
    }
  }
}

private final case class Extension(extendedExpiryDate: DateTime, expired: Boolean, profile: Phase1TestProfile, progress: ProgressResponse)

object OnlineTestExtensionServiceImpl {

  val NoOp: Future[Unit] = Future.successful(())

  def getProgressStatusesToRemove(extendedExpiryDate: DateTime,
                                  profile: Phase1TestProfile,
                                  progress: ProgressResponse): Option[List[ProgressStatus]] = {

    val today = DateTime.now()
    val progressList = (Set.empty[ProgressStatus]
        ++ cond(progress.phase1TestsExpired, PHASE1_TESTS_EXPIRED)
        ++ cond(profile.hasNotStartedYet, PHASE1_TESTS_STARTED)
        ++ cond(extendedExpiryDate.minusHours(SecondReminder.hoursBeforeReminder).isAfter(today), PHASE1_TESTS_SECOND_REMINDER)
        ++ cond(extendedExpiryDate.minusHours(FirstReminder.hoursBeforeReminder).isAfter(today), PHASE1_TESTS_FIRST_REMINDER)).toList
    if(progressList.isEmpty) { None } else { Some(progressList) }
  }

  private[this] def cond[T]( lazyCondition : => Boolean, value : T ) : Set[T] = if(lazyCondition) Set(value) else Set.empty
}

object OnlineTestExtensionService extends OnlineTestExtensionServiceImpl(
<<<<<<< HEAD
  applicationRepository, phase1TestRepository, AuditService
=======
  applicationRepository, onlineTestRepository, DateTimeFactory
>>>>>>> dbd22daa
)<|MERGE_RESOLUTION|>--- conflicted
+++ resolved
@@ -25,13 +25,9 @@
 import model.{ FirstReminder, SecondReminder }
 import org.joda.time.DateTime
 import repositories._
-<<<<<<< HEAD
 import repositories.application.GeneralApplicationRepository
 import repositories.onlinetesting.Phase1TestRepository
 import services.AuditService
-=======
-import repositories.application.{ GeneralApplicationRepository, OnlineTestRepository }
->>>>>>> dbd22daa
 import services.onlinetesting.OnlineTestService.TestExtensionException
 
 import scala.concurrent.ExecutionContext.Implicits.global
@@ -43,41 +39,8 @@
 
 class OnlineTestExtensionServiceImpl(
   appRepository: GeneralApplicationRepository,
-<<<<<<< HEAD
   otRepository: Phase1TestRepository,
-  auditService: AuditService
-) extends OnlineTestExtensionService {
-
-  override def extendTestGroupExpiryTime(applicationId: String, extraDays: Int): Future[Unit] = {
-    // Check the state of this user
-    appRepository.findProgress(applicationId).map { progressResponse =>
-      if (progressResponse.phase1TestsExpired) {
-        for {
-          _ <- otRepository.updateGroupExpiryTime(applicationId, DateTime.now().withDurationAdded(86400 * extraDays * 1000, 1))
-          phase1TestGroup <- otRepository.getTestGroup(applicationId)
-          progressStatusToSet = if (phase1TestGroup.get.hasNotStartedYet) { PHASE1_TESTS_INVITED } else { PHASE1_TESTS_STARTED }
-          progressStatusesToRemove = List(PHASE1_TESTS_EXPIRED) ++ (if (progressStatusToSet == PHASE1_TESTS_INVITED) {
-            List(PHASE1_TESTS_STARTED)
-          } else {
-            Nil
-          })
-          _ <- appRepository.addProgressStatusAndUpdateAppStatus(applicationId, progressStatusToSet)
-          _ <- appRepository.removeProgressStatuses(applicationId, progressStatusesToRemove)
-        } yield {
-          audit("ExpiredTestsExtended", applicationId)
-        }
-      } else if (progressResponse.phase1TestsInvited || progressResponse.phase1TestsStarted) {
-        for {
-          phase1TestProfile <- otRepository.getTestGroup(applicationId)
-          existingExpiry = phase1TestProfile.get.expirationDate
-          _ <- otRepository.updateGroupExpiryTime(applicationId, existingExpiry.withDurationAdded(86400 * extraDays * 1000, 1))
-        } yield {
-          audit("NonExpiredTestsExtended", applicationId)
-        }
-      } else {
-        throw TestExtensionException("Application is in an invalid status for test extension")
-=======
-  otRepository: OnlineTestRepository,
+  auditService: AuditService,
   dateTimeFactory: DateTimeFactory
 ) extends OnlineTestExtensionService {
 
@@ -87,7 +50,7 @@
 
     val extension = for {
       progressResponse <- appRepository.findProgress(applicationId)
-      phase1TestGroup <- otRepository.getPhase1TestGroup(applicationId)
+      phase1TestGroup <- otRepository.getTestGroup(applicationId)
     } yield {
       (progressResponse, phase1TestGroup) match {
         case (progress, Some(group)) if progress.phase1TestsExpired =>
@@ -98,7 +61,6 @@
           throw TestExtensionException("No Phase1TestGroupAvailable for the given application")
         case _ =>
           throw TestExtensionException("Application is in an invalid status for test extension")
->>>>>>> dbd22daa
       }
     }
 
@@ -149,9 +111,5 @@
 }
 
 object OnlineTestExtensionService extends OnlineTestExtensionServiceImpl(
-<<<<<<< HEAD
-  applicationRepository, phase1TestRepository, AuditService
-=======
-  applicationRepository, onlineTestRepository, DateTimeFactory
->>>>>>> dbd22daa
+  applicationRepository, phase1TestRepository, AuditService, DateTimeFactory
 )