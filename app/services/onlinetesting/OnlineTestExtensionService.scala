--- conflicted
+++ resolved
@@ -16,68 +16,27 @@
 
 package services.onlinetesting
 
-<<<<<<< HEAD
-import model.ProgressStatuses.{ PHASE1_TESTS_EXPIRED, PHASE1_TESTS_INVITED, PHASE1_TESTS_STARTED }
-import model.events.EventTypes.Events
-import model.events.{ AuditEvents, DataStoreEvents }
-=======
 import factories.DateTimeFactory
 import model.{ FirstReminder, SecondReminder }
 import model.OnlineTestCommands.Phase1TestProfile
 import model.ProgressStatuses._
 import model.command.ProgressResponse
->>>>>>> 612b8a0b
 import org.joda.time.DateTime
+import play.api.Logger
 import repositories._
 import repositories.application.{ GeneralApplicationRepository, OnlineTestRepository }
+import services.AuditService
 import services.onlinetesting.OnlineTestService.TestExtensionException
 
 import scala.concurrent.ExecutionContext.Implicits.global
 import scala.concurrent.Future
 
 trait OnlineTestExtensionService {
-  def extendTestGroupExpiryTime(applicationId: String, extraDays: Int, actionTrigerredBy: String): Future[Events]
+  def extendTestGroupExpiryTime(applicationId: String, extraDays: Int): Future[Unit]
 }
 
 class OnlineTestExtensionServiceImpl(
   appRepository: GeneralApplicationRepository,
-<<<<<<< HEAD
-  otRepository: OnlineTestRepository
-) extends OnlineTestExtensionService {
-
-  override def extendTestGroupExpiryTime(applicationId: String, extraDays: Int, actionTrigerredBy: String): Future[Events] = {
-    // Check the state of this user
-    appRepository.findProgress(applicationId) flatMap { progressResponse =>
-      if (progressResponse.phase1TestsExpired) {
-        for {
-          _ <- otRepository.updateGroupExpiryTime(applicationId, DateTime.now().withDurationAdded(86400 * extraDays * 1000, 1))
-          phase1TestGroup <- otRepository.getPhase1TestGroup(applicationId)
-          progressStatusToSet = if (phase1TestGroup.get.hasNotStartedYet) { PHASE1_TESTS_INVITED } else { PHASE1_TESTS_STARTED }
-          progressStatusesToRemove = List(PHASE1_TESTS_EXPIRED) ++ (if (progressStatusToSet == PHASE1_TESTS_INVITED) {
-            List(PHASE1_TESTS_STARTED)
-          } else {
-            Nil
-          })
-          _ <- appRepository.addProgressStatusAndUpdateAppStatus(applicationId, progressStatusToSet)
-          _ <- appRepository.removeProgressStatuses(applicationId, progressStatusesToRemove)
-        } yield {
-          AuditEvents.ExpiredTestsExtended(Map("applicationId" -> applicationId)) ::
-          DataStoreEvents.OnlineExerciseExtended(applicationId, actionTrigerredBy) ::
-          Nil
-        }
-      } else if (progressResponse.phase1TestsInvited || progressResponse.phase1TestsStarted) {
-        for {
-          phase1TestProfile <- otRepository.getPhase1TestGroup(applicationId)
-          existingExpiry = phase1TestProfile.get.expirationDate
-          _ <- otRepository.updateGroupExpiryTime(applicationId, existingExpiry.withDurationAdded(86400 * extraDays * 1000, 1))
-        } yield {
-          AuditEvents.NonExpiredTestsExtended(Map("applicationId" -> applicationId)) ::
-          DataStoreEvents.OnlineExerciseExtended(applicationId, actionTrigerredBy) ::
-          Nil
-        }
-      } else {
-        throw TestExtensionException("Application is in an invalid status for test extension")
-=======
   otRepository: OnlineTestRepository,
   auditService: AuditService,
   dateTimeFactory: DateTimeFactory
@@ -100,7 +59,6 @@
           throw TestExtensionException("No Phase1TestGroupAvailable for the given application")
         case _ =>
           throw TestExtensionException("Application is in an invalid status for test extension")
->>>>>>> 612b8a0b
       }
     }
 
@@ -118,12 +76,6 @@
     if (expired) { auditEvent("ExpiredTestsExtended", applicationId) }
     else { auditEvent("NonExpiredTestsExtended", applicationId) }
   }
-<<<<<<< HEAD
-}
-
-object OnlineTestExtensionService extends OnlineTestExtensionServiceImpl(
-  applicationRepository, onlineTestRepository
-=======
 
   private def auditEvent(eventName: String, applicationId: String): Unit = {
     Logger.info(s"$eventName for applicationId '$applicationId'")
@@ -159,5 +111,4 @@
 
 object OnlineTestExtensionService extends OnlineTestExtensionServiceImpl(
   applicationRepository, onlineTestRepository, AuditService, DateTimeFactory
->>>>>>> 612b8a0b
 )