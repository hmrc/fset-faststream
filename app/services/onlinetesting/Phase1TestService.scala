--- conflicted
+++ resolved
@@ -329,21 +329,6 @@
   }
 
   def markAsCompleted(cubiksUserId: Int)(implicit hc: HeaderCarrier, rh: RequestHeader): Future[Unit] = eventSink {
-<<<<<<< HEAD
-      updatePhase1Test(cubiksUserId, phase1TestRepo.updateTestCompletionTime(_:Int, dateTimeFactory.nowLocalTimeZone)) flatMap { u =>
-        require(u.phase1TestProfile.activeTests.nonEmpty, "Active tests cannot be found")
-        val activeTestsCompleted = u.phase1TestProfile.activeTests forall (_.completedDateTime.isDefined)
-        activeTestsCompleted match {
-          case true =>
-            phase1TestRepo.updateProgressStatus(u.applicationId, ProgressStatuses.PHASE1_TESTS_COMPLETED) map { _ =>
-              DataStoreEvents.OnlineExercisesCompleted(u.applicationId) ::
-                DataStoreEvents.AllOnlineExercisesCompleted(u.applicationId) ::
-                Nil
-            }
-          case false =>
-            Future.successful(DataStoreEvents.OnlineExercisesCompleted(u.applicationId) :: Nil)
-        }
-=======
     updatePhase1Test(cubiksUserId, phase1TestRepo.updateTestCompletionTime(_:Int, dateTimeFactory.nowLocalTimeZone)) flatMap { u =>
       require(u.testGroup.activeTests.nonEmpty, "Active tests cannot be found")
       val activeTestsCompleted = u.testGroup.activeTests forall (_.completedDateTime.isDefined)
@@ -356,8 +341,8 @@
           }
         case false =>
           Future.successful(DataStoreEvents.OnlineExercisesCompleted(u.applicationId) :: Nil)
->>>>>>> e2a44908
-      }
+      }
+    }
   }
 
   def markAsCompleted(token: String)(implicit hc: HeaderCarrier, rh: RequestHeader): Future[Unit] = {
