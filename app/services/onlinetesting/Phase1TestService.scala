--- conflicted
+++ resolved
@@ -151,12 +151,6 @@
     (implicit hc: HeaderCarrier): Future[Unit] = {
     val (invitationDate, expirationDate) = calcOnlineTestDates(gatewayConfig.phase1Tests.expiryTimeInDays)
 
-    def mapValue[T](f: Future[T]): Future[Try[T]] = {
-      val prom = Promise[Try[T]]()
-      f onComplete prom.success
-      prom.future
-    }
-
     // TODO work out a better way to do this
     // The problem is that the standard future sequence returns at the point when the first future has failed
     // but doesn't actually wait until all futures are complete. This can be problematic for tests which assert
@@ -275,20 +269,6 @@
     audit("OnlineTestInvited", application.userId)
   }
 
-<<<<<<< HEAD
-  private def merge(currentProfile: Option[Phase1TestProfile], newProfile: Phase1TestProfile): Phase1TestProfile = currentProfile match {
-    case None =>
-      newProfile
-    case Some(profile) =>
-      val scheduleIdsToArchive = newProfile.tests.map(_.scheduleId)
-      val existingTestsAfterUpdate = profile.tests.map(t =>
-        if (scheduleIdsToArchive.contains(t.scheduleId)) {
-          t.copy(usedForResults = false)
-        } else {
-          t
-        })
-      Phase1TestProfile(newProfile.expirationDate, existingTestsAfterUpdate ++ newProfile.tests)
-=======
   private def insertOrAppendNewTests(applicationId: String, currentProfile: Option[Phase1TestProfile],
                     newProfile: Phase1TestProfile): Future[Phase1TestProfile] = {
     (currentProfile match {
@@ -305,7 +285,6 @@
       case Some(testProfile) => testProfile
       case None => throw ApplicationNotFound(applicationId)
     }
->>>>>>> f75cb6b1
   }
 
   private def getScheduleNamesForApplication(application: OnlineTestApplication) = {
@@ -341,14 +320,8 @@
   }
 
   def markAsStarted(cubiksUserId: Int, startedTime: DateTime = dateTimeFactory.nowLocalTimeZone)
-<<<<<<< HEAD
-    (implicit hc: HeaderCarrier, rh: RequestHeader): Future[Unit] = eventSink {
-    val updatedPhase1Test = updatePhase1Test(cubiksUserId, t => t.copy(startedDateTime = Some(startedTime)))
-    updatedPhase1Test flatMap { u =>
-=======
                    (implicit hc: HeaderCarrier, rh: RequestHeader): Future[Unit] = eventSink {
     updatePhase1Test(cubiksUserId, phase1TestRepo.updateTestStartTime(_:Int, startedTime)) flatMap { u =>
->>>>>>> f75cb6b1
       phase1TestRepo.updateProgressStatus(u.applicationId, ProgressStatuses.PHASE1_TESTS_STARTED) map { _ =>
         DataStoreEvents.OnlineExerciseStarted(u.applicationId) :: Nil
       }
@@ -356,16 +329,9 @@
   }
 
   def markAsCompleted(cubiksUserId: Int)(implicit hc: HeaderCarrier, rh: RequestHeader): Future[Unit] = eventSink {
-<<<<<<< HEAD
-    val updatedPhase1Test = updatePhase1Test(cubiksUserId, t => t.copy(completedDateTime = Some(dateTimeFactory.nowLocalTimeZone)))
-    updatedPhase1Test flatMap { u =>
+    updatePhase1Test(cubiksUserId, phase1TestRepo.updateTestCompletionTime(_:Int, dateTimeFactory.nowLocalTimeZone)) flatMap { u =>
       require(u.testGroup.activeTests.nonEmpty, "Active tests cannot be found")
       val activeTestsCompleted = u.testGroup.activeTests forall (_.completedDateTime.isDefined)
-=======
-    updatePhase1Test(cubiksUserId, phase1TestRepo.updateTestCompletionTime(_:Int, dateTimeFactory.nowLocalTimeZone)) flatMap { u =>
-      require(u.phase1TestProfile.activeTests.nonEmpty, "Active tests cannot be found")
-      val activeTestsCompleted = u.phase1TestProfile.activeTests forall (_.completedDateTime.isDefined)
->>>>>>> f75cb6b1
       activeTestsCompleted match {
         case true =>
           phase1TestRepo.updateProgressStatus(u.applicationId, ProgressStatuses.PHASE1_TESTS_COMPLETED) map { _ =>
@@ -387,13 +353,8 @@
   }
 
   def markAsReportReadyToDownload(cubiksUserId: Int, reportReady: CubiksTestResultReady): Future[Unit] = {
-<<<<<<< HEAD
-    updatePhase1Test(cubiksUserId, updateTestReportReady(_: CubiksTest, reportReady)).flatMap { updated =>
+    updatePhase1Test(cubiksUserId, phase1TestRepo.updateTestReportReady(_:Int, reportReady)).flatMap { updated =>
       val allResultReadyToDownload = updated.testGroup.activeTests forall (_.resultsReadyToDownload)
-=======
-    updatePhase1Test(cubiksUserId, phase1TestRepo.updateTestReportReady(_:Int, reportReady)).flatMap { updated =>
-      val allResultReadyToDownload = updated.phase1TestProfile.activeTests forall (_.resultsReadyToDownload)
->>>>>>> f75cb6b1
       allResultReadyToDownload match {
         case true => phase1TestRepo.updateProgressStatus(updated.applicationId, ProgressStatuses.PHASE1_TESTS_RESULTS_READY)
         case false => Future.successful(())
@@ -401,26 +362,10 @@
     }
   }
 
-<<<<<<< HEAD
-  // TODO: We need to stop updating the entire group here and use selective $set, this method of replacing the entire document
-  // invites race conditions
-  private def updatePhase1Test(cubiksUserId: Int, update: CubiksTest => CubiksTest): Future[Phase1TestGroupWithUserIds] = {
-    def createUpdateTestGroup(p: Phase1TestGroupWithUserIds): Phase1TestGroupWithUserIds = {
-      val testGroup = p.testGroup
-      assertUniqueTestByCubiksUserId(testGroup.tests, cubiksUserId)
-      val updatedTestGroup = testGroup.copy(tests = updateCubiksTestsById(cubiksUserId, testGroup.tests, update))
-      Phase1TestGroupWithUserIds(p.applicationId, p.userId, updatedTestGroup)
-    }
-    for {
-      p1TestProfile <- phase1TestRepo.getTestProfileByCubiksId(cubiksUserId)
-      updated = createUpdateTestGroup(p1TestProfile)
-      _ <- phase1TestRepo.insertOrUpdateTestGroup(updated.applicationId, updated.testGroup)
-=======
-  private def updatePhase1Test(cubiksUserId: Int, updateCubiksTest: Int => Future[Unit]): Future[Phase1TestWithUserIds] = {
+  private def updatePhase1Test(cubiksUserId: Int, updateCubiksTest: Int => Future[Unit]): Future[Phase1TestGroupWithUserIds] = {
     for {
       _ <- updateCubiksTest(cubiksUserId)
       updated <- phase1TestRepo.getTestProfileByCubiksId(cubiksUserId)
->>>>>>> f75cb6b1
     } yield {
       updated
     }
