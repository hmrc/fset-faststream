/*
 * Copyright 2016 HM Revenue & Customs
 *
 * Licensed under the Apache License, Version 2.0 (the "License");
 * you may not use this file except in compliance with the License.
 * You may obtain a copy of the License at
 *
 *     http://www.apache.org/licenses/LICENSE-2.0
 *
 * Unless required by applicable law or agreed to in writing, software
 * distributed under the License is distributed on an "AS IS" BASIS,
 * WITHOUT WARRANTIES OR CONDITIONS OF ANY KIND, either express or implied.
 * See the License for the specific language governing permissions and
 * limitations under the License.
 */

package services.onlinetesting

import _root_.services.AuditService
import akka.actor.ActorSystem
import common.FutureEx
import config.CubiksGatewayConfig
import connectors.ExchangeObjects._
import connectors.{ CSREmailClient, CubiksGatewayClient }
import factories.{ DateTimeFactory, UUIDFactory }
import model.OnlineTestCommands._
import model.ProgressStatuses
import model.events.{ AuditEvents, DataStoreEvents }
<<<<<<< HEAD
import model.exchange.{ Phase1TestGroupWithNames, Phase1TestResultReady }
=======
import model.exchange.{ CubiksTestResultReady, Phase1TestGroupWithNames }
>>>>>>> cb077368
import model.persisted.{ CubiksTest, Phase1TestProfile, Phase1TestWithUserIds }
import org.joda.time.DateTime
import play.api.mvc.RequestHeader
import repositories._
import repositories.application.GeneralApplicationRepository
import repositories.onlinetesting.Phase1TestRepository
import services.events.EventService
import services.onlinetesting.Exceptions.ReportIdNotDefinedException
import uk.gov.hmrc.play.http.HeaderCarrier

import scala.concurrent.duration._
import scala.concurrent.{ Future, Promise }
import scala.language.postfixOps
import scala.util.{ Failure, Success, Try }

object Phase1TestService extends Phase1TestService {

  import config.MicroserviceAppConfig._

  val appRepository = applicationRepository
  val cdRepository = contactDetailsRepository
  val phase1TestRepo = phase1TestRepository
  val trRepository = testReportRepository
  val cubiksGatewayClient = CubiksGatewayClient
  val tokenFactory = UUIDFactory
  val dateTimeFactory = DateTimeFactory
  val emailClient = CSREmailClient
  val auditService = AuditService
  val gatewayConfig = cubiksGatewayConfig
  val actor = ActorSystem()
  val eventService = EventService
}

trait Phase1TestService extends OnlineTestService with ResetPhase1Test {
  val actor: ActorSystem

  val appRepository: GeneralApplicationRepository
  val cdRepository: ContactDetailsRepository
  val phase1TestRepo: Phase1TestRepository
  val trRepository: TestReportRepository
  val cubiksGatewayClient: CubiksGatewayClient
  val gatewayConfig: CubiksGatewayConfig

  override def nextApplicationReadyForOnlineTesting: Future[List[OnlineTestApplication]] = {
    phase1TestRepo.nextApplicationsReadyForOnlineTesting
  }

  def nextTestGroupWithReportReady: Future[Option[Phase1TestWithUserIds]] = {
    phase1TestRepo.nextTestGroupWithReportReady
  }

  def getTestProfile(applicationId: String): Future[Option[Phase1TestGroupWithNames]] = {
    for {
      phase1Opt <- phase1TestRepo.getTestGroup(applicationId)
    } yield {
      phase1Opt.map { phase1 =>
        val sjqTests = phase1.activeTests filter (_.scheduleId == sjq)
        val bqTests = phase1.activeTests filter (_.scheduleId == bq)
        require(sjqTests.length <= 1)
        require(bqTests.length <= 1)

        Phase1TestGroupWithNames(
          phase1.expirationDate, Map()
            ++ (if (sjqTests.nonEmpty) Map("sjq" -> sjqTests.head) else Map())
            ++ (if (bqTests.nonEmpty) Map("bq" -> bqTests.head) else Map())
        )
      }
    }
  }

  private def sjq = gatewayConfig.phase1Tests.scheduleIds("sjq")

  private def bq = gatewayConfig.phase1Tests.scheduleIds("bq")

  override def registerAndInviteForTestGroup(applications: List[OnlineTestApplication])
<<<<<<< HEAD
    (implicit hc: HeaderCarrier, rh: RequestHeader): Future[Unit] = {
=======
                                            (implicit hc: HeaderCarrier): Future[Unit] = {
>>>>>>> cb077368
    Future.sequence(applications.map { application =>
      registerAndInviteForTestGroup(application)
    }).map(_ => ())
  }

  override def registerAndInviteForTestGroup(application: OnlineTestApplication)
    (implicit hc: HeaderCarrier, rh: RequestHeader): Future[Unit] = {
    registerAndInviteForTestGroup(application, getScheduleNamesForApplication(application))
  }

  def resetTests(application: OnlineTestApplication, testNamesToRemove: List[String], actionTriggeredBy: String)
                (implicit hc: HeaderCarrier, rh: RequestHeader): Future[Unit] = eventSink {
    for {
      - <- registerAndInviteForTestGroup(application, testNamesToRemove)
    } yield {
      AuditEvents.Phase1TestsReset(Map("userId" -> application.userId, "tests" -> testNamesToRemove.mkString(","))) ::
        DataStoreEvents.OnlineExerciseReset(application.applicationId, actionTriggeredBy) ::
        Nil
    }
  }

  def registerAndInviteForTestGroup(application: OnlineTestApplication, scheduleNames: List[String])
                                   (implicit hc: HeaderCarrier): Future[Unit] = {
    val (invitationDate, expirationDate) = calcOnlineTestDates(gatewayConfig.phase1Tests.expiryTimeInDays)

    def mapValue[T](f: Future[T]): Future[Try[T]] = {
      val prom = Promise[Try[T]]()
      f onComplete prom.success
      prom.future
    }

    // TODO work out a better way to do this
    // The problem is that the standard future sequence returns at the point when the first future has failed
    // but doesn't actually wait until all futures are complete. This can be problematic for tests which assert
    // the something has or hasn't worked. It is also a bit nasty in production where processing can still be
    // going on in the background.
    // The approach to fixing it here is to generate futures that return Try[A] and then all futures will be
    // traversed. Afterward, we look at the results and clear up the mess
    // We space out calls to Cubiks because it appears they fail when they are too close together.
    val registerAndInvite = FutureEx.traverseToTry(scheduleNames.zipWithIndex) {
      case (scheduleName, delayModifier) =>
        val scheduleId = scheduleIdByName(scheduleName)
        val delay = delayModifier.second
        akka.pattern.after(delay, actor.scheduler)(
          registerAndInviteApplicant(application, scheduleId, invitationDate, expirationDate)
        )
    }

    val registerAndInviteProcess = registerAndInvite.flatMap { phase1TestsRegs =>
      phase1TestsRegs.collect { case Failure(e) => throw e }
      val successfullyRegisteredTests = phase1TestsRegs.collect { case Success(t) => t }.toList
      markAsInvited(application)(Phase1TestProfile(expirationDate = expirationDate, tests = successfullyRegisteredTests))
    }

    for {
      _ <- registerAndInviteProcess
      emailAddress <- candidateEmailAddress(application)
      _ <- emailInviteToApplicant(application, emailAddress, invitationDate, expirationDate)
    } yield audit("OnlineTestInvitationProcessComplete", application.userId)
  }

  private def registerAndInviteApplicant(application: OnlineTestApplication, scheduleId: Int, invitationDate: DateTime,
                                         expirationDate: DateTime
                                        )(implicit hc: HeaderCarrier): Future[CubiksTest] = {
    val authToken = tokenFactory.generateUUID()

    for {
      userId <- registerApplicant(application, authToken)
      invitation <- inviteApplicant(application, authToken, userId, scheduleId)
      _ <- trRepository.remove(application.applicationId)
    } yield {
      CubiksTest(scheduleId = scheduleId,
        usedForResults = true,
        cubiksUserId = invitation.userId,
        token = authToken,
        invitationDate = invitationDate,
        participantScheduleId = invitation.participantScheduleId,
        testUrl = invitation.authenticateUrl
      )
    }
  }

  def retrieveTestResult(testProfile: Phase1TestWithUserIds)(implicit hc: HeaderCarrier): Future[Unit] = {

    def insertTests(testResults: List[(TestResult, CubiksTest)]): Future[Unit] = {
      Future.sequence(testResults.map {
        case (result, phase1Test) => phase1TestRepo.insertPhase1TestResult(testProfile.applicationId,
          phase1Test, model.persisted.TestResult.fromCommandObject(result)
        )
      }).map(_ => ())
    }

    val testResults = Future.sequence(testProfile.phase1TestProfile.activeTests.map { test =>
      cubiksGatewayClient.downloadXmlReport(
        test.reportId.getOrElse(throw ReportIdNotDefinedException(s"no report id defined on test for schedule ${test.scheduleId}"))
      ).map(_ -> test)
    })

    for {
      eventualTestResults <- testResults
      _ <- insertTests(eventualTestResults)
      _ <- phase1TestRepo.updateProgressStatus(testProfile.applicationId, ProgressStatuses.PHASE1_TESTS_RESULTS_RECEIVED)
    } yield {
      audit(s"ResultsRetrievedForSchedule", testProfile.applicationId)
    }

  }

  def registerApplicant(application: OnlineTestApplication, token: String)(implicit hc: HeaderCarrier): Future[Int] = {
    val preferredName = CubiksSanitizer.sanitizeFreeText(application.preferredName)
    val registerApplicant = RegisterApplicant(preferredName, "", token + "@" + gatewayConfig.emailDomain)
    cubiksGatewayClient.registerApplicant(registerApplicant).map { registration =>
      audit("UserRegisteredForOnlineTest", application.userId)
      registration.userId
    }
  }

  private def inviteApplicant(application: OnlineTestApplication, authToken: String, userId: Int, scheduleId: Int)
                             (implicit hc: HeaderCarrier): Future[Invitation] = {

    val inviteApplicant = buildInviteApplication(application, authToken, userId, scheduleId)
    cubiksGatewayClient.inviteApplicant(inviteApplicant).map { invitation =>
      audit("UserInvitedToOnlineTest", application.userId)
      invitation
    }
  }

  private def markAsInvited(application: OnlineTestApplication)
                           (newOnlineTestProfile: Phase1TestProfile): Future[Unit] = for {
    currentOnlineTestProfile <- phase1TestRepo.getTestGroup(application.applicationId)
    updatedOnlineTestProfile = merge(currentOnlineTestProfile, newOnlineTestProfile)
    _ <- phase1TestRepo.insertOrUpdateTestGroup(application.applicationId, updatedOnlineTestProfile)
    _ <- phase1TestRepo.removeTestProfileProgresses(application.applicationId, determineStatusesToRemove(updatedOnlineTestProfile))
  } yield {
    audit("OnlineTestInvited", application.userId)
  }

  private def merge(currentProfile: Option[Phase1TestProfile], newProfile: Phase1TestProfile): Phase1TestProfile = currentProfile match {
    case None =>
      newProfile
    case Some(profile) =>
      val scheduleIdsToArchive = newProfile.tests.map(_.scheduleId)
      val existingTestsAfterUpdate = profile.tests.map(t =>
        if (scheduleIdsToArchive.contains(t.scheduleId)) {
          t.copy(usedForResults = false)
        } else {
          t
        }
      )
      Phase1TestProfile(newProfile.expirationDate, existingTestsAfterUpdate ++ newProfile.tests)
  }

  private def candidateEmailAddress(application: OnlineTestApplication): Future[String] =
    cdRepository.find(application.userId).map(_.email)


  private def getScheduleNamesForApplication(application: OnlineTestApplication) = {
    if (application.guaranteedInterview) {
      gatewayConfig.phase1Tests.gis
    } else {
      gatewayConfig.phase1Tests.standard
    }
  }

  private def scheduleIdByName(name: String): Int = {
    gatewayConfig.phase1Tests.scheduleIds.getOrElse(name, throw new IllegalArgumentException(s"Incorrect test name: $name"))
  }

  private[services] def buildInviteApplication(application: OnlineTestApplication, token: String, userId: Int, scheduleId: Int) = {
    val scheduleCompletionBaseUrl = s"${gatewayConfig.candidateAppUrl}/fset-fast-stream/online-tests/phase1"
    if (application.guaranteedInterview) {
      InviteApplicant(scheduleId,
        userId,
        s"$scheduleCompletionBaseUrl/complete/$token",
        resultsURL = None
      )
    } else {
      val scheduleCompletionUrl = if (scheduleIdByName("sjq") == scheduleId) {
        s"$scheduleCompletionBaseUrl/continue/$token"
      } else {
        s"$scheduleCompletionBaseUrl/complete/$token"
      }

      InviteApplicant(scheduleId, userId, scheduleCompletionUrl, resultsURL = None)
    }
  }

  def markAsStarted(cubiksUserId: Int, startedTime: DateTime = dateTimeFactory.nowLocalTimeZone)
                   (implicit hc: HeaderCarrier, rh: RequestHeader): Future[Unit] = eventSink {
    val updatedPhase1Test = updatePhase1Test(cubiksUserId, t => t.copy(startedDateTime = Some(startedTime)))
    updatedPhase1Test flatMap { u =>
      phase1TestRepo.updateProgressStatus(u.applicationId, ProgressStatuses.PHASE1_TESTS_STARTED) map { _ =>
        DataStoreEvents.OnlineExerciseStarted(u.applicationId) :: Nil
      }
    }
  }

  def markAsCompleted(cubiksUserId: Int)(implicit hc: HeaderCarrier, rh: RequestHeader): Future[Unit] = eventSink {
    val updatedPhase1Test = updatePhase1Test(cubiksUserId, t => t.copy(completedDateTime = Some(dateTimeFactory.nowLocalTimeZone)))
    updatedPhase1Test flatMap { u =>
      require(u.phase1TestProfile.activeTests.nonEmpty, "Active tests cannot be found")
      val activeTestsCompleted = u.phase1TestProfile.activeTests forall (_.completedDateTime.isDefined)
      activeTestsCompleted match {
        case true =>
          phase1TestRepo.updateProgressStatus(u.applicationId, ProgressStatuses.PHASE1_TESTS_COMPLETED) map { _ =>
            DataStoreEvents.OnlineExercisesCompleted(u.applicationId) ::
              DataStoreEvents.AllOnlineExercisesCompleted(u.applicationId) ::
              Nil
          }
        case false =>
          Future.successful(DataStoreEvents.OnlineExercisesCompleted(u.applicationId) :: Nil)
      }
    }
  }

  def markAsCompleted(token: String)(implicit hc: HeaderCarrier, rh: RequestHeader): Future[Unit] = {
    phase1TestRepo.getTestProfileByToken(token).flatMap { p =>
      p.tests.find(_.token == token).map {test => markAsCompleted(test.cubiksUserId)}
        .getOrElse(Future.successful(()))
    }
  }

  def markAsReportReadyToDownload(cubiksUserId: Int, reportReady: CubiksTestResultReady): Future[Unit] = {
    updatePhase1Test(cubiksUserId, updateTestReportReady(_:CubiksTest, reportReady)).flatMap { updated =>
      val allResultReadyToDownload = updated.phase1TestProfile.activeTests forall (_.resultsReadyToDownload)
      allResultReadyToDownload match {
        case true => phase1TestRepo.updateProgressStatus(updated.applicationId, ProgressStatuses.PHASE1_TESTS_RESULTS_READY)
        case false => Future.successful(())
      }
    }
  }

  // TODO: We need to stop updating the entire group here and use selective $set, this method of replacing the entire document
  // invites race conditions
  private def updatePhase1Test(cubiksUserId: Int, update: CubiksTest => CubiksTest):
  Future[Phase1TestWithUserIds] = {
    def createUpdateTestGroup(p: Phase1TestWithUserIds): Phase1TestWithUserIds = {
      val testGroup = p.phase1TestProfile
      assertUniqueTestByCubiksUserId(testGroup.tests, cubiksUserId)
      val updatedTestGroup = testGroup.copy(tests = updateCubiksTestsById(cubiksUserId, testGroup.tests, update))
      Phase1TestWithUserIds(p.applicationId, p.userId, updatedTestGroup)
    }
    for {
      p1TestProfile <- phase1TestRepo.getTestProfileByCubiksId(cubiksUserId)
      updated = createUpdateTestGroup(p1TestProfile)
      _ <- phase1TestRepo.insertOrUpdateTestGroup(updated.applicationId, updated.phase1TestProfile)
    } yield {
      updated
    }
  }

}

trait ResetPhase1Test {

  import ProgressStatuses._

  def determineStatusesToRemove(testGroup: Phase1TestProfile): List[ProgressStatus] = {
    (if (testGroup.hasNotStartedYet) List(PHASE1_TESTS_STARTED) else List()) ++
    (if (testGroup.hasNotCompletedYet) List(PHASE1_TESTS_COMPLETED) else List()) ++
    (if (testGroup.hasNotResultReadyToDownloadForAllTestsYet) List(PHASE1_TESTS_RESULTS_RECEIVED, PHASE1_TESTS_RESULTS_READY) else List())
  }
}<|MERGE_RESOLUTION|>--- conflicted
+++ resolved
@@ -26,11 +26,7 @@
 import model.OnlineTestCommands._
 import model.ProgressStatuses
 import model.events.{ AuditEvents, DataStoreEvents }
-<<<<<<< HEAD
-import model.exchange.{ Phase1TestGroupWithNames, Phase1TestResultReady }
-=======
 import model.exchange.{ CubiksTestResultReady, Phase1TestGroupWithNames }
->>>>>>> cb077368
 import model.persisted.{ CubiksTest, Phase1TestProfile, Phase1TestWithUserIds }
 import org.joda.time.DateTime
 import play.api.mvc.RequestHeader
@@ -106,11 +102,7 @@
   private def bq = gatewayConfig.phase1Tests.scheduleIds("bq")
 
   override def registerAndInviteForTestGroup(applications: List[OnlineTestApplication])
-<<<<<<< HEAD
     (implicit hc: HeaderCarrier, rh: RequestHeader): Future[Unit] = {
-=======
-                                            (implicit hc: HeaderCarrier): Future[Unit] = {
->>>>>>> cb077368
     Future.sequence(applications.map { application =>
       registerAndInviteForTestGroup(application)
     }).map(_ => ())
