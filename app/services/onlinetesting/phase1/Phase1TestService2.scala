/*
 * Copyright 2019 HM Revenue & Customs
 *
 * Licensed under the Apache License, Version 2.0 (the "License");
 * you may not use this file except in compliance with the License.
 * You may obtain a copy of the License at
 *
 *     http://www.apache.org/licenses/LICENSE-2.0
 *
 * Unless required by applicable law or agreed to in writing, software
 * distributed under the License is distributed on an "AS IS" BASIS,
 * WITHOUT WARRANTIES OR CONDITIONS OF ANY KIND, either express or implied.
 * See the License for the specific language governing permissions and
 * limitations under the License.
 */

package services.onlinetesting.phase1

import akka.actor.ActorSystem
import common.{ FutureEx, Phase1TestConcern2 }
import config.{ OnlineTestsGatewayConfig, TestIntegrationGatewayConfig }
import connectors.ExchangeObjects._
import connectors.{ CSREmailClient, OnlineTestsGatewayClient }
import factories.{ DateTimeFactory, UUIDFactory }
import model.Exceptions.ApplicationNotFound
import model.OnlineTestCommands._
import model._
import model.exchange.{ Phase1TestGroupWithNames2, PsiTestResultReady }
import model.persisted.{ CubiksTest, Phase1TestProfile, PsiTestResult => _, TestResult => _, _ }
import model.stc.DataStoreEvents
import org.joda.time.DateTime
import play.api.Logger
import play.api.mvc.RequestHeader
import repositories._
import repositories.onlinetesting.{ Phase1TestRepository, Phase1TestRepository2 }
import services.AuditService
import services.onlinetesting.{ CubiksSanitizer, OnlineTestService }
import services.sift.ApplicationSiftService
import services.stc.StcEventService
import uk.gov.hmrc.http.HeaderCarrier

import scala.concurrent.Future
import scala.concurrent.duration._
import scala.language.postfixOps
import scala.util.{ Failure, Success }

object Phase1TestService2 extends Phase1TestService2 {

  import config.MicroserviceAppConfig._

  val appRepository = applicationRepository
  val cdRepository = faststreamContactDetailsRepository
  val testRepository = phase1TestRepository //TODO: remove this from OnlineTestService trait
  val testRepository2 = phase1TestRepository2
  val onlineTestsGatewayClient = OnlineTestsGatewayClient
  val tokenFactory = UUIDFactory
  val dateTimeFactory = DateTimeFactory
  val emailClient = CSREmailClient
  val auditService = AuditService
  val gatewayConfig = onlineTestsGatewayConfig
  val integrationGatewayConfig = testIntegrationGatewayConfig
  val actor = ActorSystem()
  val eventService = StcEventService
  val siftService = ApplicationSiftService
}

trait Phase1TestService2 extends OnlineTestService with Phase1TestConcern2 with ResetPhase1Test2 {
  type TestRepository = Phase1TestRepository
  val actor: ActorSystem
  val testRepository: Phase1TestRepository
  val testRepository2: Phase1TestRepository2
  val onlineTestsGatewayClient: OnlineTestsGatewayClient
  val gatewayConfig: OnlineTestsGatewayConfig
  val integrationGatewayConfig: TestIntegrationGatewayConfig
  val delaySecsBetweenRegistrations = 1

  //// psi code start
  override def registerAndInviteForPsi(applications: List[OnlineTestApplication])
                                      (implicit hc: HeaderCarrier, rh: RequestHeader): Future[Unit] = {
    Future.sequence(applications.map { application =>
      registerAndInviteForTestGroup2(application)
    }).map(_ => ())
  }

  private def registerAndInviteForTestGroup2(application: OnlineTestApplication)(implicit hc: HeaderCarrier, rh: RequestHeader): Future[Unit] = {
    registerAndInviteForTestGroup2(application, getScheduleNamesForApplication(application))
  }

  def registerAndInviteForTestGroup2(application: OnlineTestApplication, scheduleNames: List[String])
                                    (implicit hc: HeaderCarrier, rh: RequestHeader): Future[Unit] = {
    val (invitationDate, expirationDate) = calcOnlineTestDates(gatewayConfig.phase1Tests.expiryTimeInDays)

    // TODO work out a better way to do this
    // The problem is that the standard future sequence returns at the point when the first future has failed
    // but doesn't actually wait until all futures are complete. This can be problematic for tests which assert
    // the something has or hasn't worked. It is also a bit nasty in production where processing can still be
    // going on in the background.
    // The approach to fixing it here is to generate futures that return Try[A] and then all futures will be
    // traversed. Afterward, we look at the results and clear up the mess
    // We space out calls to Cubiks because it appears they fail when they are too close together.
    // After zipWithIndex scheduleNames = ( ("sjq", 0), ("bq", 1) )

    val registerCandidate = FutureEx.traverseToTry(scheduleNames.zipWithIndex) {
      case (scheduleName, delayModifier) =>
        val inventoryId = inventoryIdByName(scheduleName) // sjq = 16196, bq = 16194
      val delay = (delayModifier * delaySecsBetweenRegistrations).second
        akka.pattern.after(delay, actor.scheduler) {
          play.api.Logger.debug(s"Phase1TestService - about to call registerPsiApplicant with scheduleId - $inventoryId")
          registerPsiApplicant(application, inventoryId, invitationDate, expirationDate)
        }
    }

    val processRegistration = registerCandidate.flatMap { phase1TestsRegistrations =>
      phase1TestsRegistrations.collect { case Failure(e) => throw e }
      val successfullyRegisteredTests = phase1TestsRegistrations.collect { case Success(t) => t }.toList
      markAsInvited2(application)(Phase1TestProfile2(expirationDate = expirationDate, tests = successfullyRegisteredTests))
    }

    for {
      _ <- processRegistration
      emailAddress <- candidateEmailAddress(application.userId)
      _ <- emailInviteToApplicant(application, emailAddress, invitationDate, expirationDate)
    } yield audit("OnlineTestInvitationProcessComplete", application.userId)
  }

  private def registerPsiApplicant(application: OnlineTestApplication,
                                   inventoryId: String, invitationDate: DateTime,
                                   expirationDate: DateTime)
                                  (implicit hc: HeaderCarrier): Future[PsiTest] = {
    for {
      aoa <- registerApplicant2(application, inventoryId)
    } yield {
      if (aoa.status != AssessmentOrderAcknowledgement.acknowledgedStatus) {
        val msg = s"Received response status of ${aoa.status} when registering candidate " +
          s"${application.applicationId} to phase1 tests whose inventoryId=$inventoryId"
        Logger.warn(msg)
        throw new RuntimeException(msg)
      } else {
        PsiTest(
          inventoryId = inventoryId,
          orderId = aoa.orderId,
          usedForResults = true,
          testUrl = aoa.testLaunchUrl,
          invitationDate = invitationDate
        )
      }
    }
  }

  private def registerApplicant2(application: OnlineTestApplication, inventoryId: String)(
    implicit hc: HeaderCarrier): Future[AssessmentOrderAcknowledgement] = {

    val orderId = tokenFactory.generateUUID()
    val preferredName = CubiksSanitizer.sanitizeFreeText(application.preferredName)
    val lastName = CubiksSanitizer.sanitizeFreeText(application.lastName)

    // TODO: This is for phase 2
    val maybePercentage = application.eTrayAdjustments.flatMap(_.percentage)

    val registerCandidateRequest = RegisterCandidateRequest(
      inventoryId = inventoryId, // Read from config to identify the test we are registering for
      orderId = orderId, // Identifier we generate to uniquely identify the test
      accountId = application.testAccountId, // Candidate's account across all tests
      preferredName = preferredName,
      lastName = lastName,
      // The url psi will redirect to when the candidate completes the test
      redirectionUrl = buildRedirectionUrl(orderId, inventoryId)
    )

    onlineTestsGatewayClient.psiRegisterApplicant(registerCandidateRequest).map { response =>
      audit("UserRegisteredForOnlineTest", application.userId)
      response
    }
  }

  private def inventoryIdByName(name: String): String = {
    integrationGatewayConfig.phase1Tests.inventoryIds.getOrElse(name, throw new IllegalArgumentException(s"Incorrect test name: $name"))
  }

  private def buildRedirectionUrl(orderId: String, inventoryId: String) = {
    val scheduleCompletionBaseUrl = s"${integrationGatewayConfig.candidateAppUrl}/fset-fast-stream/online-tests/psi/phase1"
    s"$scheduleCompletionBaseUrl/complete/$orderId"
  }

  private def markAsInvited2(application: OnlineTestApplication)(newOnlineTestProfile: Phase1TestProfile2): Future[Unit] = for {
    currentOnlineTestProfile <- testRepository2.getTestGroup(application.applicationId)
    updatedTestProfile <- insertOrAppendNewTests2(application.applicationId, currentOnlineTestProfile, newOnlineTestProfile)
    _ <- testRepository.resetTestProfileProgresses(application.applicationId, determineStatusesToRemove2(updatedTestProfile))
  } yield {
    audit("OnlineTestInvited", application.userId)
  }

  // This also handles archiving any existing tests to which the candidate has previously been invited
  // eg if a test is being reset and the candidate is being invited to a replacement test
  private def insertOrAppendNewTests2(applicationId: String, currentProfile: Option[Phase1TestProfile2],
                                     newProfile: Phase1TestProfile2): Future[Phase1TestProfile2] = {
    (currentProfile match {
      case None => testRepository2.insertOrUpdateTestGroup(applicationId, newProfile)
      case Some(profile) =>
        val orderIdsToArchive = newProfile.tests.map(_.orderId)
        val existingActiveTestOrderIds = profile.tests.filter(t =>
          orderIdsToArchive.contains(t.orderId) && t.usedForResults).map(_.orderId)
        Future.traverse(existingActiveTestOrderIds)(testRepository2.markTestAsInactive2).flatMap { _ =>
          testRepository2.insertPsiTests(applicationId, newProfile)
        }
    }).flatMap { _ => testRepository2.getTestGroup(applicationId)
    }.map {
      case Some(testProfile) => testProfile
      case None => throw ApplicationNotFound(applicationId)
    }
  }

  def getTestGroup2(applicationId: String): Future[Option[Phase1TestGroupWithNames2]] = {
    for {
      phase1Opt <- testRepository2.getTestGroup(applicationId)
    } yield {
      phase1Opt.map { testProfile =>
        Phase1TestGroupWithNames2(testProfile.expirationDate, testProfile.activeTests)
      }
    }
  }

  //TODO: these 2 methods need optimising (just copied across from cubiks impl)
  def markAsCompleted2(orderId: String)(implicit hc: HeaderCarrier, rh: RequestHeader): Future[Unit] = {
    testRepository2.getTestProfileByOrderId(orderId).flatMap { p =>
      p.tests.find(_.orderId == orderId).map { test => markAsCompleted22(test.orderId) } // TODO: here handle if we do not find the data
        .getOrElse(Future.successful(()))
    }
  }

  def markAsCompleted22(orderId: String)(implicit hc: HeaderCarrier, rh: RequestHeader): Future[Unit] = eventSink {
    updatePhase1Test2(orderId, testRepository2.updateTestCompletionTime2(_: String, dateTimeFactory.nowLocalTimeZone)) flatMap { u =>
      require(u.testGroup.activeTests.nonEmpty, "Active tests cannot be found")
      val activeTestsCompleted = u.testGroup.activeTests forall (_.completedDateTime.isDefined)
      if (activeTestsCompleted) {
        testRepository2.updateProgressStatus(u.applicationId, ProgressStatuses.PHASE1_TESTS_COMPLETED) map { _ =>
          DataStoreEvents.OnlineExercisesCompleted(u.applicationId) ::
            DataStoreEvents.AllOnlineExercisesCompleted(u.applicationId) ::
            Nil
        }
      } else {
        Future.successful(DataStoreEvents.OnlineExercisesCompleted(u.applicationId) :: Nil)
      }
    }
  }

  def markAsStarted2(orderId: String, startedTime: DateTime = dateTimeFactory.nowLocalTimeZone)
                   (implicit hc: HeaderCarrier, rh: RequestHeader): Future[Unit] = eventSink {
    updatePhase1Test2(orderId, testRepository2.updateTestStartTime(_: String, startedTime)) flatMap { u =>
      testRepository2.updateProgressStatus(u.applicationId, ProgressStatuses.PHASE1_TESTS_STARTED) map { _ =>
        DataStoreEvents.OnlineExerciseStarted(u.applicationId) :: Nil
      }
    }
  }

  private def updatePhase1Test2(orderId: String, updatePsiTest: String => Future[Unit]): Future[Phase1TestGroupWithUserIds2] = {
    for {
      _ <- updatePsiTest(orderId)
      updated <- testRepository2.getTestGroupByOrderId(orderId)
    } yield {
      updated
    }
  }

  def markAsReportReadyToDownload2(orderId: String, reportReady: PsiTestResultReady): Future[Unit] = {
    updatePhase1Test2(orderId, testRepository2.updateTestReportReady2(_: String, reportReady)).flatMap { updated =>
      val allResultReadyToDownload = updated.testGroup.activeTests forall (_.resultsReadyToDownload)
      if (allResultReadyToDownload) {
        testRepository2.updateProgressStatus(updated.applicationId, ProgressStatuses.PHASE1_TESTS_RESULTS_READY)
      } else {
        Future.successful(())
      }
    }
  }

  override def retrieveTestResult(testProfile: RichTestGroup)(implicit hc: HeaderCarrier): Future[Unit] = {

    def insertTests(testResults: List[(PsiTestResult, PsiTest)]): Future[Unit] = {
      Future.sequence(testResults.map {
        case (result, phase1Test) => testRepository2.insertTestResult2(
          testProfile.applicationId,
          phase1Test, model.persisted.PsiTestResult.fromCommandObject(result)
        )
      }).map(_ => ())
    }

    def maybeUpdateProgressStatus(appId: String) = {
      testRepository2.getTestGroup(appId).flatMap { eventualProfile =>

        val latestProfile = eventualProfile.getOrElse(throw new Exception(s"No test profile returned for $appId"))

        if (latestProfile.activeTests.forall(_.testResult.isDefined)) {
          testRepository2.updateProgressStatus(appId, ProgressStatuses.PHASE1_TESTS_RESULTS_RECEIVED).map(_ =>
            audit(s"ProgressStatusSet${ProgressStatuses.PHASE1_TESTS_RESULTS_RECEIVED}", appId))
        } else {
          Future.successful(())
        }
      }
    }

    val testsWithoutTestResult = testProfile.testGroup.activeTests.filterNot(_.testResult.isDefined)

    val testResults = Future.sequence(testsWithoutTestResult.flatMap { test =>
      test.reportId.map { reportId =>
        Logger.info(s"Now fetching test results for reportId=$reportId and orderId=${test.orderId} for candidate ${testProfile.applicationId}")
        onlineTestsGatewayClient.downloadPsiTestResults(reportId)
      }.map(_.map(_ -> test))
    })

    for {
      eventualTestResults <- testResults
      _ <- insertTests(eventualTestResults)
      _ <- maybeUpdateProgressStatus(testProfile.applicationId)
    } yield {
      audit(s"ResultsRetrievedForSchedule", testProfile.applicationId)
    }
  }

  //TODO: psi only supports a single test at the moment so default all candidates to gis until they add the other tests
  private def getScheduleNamesForApplication(application: OnlineTestApplication) = {
<<<<<<< HEAD
    if (application.guaranteedInterview) {
      integrationGatewayConfig.phase1Tests.gis
    } else {
      integrationGatewayConfig.phase1Tests.standard
    }
=======
//    if (application.guaranteedInterview) {
      gatewayConfig.phase1Tests.gis
//    } else {
//      gatewayConfig.phase1Tests.standard
//    }
>>>>>>> 9421ae16
  }

  override def nextTestGroupWithReportReady: Future[Option[Phase1TestGroupWithUserIds2]] = {
    testRepository2.nextTestGroupWithReportReady
  }
  //// psi code  end

  //TODO: look at removing the cubiks specific code
  override def emailCandidateForExpiringTestReminder(
                                                      expiringTest: NotificationExpiringOnlineTest,
                                                      emailAddress: String,
                                                      reminder: ReminderNotice
                                                    )(implicit hc: HeaderCarrier, rh: RequestHeader): Future[Unit] = {
    emailClient.sendTestExpiringReminder(emailAddress, expiringTest.preferredName,
      reminder.hoursBeforeReminder, reminder.timeUnit, expiringTest.expiryDate).map { _ =>
      audit(
        s"ReminderPhase1ExpiringOnlineTestNotificationBefore${reminder.hoursBeforeReminder}HoursEmailed",
        expiringTest.userId, Some(emailAddress)
      )
    }
  }

  override def registerAndInviteForTestGroup(applications: List[OnlineTestApplication])
                                            (implicit hc: HeaderCarrier, rh: RequestHeader): Future[Unit] = {
    Future.sequence(applications.map { application =>
      registerAndInviteForTestGroup(application)
    }).map(_ => ())
  }

  override def registerAndInviteForTestGroup(application: OnlineTestApplication)(implicit hc: HeaderCarrier, rh: RequestHeader): Future[Unit] = {
    registerAndInviteForTestGroup(application, getScheduleNamesForApplication(application))
  }

  def registerAndInviteForTestGroup(application: OnlineTestApplication, scheduleNames: List[String])
                                   (implicit hc: HeaderCarrier, rh: RequestHeader): Future[Unit] = {
    val (invitationDate, expirationDate) = calcOnlineTestDates(gatewayConfig.phase1Tests.expiryTimeInDays)

    // TODO work out a better way to do this
    // The problem is that the standard future sequence returns at the point when the first future has failed
    // but doesn't actually wait until all futures are complete. This can be problematic for tests which assert
    // the something has or hasn't worked. It is also a bit nasty in production where processing can still be
    // going on in the background.
    // The approach to fixing it here is to generate futures that return Try[A] and then all futures will be
    // traversed. Afterward, we look at the results and clear up the mess
    // We space out calls to Cubiks because it appears they fail when they are too close together.
    // After zipWithIndex scheduleNames = ( ("sjq", 0), ("bq", 1) )

    val registerAndInvite = FutureEx.traverseToTry(scheduleNames.zipWithIndex) {
      case (scheduleName, delayModifier) =>
        val scheduleId = scheduleIdByName(scheduleName) // sjq = 16196, bq = 16194
      val delay = (delayModifier * delaySecsBetweenRegistrations).second
        akka.pattern.after(delay, actor.scheduler) {
          play.api.Logger.debug(s"Phase1TestService - about to call registerAndInviteApplicant with scheduleId - $scheduleId")
          registerAndInviteApplicant(application, scheduleId, invitationDate, expirationDate)
        }
    }

    val registerAndInviteProcess = registerAndInvite.flatMap { phase1TestsRegs =>
      phase1TestsRegs.collect { case Failure(e) => throw e }
      val successfullyRegisteredTests = phase1TestsRegs.collect { case Success(t) => t }.toList
      markAsInvited(application)(Phase1TestProfile(expirationDate = expirationDate, tests = successfullyRegisteredTests))
    }

    for {
      _ <- registerAndInviteProcess
      emailAddress <- candidateEmailAddress(application.userId)
      _ <- emailInviteToApplicant(application, emailAddress, invitationDate, expirationDate)
    } yield audit("OnlineTestInvitationProcessComplete", application.userId)
  }

  private def markAsInvited(application: OnlineTestApplication)(newOnlineTestProfile: Phase1TestProfile): Future[Unit] = for {
    currentOnlineTestProfile <- testRepository.getTestGroup(application.applicationId)
    updatedTestProfile <- insertOrAppendNewTests(application.applicationId, currentOnlineTestProfile, newOnlineTestProfile)
    _ <- testRepository.resetTestProfileProgresses(application.applicationId, determineStatusesToRemove(updatedTestProfile))
  } yield {
    audit("OnlineTestInvited", application.userId)
  }

  private def insertOrAppendNewTests(applicationId: String, currentProfile: Option[Phase1TestProfile],
                                     newProfile: Phase1TestProfile): Future[Phase1TestProfile] = {
    (currentProfile match {
      case None => testRepository.insertOrUpdateTestGroup(applicationId, newProfile)
      case Some(profile) =>
        val scheduleIdsToArchive = newProfile.tests.map(_.scheduleId)
        val existingActiveTests = profile.tests.filter(t =>
          scheduleIdsToArchive.contains(t.scheduleId) && t.usedForResults).map(_.cubiksUserId)
        Future.traverse(existingActiveTests)(testRepository.markTestAsInactive).flatMap { _ =>
          testRepository.insertCubiksTests(applicationId, newProfile)
        }
    }).flatMap { _ => testRepository.getTestGroup(applicationId)
    }.map {
      case Some(testProfile) => testProfile
      case None => throw ApplicationNotFound(applicationId)
    }
  }

  private def scheduleIdByName(name: String): Int = {
    gatewayConfig.phase1Tests.scheduleIds.getOrElse(name, throw new IllegalArgumentException(s"Incorrect test name: $name"))
  }

  private def registerAndInviteApplicant(application: OnlineTestApplication,
                                         scheduleId: Int, invitationDate: DateTime,
                                         expirationDate: DateTime)
                                        (implicit hc: HeaderCarrier): Future[CubiksTest] = {
    val authToken = tokenFactory.generateUUID()

    for {
      userId <- registerApplicant(application, authToken)
      invitation <- inviteApplicant(application, authToken, userId, scheduleId)
    } yield {
      CubiksTest(
        scheduleId = scheduleId,
        usedForResults = true,
        cubiksUserId = invitation.userId,
        token = authToken,
        invitationDate = invitationDate,
        participantScheduleId = invitation.participantScheduleId,
        testUrl = invitation.authenticateUrl
      )
    }
  }

  private def registerApplicant(application: OnlineTestApplication, token: String)(implicit hc: HeaderCarrier): Future[Int] = {
    val preferredName = CubiksSanitizer.sanitizeFreeText(application.preferredName)
    val registerApplicant = RegisterApplicant(preferredName, "", token + "@" + gatewayConfig.emailDomain)
    onlineTestsGatewayClient.registerApplicant(registerApplicant).map { registration =>
      audit("UserRegisteredForOnlineTest", application.userId)
      registration.userId
    }
  }

  private def inviteApplicant(application: OnlineTestApplication, authToken: String, userId: Int, scheduleId: Int)
                             (implicit hc: HeaderCarrier): Future[Invitation] = {

    val inviteApplicant = buildInviteApplication(application, authToken, userId, scheduleId)
    onlineTestsGatewayClient.inviteApplicant(inviteApplicant).map { invitation =>
      audit("UserInvitedToOnlineTest", application.userId)
      invitation
    }
  }

  private[services] def buildInviteApplication(application: OnlineTestApplication, token: String, userId: Int, scheduleId: Int) = {
    val scheduleCompletionBaseUrl = s"${gatewayConfig.candidateAppUrl}/fset-fast-stream/online-tests/phase1"
    if (application.guaranteedInterview) {
      InviteApplicant(
        scheduleId,
        userId,
        s"$scheduleCompletionBaseUrl/complete/$token",
        resultsURL = None
      )
    } else {
      val scheduleCompletionUrl = if (scheduleIdByName("sjq") == scheduleId) {
        s"$scheduleCompletionBaseUrl/continue/$token"
      } else {
        s"$scheduleCompletionBaseUrl/complete/$token"
      }

      InviteApplicant(scheduleId, userId, scheduleCompletionUrl, resultsURL = None)
    }
  }

  override def nextApplicationsReadyForOnlineTesting(maxBatchSize: Int): Future[List[OnlineTestApplication]] =
    testRepository.nextApplicationsReadyForOnlineTesting(maxBatchSize)
}

trait ResetPhase1Test2 {

  import ProgressStatuses._

  def determineStatusesToRemove(testGroup: Phase1TestProfile): List[ProgressStatus] = {
    (if (testGroup.hasNotStartedYet) List(PHASE1_TESTS_STARTED) else List()) ++
      (if (testGroup.hasNotCompletedYet) List(PHASE1_TESTS_COMPLETED) else List()) ++
      (if (testGroup.hasNotResultReadyToDownloadForAllTestsYet) List(PHASE1_TESTS_RESULTS_RECEIVED, PHASE1_TESTS_RESULTS_READY) else List()) ++
      List(PHASE1_TESTS_FAILED, PHASE1_TESTS_FAILED_NOTIFIED, PHASE1_TESTS_FAILED_SDIP_AMBER, PHASE1_TESTS_FAILED_SDIP_GREEN)
  }

  def determineStatusesToRemove2(testGroup: Phase1TestProfile2): List[ProgressStatus] = {
    (if (testGroup.hasNotStartedYet) List(PHASE1_TESTS_STARTED) else List()) ++
      (if (testGroup.hasNotCompletedYet) List(PHASE1_TESTS_COMPLETED) else List()) ++
      (if (testGroup.hasNotResultReadyToDownloadForAllTestsYet) List(PHASE1_TESTS_RESULTS_RECEIVED, PHASE1_TESTS_RESULTS_READY) else List()) ++
      List(PHASE1_TESTS_FAILED, PHASE1_TESTS_FAILED_NOTIFIED, PHASE1_TESTS_FAILED_SDIP_AMBER, PHASE1_TESTS_FAILED_SDIP_GREEN)
  }
}<|MERGE_RESOLUTION|>--- conflicted
+++ resolved
@@ -318,19 +318,12 @@
 
   //TODO: psi only supports a single test at the moment so default all candidates to gis until they add the other tests
   private def getScheduleNamesForApplication(application: OnlineTestApplication) = {
-<<<<<<< HEAD
-    if (application.guaranteedInterview) {
-      integrationGatewayConfig.phase1Tests.gis
-    } else {
-      integrationGatewayConfig.phase1Tests.standard
-    }
-=======
+    integrationGatewayConfig.phase1Tests.gis
 //    if (application.guaranteedInterview) {
-      gatewayConfig.phase1Tests.gis
+//      integrationGatewayConfig.phase1Tests.gis
 //    } else {
-//      gatewayConfig.phase1Tests.standard
+//      integrationGatewayConfig.phase1Tests.standard
 //    }
->>>>>>> 9421ae16
   }
 
   override def nextTestGroupWithReportReady: Future[Option[Phase1TestGroupWithUserIds2]] = {
