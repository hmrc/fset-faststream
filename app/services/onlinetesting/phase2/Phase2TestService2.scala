--- conflicted
+++ resolved
@@ -329,30 +329,7 @@
       case _ => calcOnlineTestDates(expiryTimeInDays)
     }
 
-<<<<<<< HEAD
     invitationDate -> expirationDate
-=======
-    def maybeEmailCandidate(cond: Boolean)
-                           (emailFunc: OnlineTestApplication => Future[Unit],
-                            application: OnlineTestApplication): Future[Unit] = {
-      if(cond) {
-        Future.successful(())
-      } else {
-        emailFunc(application)
-      }
-    }
-
-    for {
-      registeredApplicant <- registerPsiApplicant(application, testIds, invitationDate)
-      testGroupOpt <- getTestGroup(application.applicationId)
-      _ <- insertPhase2TestGroups(registeredApplicant)(invitationDate, expirationDate, hc)
-      testExist = testGroupOpt.exists(_.activeTests.nonEmpty)
-      emailFunc = emailInviteToApplicant(_: OnlineTestApplication)(hc, rh, invitationDate, expirationDate)
-      _ <- maybeEmailCandidate(testExist)(emailFunc, application)
-    } yield {
-      application
-    }
->>>>>>> 5ec36a54
   }
 
   private def registerAndInviteForTestGroup2(application: OnlineTestApplication,
