/*
 * Copyright 2016 HM Revenue & Customs
 *
 * Licensed under the Apache License, Version 2.0 (the "License");
 * you may not use this file except in compliance with the License.
 * You may obtain a copy of the License at
 *
 *     http://www.apache.org/licenses/LICENSE-2.0
 *
 * Unless required by applicable law or agreed to in writing, software
 * distributed under the License is distributed on an "AS IS" BASIS,
 * WITHOUT WARRANTIES OR CONDITIONS OF ANY KIND, either express or implied.
 * See the License for the specific language governing permissions and
 * limitations under the License.
 */

package services.onlinetesting

import connectors.CSREmailClient
import model.persisted.ExpiringOnlineTest
import model.ProgressStatuses.PHASE1_TESTS_EXPIRED
import play.api.Logger
import repositories._
import repositories.application.GeneralApplicationRepository
import repositories.onlinetesting.Phase1TestRepository
import services.AuditService
import uk.gov.hmrc.play.http.HeaderCarrier

import scala.concurrent.ExecutionContext.Implicits.global
import scala.concurrent.{ ExecutionContext, Future }

@deprecated("remaining methods to be moved in phase1/2 services")
trait OnlineTestExpiryService {
<<<<<<< HEAD
  def processNextTestForReminder(reminder: ReminderNotice): Future[Unit]

=======
  def processNextExpiredTest(): Future[Unit]
  def commitExpiredProgressStatus(expiringTest: ExpiringOnlineTest): Future[Unit]
>>>>>>> 7c2f802f
}

class OnlineTestExpiryServiceImpl(
  appRepository: GeneralApplicationRepository,
  otRepository: Phase1TestRepository,
  cdRepository: ContactDetailsRepository,
  emailClient: CSREmailClient,
  auditService: AuditService,
  newHeaderCarrier: => HeaderCarrier
)(implicit executor: ExecutionContext) extends OnlineTestExpiryService {

  private implicit def headerCarrier = newHeaderCarrier

<<<<<<< HEAD
  override def processNextTestForReminder(reminder: ReminderNotice): Future[Unit] = {
    otRepository.nextTestForReminder(reminder).flatMap {
      case Some(expiringTest) => processReminder(expiringTest, reminder)
      case None => Future.successful(())
    }
  }

  //override def processNextExpiredTest(): Future[Unit] = Future.successful(())
  /*override def processNextExpiredTest(): Future[Unit] = {
=======
  override def processNextExpiredTest(): Future[Unit] = {
>>>>>>> 7c2f802f
    otRepository.nextExpiringApplication.flatMap {
      case Some(expiredTest) => processExpiredTest(expiredTest)
      case None => Future.successful(())
    }
  }*/

  /*override def commitExpiredProgressStatus(expiringTest: ExpiringOnlineTest): Future[Unit] =
    applicationRepository.addProgressStatusAndUpdateAppStatus(expiringTest.applicationId, PHASE1_TESTS_EXPIRED).map { _ =>
      audit("ExpiredOnlineTest", expiringTest)
    }*/

<<<<<<< HEAD
  private def processReminder(expiringTest: NotificationExpiringOnlineTest, reminder: ReminderNotice): Future[Unit] =
    for {
      emailAddress <- candidateEmailAddress(expiringTest.userId)
      _ <- commitNotificationExpiringTestProgressStatus(expiringTest, reminder)
      _ <- emailCandidateForExpiringTestReminder(expiringTest, emailAddress, reminder)
    } yield ()

  /*private def processExpiredTest(expiringTest: ExpiringOnlineTest): Future[Unit] =
=======
  private def processExpiredTest(expiringTest: ExpiringOnlineTest): Future[Unit] =
>>>>>>> 7c2f802f
    for {
      emailAddress <- candidateEmailAddress(expiringTest.userId)
      _ <- emailCandidate(expiringTest, emailAddress)
      _ <- commitExpiredProgressStatus(expiringTest)
    } yield ()

  private def emailCandidate(expiringTest: ExpiringOnlineTest, emailAddress: String): Future[Unit] =
    emailClient.sendOnlineTestExpired(emailAddress, expiringTest.preferredName).map { _ =>
      audit("ExpiredOnlineTestNotificationEmailed", expiringTest, Some(emailAddress))
    }*/

  private def candidateEmailAddress(userId: String): Future[String] =
    cdRepository.find(userId).map(_.email)

  private def audit(event: String, expiringTest: ExpiringOnlineTest, emailAddress: Option[String] = None): Unit = {
    // Only log user ID (not email).
    Logger.info(s"$event for user ${expiringTest.userId}")
    auditService.logEventNoRequest(
      event,
      Map("userId" -> expiringTest.userId) ++ emailAddress.map("email" -> _).toMap
    )
  }
}

object OnlineTestExpiryService extends OnlineTestExpiryServiceImpl(
applicationRepository, phase1TestRepository, contactDetailsRepository, CSREmailClient, AuditService, HeaderCarrier()
)<|MERGE_RESOLUTION|>--- conflicted
+++ resolved
@@ -31,13 +31,7 @@
 
 @deprecated("remaining methods to be moved in phase1/2 services")
 trait OnlineTestExpiryService {
-<<<<<<< HEAD
-  def processNextTestForReminder(reminder: ReminderNotice): Future[Unit]
 
-=======
-  def processNextExpiredTest(): Future[Unit]
-  def commitExpiredProgressStatus(expiringTest: ExpiringOnlineTest): Future[Unit]
->>>>>>> 7c2f802f
 }
 
 class OnlineTestExpiryServiceImpl(
@@ -51,64 +45,7 @@
 
   private implicit def headerCarrier = newHeaderCarrier
 
-<<<<<<< HEAD
-  override def processNextTestForReminder(reminder: ReminderNotice): Future[Unit] = {
-    otRepository.nextTestForReminder(reminder).flatMap {
-      case Some(expiringTest) => processReminder(expiringTest, reminder)
-      case None => Future.successful(())
-    }
-  }
 
-  //override def processNextExpiredTest(): Future[Unit] = Future.successful(())
-  /*override def processNextExpiredTest(): Future[Unit] = {
-=======
-  override def processNextExpiredTest(): Future[Unit] = {
->>>>>>> 7c2f802f
-    otRepository.nextExpiringApplication.flatMap {
-      case Some(expiredTest) => processExpiredTest(expiredTest)
-      case None => Future.successful(())
-    }
-  }*/
-
-  /*override def commitExpiredProgressStatus(expiringTest: ExpiringOnlineTest): Future[Unit] =
-    applicationRepository.addProgressStatusAndUpdateAppStatus(expiringTest.applicationId, PHASE1_TESTS_EXPIRED).map { _ =>
-      audit("ExpiredOnlineTest", expiringTest)
-    }*/
-
-<<<<<<< HEAD
-  private def processReminder(expiringTest: NotificationExpiringOnlineTest, reminder: ReminderNotice): Future[Unit] =
-    for {
-      emailAddress <- candidateEmailAddress(expiringTest.userId)
-      _ <- commitNotificationExpiringTestProgressStatus(expiringTest, reminder)
-      _ <- emailCandidateForExpiringTestReminder(expiringTest, emailAddress, reminder)
-    } yield ()
-
-  /*private def processExpiredTest(expiringTest: ExpiringOnlineTest): Future[Unit] =
-=======
-  private def processExpiredTest(expiringTest: ExpiringOnlineTest): Future[Unit] =
->>>>>>> 7c2f802f
-    for {
-      emailAddress <- candidateEmailAddress(expiringTest.userId)
-      _ <- emailCandidate(expiringTest, emailAddress)
-      _ <- commitExpiredProgressStatus(expiringTest)
-    } yield ()
-
-  private def emailCandidate(expiringTest: ExpiringOnlineTest, emailAddress: String): Future[Unit] =
-    emailClient.sendOnlineTestExpired(emailAddress, expiringTest.preferredName).map { _ =>
-      audit("ExpiredOnlineTestNotificationEmailed", expiringTest, Some(emailAddress))
-    }*/
-
-  private def candidateEmailAddress(userId: String): Future[String] =
-    cdRepository.find(userId).map(_.email)
-
-  private def audit(event: String, expiringTest: ExpiringOnlineTest, emailAddress: Option[String] = None): Unit = {
-    // Only log user ID (not email).
-    Logger.info(s"$event for user ${expiringTest.userId}")
-    auditService.logEventNoRequest(
-      event,
-      Map("userId" -> expiringTest.userId) ++ emailAddress.map("email" -> _).toMap
-    )
-  }
 }
 
 object OnlineTestExpiryService extends OnlineTestExpiryServiceImpl(
