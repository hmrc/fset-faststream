--- conflicted
+++ resolved
@@ -23,20 +23,12 @@
 import model.ProgressStatuses._
 import model.ReminderNotice
 import model.exchange.CubiksTestResultReady
-<<<<<<< HEAD
-import model.persisted.{ CubiksTest, ExpiringOnlineTest }
-import org.joda.time.DateTime
-import play.api.Logger
-import play.api.mvc.RequestHeader
-import repositories._
-=======
-import model.persisted.{ CubiksTest, NotificationExpiringOnlineTest }
+import model.persisted.{ CubiksTest, ExpiringOnlineTest, NotificationExpiringOnlineTest }
 import org.joda.time.DateTime
 import play.api.Logger
 import play.api.mvc.RequestHeader
 import repositories.application.GeneralApplicationRepository
 import repositories.contactdetails.ContactDetailsRepository
->>>>>>> 7c2f802f
 import services.AuditService
 import services.events.EventSink
 import uk.gov.hmrc.play.http.HeaderCarrier
@@ -49,24 +41,16 @@
   val auditService: AuditService
   val tokenFactory: UUIDFactory
   val dateTimeFactory: DateTimeFactory
-<<<<<<< HEAD
-  val cdRepository = faststreamContactDetailsRepository
-  val appRepository = applicationRepository
-=======
   val cdRepository: ContactDetailsRepository
   val appRepository: GeneralApplicationRepository
->>>>>>> 7c2f802f
 
   implicit val ec: ExecutionContext = scala.concurrent.ExecutionContext.Implicits.global
 
   def nextApplicationReadyForOnlineTesting: Future[List[OnlineTestApplication]]
   def registerAndInviteForTestGroup(application: OnlineTestApplication)(implicit hc: HeaderCarrier, rh: RequestHeader): Future[Unit]
   def registerAndInviteForTestGroup(applications: List[OnlineTestApplication])(implicit hc: HeaderCarrier, rh: RequestHeader): Future[Unit]
-<<<<<<< HEAD
   def processNextExpiredTest(expiryTest: ExpiryTest)(implicit hc: HeaderCarrier): Future[Unit]
-=======
   def processNextTestForReminder(reminder: ReminderNotice)(implicit hc: HeaderCarrier): Future[Unit]
->>>>>>> 7c2f802f
 
   protected def emailInviteToApplicant(application: OnlineTestApplication, emailAddress: String,
     invitationDate: DateTime, expirationDate: DateTime
@@ -124,9 +108,6 @@
     math.min(adjustedValue, maximum).toInt
   }
 
-<<<<<<< HEAD
-  def candidateEmailAddress(userId: String): Future[String] = cdRepository.find(userId).map(_.email)
-
   private def emailCandidate(expiringTest: ExpiringOnlineTest, emailAddress: String, template: String)
                             (implicit hc: HeaderCarrier): Future[Unit] =
     emailClient.sendOnlineTestExpired(emailAddress, expiringTest.preferredName, template).map { _ =>
@@ -134,10 +115,10 @@
     }
 
   def commitProgressStatus(expiringTest: ExpiringOnlineTest, status: ProgressStatuses.ProgressStatus): Future[Unit] =
-    applicationRepository.addProgressStatusAndUpdateAppStatus(expiringTest.applicationId, status).map { _ =>
+    appRepository.addProgressStatusAndUpdateAppStatus(expiringTest.applicationId, status).map { _ =>
       //audit("ExpiredOnlineTest", expiringTest)
     }
-=======
+
   private def candidateEmailAddress(userId: String): Future[String] =
     cdRepository.find(userId).map(_.email)
 
@@ -166,5 +147,4 @@
       }
     }
   }
->>>>>>> 7c2f802f
 }