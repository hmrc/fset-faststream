--- conflicted
+++ resolved
@@ -322,13 +322,9 @@
   def markAsStarted(cubiksUserId: Int, startedTime: DateTime = dateTimeFactory.nowLocalTimeZone): Future[Events] = {
     val updatedTestPhase1 = updateTestPhase1(cubiksUserId, t => t.copy(startedDateTime = Some(startedTime)), "STARTED")
     updatedTestPhase1 flatMap { u =>
-<<<<<<< HEAD
-      phase1TestRepo.updateProgressStatus(u.applicationId, ProgressStatuses.PHASE1_TESTS_STARTED).map(_ => ())
-=======
-      otRepository.updateProgressStatus(u.applicationId, ProgressStatuses.PHASE1_TESTS_STARTED) map { _ =>
+      phase1TestRepo.updateProgressStatus(u.applicationId, ProgressStatuses.PHASE1_TESTS_STARTED) map { _ =>
         DataStoreEvents.OnlineExerciseStarted(u.applicationId) :: Nil
       }
->>>>>>> dbd22daa
     }
   }
 
@@ -338,28 +334,19 @@
       require(u.phase1TestProfile.activeTests.nonEmpty, "Active tests cannot be found")
 
       if (u.phase1TestProfile.activeTests forall (_.completedDateTime.isDefined)) {
-<<<<<<< HEAD
-        phase1TestRepo.updateProgressStatus(u.applicationId, ProgressStatuses.PHASE1_TESTS_COMPLETED)
-=======
-        otRepository.updateProgressStatus(u.applicationId, ProgressStatuses.PHASE1_TESTS_COMPLETED) map { _ =>
+        phase1TestRepo.updateProgressStatus(u.applicationId, ProgressStatuses.PHASE1_TESTS_COMPLETED) map { _ =>
           DataStoreEvents.OnlineExercisesCompleted(u.applicationId) ::
           DataStoreEvents.AllOnlineExercisesCompleted(u.applicationId) ::
           Nil
         }
->>>>>>> dbd22daa
       } else {
         Future.successful(DataStoreEvents.OnlineExercisesCompleted(u.applicationId) :: Nil)
       }
     }
   }
 
-<<<<<<< HEAD
-  def markAsCompleted(token: String): Future[Unit] = {
+  def markAsCompleted(token: String): Future[Events] = {
     phase1TestRepo.getTestProfileByToken(token).flatMap { p =>
-=======
-  def markAsCompleted(token: String): Future[Events] = {
-    otRepository.getPhase1TestProfileByToken(token).flatMap { p =>
->>>>>>> dbd22daa
       val test = p.tests.find(_.token == token).get
       markAsCompleted(test.cubiksUserId)
     }
