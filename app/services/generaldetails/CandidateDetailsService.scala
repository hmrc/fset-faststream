--- conflicted
+++ resolved
@@ -68,19 +68,12 @@
     val fastPassDetailsFut = fpdRepository.find(applicationId)
 
     for {
-<<<<<<< HEAD
-      pd <- personalDetailsFut
-      cd <- contactDetailsFut
-    } yield UpdateGeneralDetails(pd.firstName, pd.lastName, pd.preferredName, cd.email, pd.dateOfBirth,
-      cd.outsideUk, cd.address, cd.postCode, cd.country, cd.phone)
-=======
       personalDetails <- personalDetailsFut
       contactDetails <- contactDetailsFut
       fastPassDetails <- fastPassDetailsFut
     } yield GeneralDetailsExchange(personalDetails.firstName, personalDetails.lastName, personalDetails.preferredName,
       contactDetails.email, personalDetails.dateOfBirth, contactDetails.outsideUk, contactDetails.address, contactDetails.postCode,
-      contactDetails.phone, fastPassDetails)
->>>>>>> 48ec781c
+      contactDetails.country, contactDetails.phone, fastPassDetails)
   }
 
 }