/*
 * Copyright 2017 HM Revenue & Customs
 *
 * Licensed under the Apache License, Version 2.0 (the "License");
 * you may not use this file except in compliance with the License.
 * You may obtain a copy of the License at
 *
 *     http://www.apache.org/licenses/LICENSE-2.0
 *
 * Unless required by applicable law or agreed to in writing, software
 * distributed under the License is distributed on an "AS IS" BASIS,
 * WITHOUT WARRANTIES OR CONDITIONS OF ANY KIND, either express or implied.
 * See the License for the specific language governing permissions and
 * limitations under the License.
 */

package services.assessoravailability

import common.FutureEx
import model.Exceptions.AssessorNotFoundException
import model.persisted.assessor.AssessorAvailability
import model.persisted.eventschedules.Location
import model.persisted.eventschedules.SkillType.SkillType
import model.persisted.assessor.AssessorStatus
import org.joda.time.LocalDate
import repositories._
import repositories.events.{LocationsWithVenuesRepository, LocationsWithVenuesYamlRepository}

import scala.concurrent.ExecutionContext.Implicits.global
import scala.concurrent.Future

object AssessorService extends AssessorService {
  val assessorRepository: AssessorMongoRepository = repositories.assessorRepository
  val locationsWithVenuesRepo: LocationsWithVenuesRepository = LocationsWithVenuesYamlRepository
}

trait AssessorService {
  val assessorRepository: AssessorRepository
  val locationsWithVenuesRepo: LocationsWithVenuesRepository

  lazy val locations: Future[Set[Location]] = locationsWithVenuesRepo.locations

  def saveAssessor(userId: String, assessor: model.exchange.Assessor): Future[Unit] = {
    assessorRepository.find(userId).flatMap {
      case Some(existing) =>
        // TODO: If we change skills, we have to decide if we want to reset the availability
        val assessorToPersist = model.persisted.assessor.Assessor(
          userId, assessor.skills, assessor.civilServant, existing.availability, existing.status
        )
        assessorRepository.save(assessorToPersist).map(_ => ())
      case _ =>
        val assessorToPersist = model.persisted.assessor.Assessor(
          userId, assessor.skills, assessor.civilServant, Nil, AssessorStatus.CREATED
        )
        assessorRepository.save(assessorToPersist).map(_ => ())
    }
  }

<<<<<<< HEAD
  def addAvailability(userId: String, newAvailabilities: List[model.persisted.assessor.AssessorAvailability]): Future[Unit] = {
    assessorRepository.find(userId).flatMap {
      case Some(existing) =>
        val mergedAvailability = existing.availability ++ newAvailabilities
        val assessorAvailabilityToPersist = model.persisted.assessor.Assessor(userId, existing.skills, existing.civilServant, mergedAvailability,
          AssessorStatus.AVAILABILITIES_SUBMITTED
        )
        assessorRepository.save(assessorAvailabilityToPersist).map(_ => ())
=======
  def addAvailability(userId: String, assessorAvailabilities: List[model.exchange.AssessorAvailability]): Future[Unit] = {
    def toPersisted(availabilities: List[model.exchange.AssessorAvailability]) =
      availabilities.map { exchange => model.persisted.assessor.AssessorAvailability.apply(exchange) }

    assessorRepository.find(userId).flatMap {
      case Some(existing) =>
        val newAvailabilities = toPersisted(assessorAvailabilities)
        val mergedAvailability = existing.availability ++ newAvailabilities
        val assessorToPersist = assessor.Assessor(userId, existing.skills, existing.civilServant, mergedAvailability,
          AssessorStatus.AVAILABILITIES_SUBMITTED)
        assessorRepository.save(assessorToPersist).map(_ => ())
>>>>>>> 993b67fe
      case _ => throw AssessorNotFoundException(userId)
    }
  }

<<<<<<< HEAD
  def findAvailability(userId: String): Future[Seq[model.exchange.AssessorAvailability]] = {
    assessorRepository.find(userId).map {
      case None => throw AssessorNotFoundException(userId)
      case Some(assessor) => assessor.availability.map(model.exchange.AssessorAvailability.apply)
=======
  def findAvailability(userId: String): Future[List[model.exchange.AssessorAvailability]] = {
    for {
      assessorOpt <- assessorRepository.find(userId)
    } yield {
      assessorOpt.fold(throw AssessorNotFoundException(userId)) {
        assessor => assessor.availability.map { availability =>
          model.exchange.AssessorAvailability.apply(availability)
        }
      }
>>>>>>> 993b67fe
    }
  }

  def findAvailabilitiesForLocationAndDate(locationName: String, date: LocalDate,
    skills: Seq[SkillType]): Future[Seq[model.exchange.Assessor]] = for {
    location <- locationsWithVenuesRepo.location(locationName)
    assessorList <- assessorRepository.findAvailabilitiesForLocationAndDate(location, date, skills)
  } yield assessorList.map { assessor =>
      model.exchange.Assessor(assessor.userId, assessor.skills, assessor.civilServant)
  }

  def findAssessor(userId: String): Future[model.exchange.Assessor] = {
    for {
      assessorOpt <- assessorRepository.find(userId)
    } yield {
      assessorOpt.fold(throw AssessorNotFoundException(userId)) {
        assessor => model.exchange.Assessor.apply(assessor)
      }
    }
  }

  def countSubmittedAvailability(): Future[Int] = {
    //assessorRepository.countSubmittedAvailability
    Future.successful(0)
  }

  def allocateToEvent(assessorIds: List[String], eventId: String, version: String): Future[Unit] = {
    Future.successful(())
  }

  def exchangeToPersistedAvailability(a: model.exchange.AssessorAvailabilities): Future[List[model.persisted.assessor.AssessorAvailability]] = {
    FutureEx.traverseSerial(a.availability) { availability =>
      locationsWithVenuesRepo.location(availability.location).map { location =>
        model.persisted.assessor.AssessorAvailability(location, availability.date)
      }
    }
  }


}<|MERGE_RESOLUTION|>--- conflicted
+++ resolved
@@ -17,8 +17,9 @@
 package services.assessoravailability
 
 import common.FutureEx
+import model.exchange
+import model.persisted
 import model.Exceptions.AssessorNotFoundException
-import model.persisted.assessor.AssessorAvailability
 import model.persisted.eventschedules.Location
 import model.persisted.eventschedules.SkillType.SkillType
 import model.persisted.assessor.AssessorStatus
@@ -56,38 +57,21 @@
     }
   }
 
-<<<<<<< HEAD
-  def addAvailability(userId: String, newAvailabilities: List[model.persisted.assessor.AssessorAvailability]): Future[Unit] = {
+  def addAvailability(userId: String, assessorAvailabilities: List[model.exchange.AssessorAvailability]): Future[Unit] = {
     assessorRepository.find(userId).flatMap {
       case Some(existing) =>
-        val mergedAvailability = existing.availability ++ newAvailabilities
-        val assessorAvailabilityToPersist = model.persisted.assessor.Assessor(userId, existing.skills, existing.civilServant, mergedAvailability,
-          AssessorStatus.AVAILABILITIES_SUBMITTED
-        )
-        assessorRepository.save(assessorAvailabilityToPersist).map(_ => ())
-=======
-  def addAvailability(userId: String, assessorAvailabilities: List[model.exchange.AssessorAvailability]): Future[Unit] = {
-    def toPersisted(availabilities: List[model.exchange.AssessorAvailability]) =
-      availabilities.map { exchange => model.persisted.assessor.AssessorAvailability.apply(exchange) }
+        exchangeToPersistedAvailability(assessorAvailabilities).flatMap { newAvailabilities =>
+          val mergedAvailability = existing.availability ++ newAvailabilities
+          val assessorToPersist = model.persisted.assessor.Assessor(userId, existing.skills, existing.civilServant, mergedAvailability,
+            AssessorStatus.AVAILABILITIES_SUBMITTED
+          )
 
-    assessorRepository.find(userId).flatMap {
-      case Some(existing) =>
-        val newAvailabilities = toPersisted(assessorAvailabilities)
-        val mergedAvailability = existing.availability ++ newAvailabilities
-        val assessorToPersist = assessor.Assessor(userId, existing.skills, existing.civilServant, mergedAvailability,
-          AssessorStatus.AVAILABILITIES_SUBMITTED)
-        assessorRepository.save(assessorToPersist).map(_ => ())
->>>>>>> 993b67fe
+          assessorRepository.save(assessorToPersist).map(_ => ())
+        }
       case _ => throw AssessorNotFoundException(userId)
     }
   }
 
-<<<<<<< HEAD
-  def findAvailability(userId: String): Future[Seq[model.exchange.AssessorAvailability]] = {
-    assessorRepository.find(userId).map {
-      case None => throw AssessorNotFoundException(userId)
-      case Some(assessor) => assessor.availability.map(model.exchange.AssessorAvailability.apply)
-=======
   def findAvailability(userId: String): Future[List[model.exchange.AssessorAvailability]] = {
     for {
       assessorOpt <- assessorRepository.find(userId)
@@ -97,7 +81,6 @@
           model.exchange.AssessorAvailability.apply(availability)
         }
       }
->>>>>>> 993b67fe
     }
   }
 
@@ -128,8 +111,8 @@
     Future.successful(())
   }
 
-  def exchangeToPersistedAvailability(a: model.exchange.AssessorAvailabilities): Future[List[model.persisted.assessor.AssessorAvailability]] = {
-    FutureEx.traverseSerial(a.availability) { availability =>
+  def exchangeToPersistedAvailability(a: Seq[exchange.AssessorAvailability]): Future[Seq[persisted.assessor.AssessorAvailability]] = {
+    FutureEx.traverseSerial(a) { availability =>
       locationsWithVenuesRepo.location(availability.location).map { location =>
         model.persisted.assessor.AssessorAvailability(location, availability.date)
       }
