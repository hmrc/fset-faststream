/*
 * Copyright 2017 HM Revenue & Customs
 *
 * Licensed under the Apache License, Version 2.0 (the "License");
 * you may not use this file except in compliance with the License.
 * You may obtain a copy of the License at
 *
 *     http://www.apache.org/licenses/LICENSE-2.0
 *
 * Unless required by applicable law or agreed to in writing, software
 * distributed under the License is distributed on an "AS IS" BASIS,
 * WITHOUT WARRANTIES OR CONDITIONS OF ANY KIND, either express or implied.
 * See the License for the specific language governing permissions and
 * limitations under the License.
 */

package services.assessoravailability

import common.{FutureEx, TryEx}
import model.Exceptions.AssessorNotFoundException
<<<<<<< HEAD
import model.persisted.assessor.AssessorAvailability
import model.persisted.eventschedules.Location
import model.persisted.eventschedules.SkillType.SkillType
=======
import model.exchange.AssessorAvailability
import model.persisted
import model.persisted.assessor
import model.persisted.assessor.{ Assessor, AssessorStatus }
>>>>>>> 8d2093b4
import org.joda.time.LocalDate
import repositories._
import repositories.events.{LocationsWithVenuesRepository, LocationsWithVenuesYamlRepository}

import scala.collection.generic.CanBuildFrom
import scala.collection.mutable
import scala.concurrent.ExecutionContext.Implicits.global
import scala.concurrent.Future
import scala.util.{Failure, Success, Try}

object AssessorService extends AssessorService {
  val assessorRepository: AssessorMongoRepository = repositories.assessorRepository
  val locationsWithVenuesRepo: LocationsWithVenuesRepository = LocationsWithVenuesYamlRepository
}

trait AssessorService {
  val assessorRepository: AssessorRepository
  val locationsWithVenuesRepo: LocationsWithVenuesRepository

  lazy val locations: Future[Set[Location]] = locationsWithVenuesRepo.locations

  def saveAssessor(userId: String, assessor: model.exchange.Assessor): Future[Unit] = {
    assessorRepository.find(userId).flatMap {
      case Some(existing) =>
        // TODO: If we change skills, we have to decide if we want to reset the availability
<<<<<<< HEAD
        val assessorToPersist = model.persisted.assessor.Assessor(
          userId, assessor.skills, assessor.civilServant, existing.availability
        )
        assessorRepository.save(assessorToPersist).map(_ => ())
      case _ =>
        val assessorToPersist = model.persisted.assessor.Assessor(
          userId, assessor.skills, assessor.civilServant, Nil
=======
        val assessorToPersist = Assessor(
          userId, assessor.skills, assessor.civilServant, existing.availability, existing.status
        )
        assessorRepository.save(assessorToPersist).map(_ => ())
      case _ =>
        val assessorToPersist = persisted.assessor.Assessor(
          userId, assessor.skills, assessor.civilServant, List.empty, AssessorStatus.CREATED
>>>>>>> 8d2093b4
        )
        assessorRepository.save(assessorToPersist).map(_ => ())
    }
  }

<<<<<<< HEAD
  def addAvailability(userId: String, newAvailabilities: List[model.persisted.assessor.AssessorAvailability]): Future[Unit] = {
    assessorRepository.find(userId).flatMap {
      case Some(existing) =>
        val mergedAvailability = existing.availability ++ newAvailabilities
        val assessorAvailabilityToPersist = model.persisted.assessor.Assessor(userId, existing.skills, existing.civilServant, mergedAvailability)
=======
  def addAvailability(userId: String, assessorAvailability: model.exchange.AssessorAvailabilityOld): Future[Unit] = {
    assessorRepository.find(userId).flatMap {
      case Some(existing) =>
        val newAvailability = assessorAvailability.availability.flatMap { case (k, dates) =>
          dates.map { date =>
            model.persisted.assessor.AssessorAvailability(k, date)
          }
        }.toList
        val mergedAvailability = existing.availability ++ newAvailability

        val assessorAvailabilityToPersist = assessor.Assessor(userId, existing.skills, existing.civilServant, mergedAvailability,
          AssessorStatus.AVAILABILITIES_SUBMITTED)
>>>>>>> 8d2093b4
        assessorRepository.save(assessorAvailabilityToPersist).map(_ => ())
      case _ => throw AssessorNotFoundException(userId)
    }
  }

  def findAvailability(userId: String): Future[model.exchange.AssessorAvailabilityOld] = {
    for {
      assessorOpt <- assessorRepository.find(userId)
    } yield {
      assessorOpt.fold(throw AssessorNotFoundException(userId)) {
<<<<<<< HEAD
        model.exchange.AssessorAvailability.apply
=======
        assessor => model.exchange.AssessorAvailabilityOld.apply(assessor)
>>>>>>> 8d2093b4
      }
    }
  }

  def findAvailabilitiesForLocationAndDate(locationName: String, date: LocalDate,
    skills: Seq[SkillType]): Future[Seq[model.exchange.Assessor]] = for {
    location <- locationsWithVenuesRepo.location(locationName)
    assessorList <- assessorRepository.findAvailabilitiesForLocationAndDate(location, date, skills)
  } yield assessorList.map { assessor =>
      model.exchange.Assessor(assessor.userId, assessor.skills, assessor.civilServant)
  }

  def findAssessor(userId: String): Future[model.exchange.Assessor] = {
    for {
      assessorOpt <- assessorRepository.find(userId)
    } yield {
      assessorOpt.fold(throw AssessorNotFoundException(userId)) {
        assessor => model.exchange.Assessor.apply(assessor)
      }
    }
  }

  def countSubmittedAvailability(): Future[Int] = {
    //assessorRepository.countSubmittedAvailability
    Future.successful(0)
  }

  def allocateToEvent(assessorIds: List[String], eventId: String, version: String): Future[Unit] = {
    Future.successful(())
  }

  def exchangeToPersistedAvailability(a: model.exchange.AssessorAvailability): Future[List[model.persisted.assessor.AssessorAvailability]] = {
    FutureEx.traverseSerial(a.availability) { case (locationName, dates) =>
      locationsWithVenuesRepo.location(locationName).map { location =>
        dates.map(d => AssessorAvailability(location, d))
      }
    }.map(_.toList.flatten)
  }


}<|MERGE_RESOLUTION|>--- conflicted
+++ resolved
@@ -16,27 +16,18 @@
 
 package services.assessoravailability
 
-import common.{FutureEx, TryEx}
+import common.FutureEx
 import model.Exceptions.AssessorNotFoundException
-<<<<<<< HEAD
 import model.persisted.assessor.AssessorAvailability
 import model.persisted.eventschedules.Location
 import model.persisted.eventschedules.SkillType.SkillType
-=======
-import model.exchange.AssessorAvailability
-import model.persisted
-import model.persisted.assessor
-import model.persisted.assessor.{ Assessor, AssessorStatus }
->>>>>>> 8d2093b4
+import model.persisted.assessor.AssessorStatus
 import org.joda.time.LocalDate
 import repositories._
 import repositories.events.{LocationsWithVenuesRepository, LocationsWithVenuesYamlRepository}
 
-import scala.collection.generic.CanBuildFrom
-import scala.collection.mutable
 import scala.concurrent.ExecutionContext.Implicits.global
 import scala.concurrent.Future
-import scala.util.{Failure, Success, Try}
 
 object AssessorService extends AssessorService {
   val assessorRepository: AssessorMongoRepository = repositories.assessorRepository
@@ -53,64 +44,34 @@
     assessorRepository.find(userId).flatMap {
       case Some(existing) =>
         // TODO: If we change skills, we have to decide if we want to reset the availability
-<<<<<<< HEAD
         val assessorToPersist = model.persisted.assessor.Assessor(
-          userId, assessor.skills, assessor.civilServant, existing.availability
+          userId, assessor.skills, assessor.civilServant, existing.availability, existing.status
         )
         assessorRepository.save(assessorToPersist).map(_ => ())
       case _ =>
         val assessorToPersist = model.persisted.assessor.Assessor(
-          userId, assessor.skills, assessor.civilServant, Nil
-=======
-        val assessorToPersist = Assessor(
-          userId, assessor.skills, assessor.civilServant, existing.availability, existing.status
-        )
-        assessorRepository.save(assessorToPersist).map(_ => ())
-      case _ =>
-        val assessorToPersist = persisted.assessor.Assessor(
-          userId, assessor.skills, assessor.civilServant, List.empty, AssessorStatus.CREATED
->>>>>>> 8d2093b4
+          userId, assessor.skills, assessor.civilServant, Nil, AssessorStatus.CREATED
         )
         assessorRepository.save(assessorToPersist).map(_ => ())
     }
   }
 
-<<<<<<< HEAD
   def addAvailability(userId: String, newAvailabilities: List[model.persisted.assessor.AssessorAvailability]): Future[Unit] = {
     assessorRepository.find(userId).flatMap {
       case Some(existing) =>
         val mergedAvailability = existing.availability ++ newAvailabilities
-        val assessorAvailabilityToPersist = model.persisted.assessor.Assessor(userId, existing.skills, existing.civilServant, mergedAvailability)
-=======
-  def addAvailability(userId: String, assessorAvailability: model.exchange.AssessorAvailabilityOld): Future[Unit] = {
-    assessorRepository.find(userId).flatMap {
-      case Some(existing) =>
-        val newAvailability = assessorAvailability.availability.flatMap { case (k, dates) =>
-          dates.map { date =>
-            model.persisted.assessor.AssessorAvailability(k, date)
-          }
-        }.toList
-        val mergedAvailability = existing.availability ++ newAvailability
-
-        val assessorAvailabilityToPersist = assessor.Assessor(userId, existing.skills, existing.civilServant, mergedAvailability,
-          AssessorStatus.AVAILABILITIES_SUBMITTED)
->>>>>>> 8d2093b4
+        val assessorAvailabilityToPersist = model.persisted.assessor.Assessor(userId, existing.skills, existing.civilServant, mergedAvailability,
+          AssessorStatus.AVAILABILITIES_SUBMITTED
+        )
         assessorRepository.save(assessorAvailabilityToPersist).map(_ => ())
       case _ => throw AssessorNotFoundException(userId)
     }
   }
 
-  def findAvailability(userId: String): Future[model.exchange.AssessorAvailabilityOld] = {
-    for {
-      assessorOpt <- assessorRepository.find(userId)
-    } yield {
-      assessorOpt.fold(throw AssessorNotFoundException(userId)) {
-<<<<<<< HEAD
-        model.exchange.AssessorAvailability.apply
-=======
-        assessor => model.exchange.AssessorAvailabilityOld.apply(assessor)
->>>>>>> 8d2093b4
-      }
+  def findAvailability(userId: String): Future[Seq[model.exchange.AssessorAvailability]] = {
+    assessorRepository.find(userId).map {
+      case None => throw AssessorNotFoundException(userId)
+      case Some(assessor) => assessor.availability.map(model.exchange.AssessorAvailability.apply)
     }
   }
 
@@ -141,12 +102,12 @@
     Future.successful(())
   }
 
-  def exchangeToPersistedAvailability(a: model.exchange.AssessorAvailability): Future[List[model.persisted.assessor.AssessorAvailability]] = {
-    FutureEx.traverseSerial(a.availability) { case (locationName, dates) =>
-      locationsWithVenuesRepo.location(locationName).map { location =>
-        dates.map(d => AssessorAvailability(location, d))
+  def exchangeToPersistedAvailability(a: model.exchange.AssessorAvailabilities): Future[List[model.persisted.assessor.AssessorAvailability]] = {
+    FutureEx.traverseSerial(a.availability) { availability =>
+      locationsWithVenuesRepo.location(availability.location).map { location =>
+        model.persisted.assessor.AssessorAvailability(location, availability.date)
       }
-    }.map(_.toList.flatten)
+    }
   }
 
 
