--- conflicted
+++ resolved
@@ -60,14 +60,6 @@
   def progressApplicationsToFsbOrJobOffer(applications: Seq[ApplicationForProgression])(implicit hc: HeaderCarrier)
   : Future[SerialUpdateResult[ApplicationForProgression]] = {
 
-<<<<<<< HEAD
-    def maybeProgressToFsbOrJobOffer(application: ApplicationForProgression, firstResidual: SchemeEvaluationResult): Future[Unit] = {
-
-      if (firstResidual.result == Green.toString && fsbRequiredSchemeIds.contains(firstResidual.schemeId)) {
-        for {
-          _ <- fsbRepo.progressToFsb(application)
-        } yield ()
-=======
     def maybeProgressToFsbOrJobOffer(
       application: ApplicationForProgression,
       firstResidual: SchemeEvaluationResult)(implicit hc: HeaderCarrier): Future[Unit] = {
@@ -78,7 +70,6 @@
             emailClient.sendCandidateAssessmentCompletedMovedToFsb(cd.email, candidate.name)
           }
         }.map(_ => ())
->>>>>>> 4a85aa04
       } else if (firstResidual.result == Green.toString) {
         fsbRepo.progressToJobOffer(application)
       } else {
