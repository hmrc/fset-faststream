/*
 * Copyright 2016 HM Revenue & Customs
 *
 * Licensed under the Apache License, Version 2.0 (the "License");
 * you may not use this file except in compliance with the License.
 * You may obtain a copy of the License at
 *
 *     http://www.apache.org/licenses/LICENSE-2.0
 *
 * Unless required by applicable law or agreed to in writing, software
 * distributed under the License is distributed on an "AS IS" BASIS,
 * WITHOUT WARRANTIES OR CONDITIONS OF ANY KIND, either express or implied.
 * See the License for the specific language governing permissions and
 * limitations under the License.
 */

package services.testdata

import connectors.testdata.ExchangeObjects.DataGenerationResponse
import model._
import model.persisted.{ ContactDetails, PersonalDetails }
import org.joda.time.LocalDate
import repositories._
import repositories.contactdetails.ContactDetailsRepository
import repositories.personaldetails.PersonalDetailsRepository
import uk.gov.hmrc.play.http.HeaderCarrier

import scala.concurrent.ExecutionContext.Implicits.global

object InProgressPersonalDetailsStatusGenerator extends InProgressPersonalDetailsStatusGenerator {
  override val previousStatusGenerator = CreatedStatusGenerator
  override val pdRepository = faststreamPersonalDetailsRepository
  override val cdRepository = faststreamContactDetailsRepository
  override val fpdRepository = fastPassDetailsRepository
}

trait InProgressPersonalDetailsStatusGenerator extends ConstructiveGenerator {
  val pdRepository: PersonalDetailsRepository
  val cdRepository: ContactDetailsRepository
  val fpdRepository: FastPassDetailsRepository

  def generate(generationId: Int, generatorConfig: GeneratorConfig)(implicit hc: HeaderCarrier) = {
    def getPersonalDetails(candidateInformation: DataGenerationResponse) = {
      PersonalDetails(
        candidateInformation.firstName,
        candidateInformation.lastName,
        "Pref" + candidateInformation.firstName,
        new LocalDate(1981, 5, 21)
      )
    }

    def getContactDetails(candidateInformation: DataGenerationResponse) = {
      ContactDetails(
        outsideUk = false,
        Address("123, Fake street"),
        Some("AB1 2CD"),
        candidateInformation.email,
        "07770 774 914"
      )
    }

    for {
      candidateInPreviousStatus <- previousStatusGenerator.generate(generationId, generatorConfig)
      pd = getPersonalDetails(candidateInPreviousStatus)
      cd = getContactDetails(candidateInPreviousStatus)
      _ <- pdRepository.update(candidateInPreviousStatus.applicationId.get, candidateInPreviousStatus.userId,
<<<<<<< HEAD
        getPersonalDetails(candidateInPreviousStatus), List(model.ApplicationStatus.CREATED), model.ApplicationStatus.IN_PROGRESS)
      _ <- cdRepository.update(candidateInPreviousStatus.userId, getContactDetails(candidateInPreviousStatus))
      _ <- fpdRepository.update(candidateInPreviousStatus.applicationId.get, FastPassDetails(applicable = false))
=======
        pd, List(model.ApplicationStatus.CREATED), model.ApplicationStatus.IN_PROGRESS)
      _ <- cdRepository.update(candidateInPreviousStatus.userId, cd)
>>>>>>> 94f74ed5
    } yield {
      candidateInPreviousStatus.copy(personalDetails = Some(pd), contactDetails = Some(cd))
    }
  }
}<|MERGE_RESOLUTION|>--- conflicted
+++ resolved
@@ -64,14 +64,9 @@
       pd = getPersonalDetails(candidateInPreviousStatus)
       cd = getContactDetails(candidateInPreviousStatus)
       _ <- pdRepository.update(candidateInPreviousStatus.applicationId.get, candidateInPreviousStatus.userId,
-<<<<<<< HEAD
-        getPersonalDetails(candidateInPreviousStatus), List(model.ApplicationStatus.CREATED), model.ApplicationStatus.IN_PROGRESS)
-      _ <- cdRepository.update(candidateInPreviousStatus.userId, getContactDetails(candidateInPreviousStatus))
-      _ <- fpdRepository.update(candidateInPreviousStatus.applicationId.get, FastPassDetails(applicable = false))
-=======
         pd, List(model.ApplicationStatus.CREATED), model.ApplicationStatus.IN_PROGRESS)
       _ <- cdRepository.update(candidateInPreviousStatus.userId, cd)
->>>>>>> 94f74ed5
+      _ <- fpdRepository.update(candidateInPreviousStatus.applicationId.get, FastPassDetails(applicable = false))
     } yield {
       candidateInPreviousStatus.copy(personalDetails = Some(pd), contactDetails = Some(cd))
     }
