/*
 * Copyright 2016 HM Revenue & Customs
 *
 * Licensed under the Apache License, Version 2.0 (the "License");
 * you may not use this file except in compliance with the License.
 * You may obtain a copy of the License at
 *
 *     http://www.apache.org/licenses/LICENSE-2.0
 *
 * Unless required by applicable law or agreed to in writing, software
 * distributed under the License is distributed on an "AS IS" BASIS,
 * WITHOUT WARRANTIES OR CONDITIONS OF ANY KIND, either express or implied.
 * See the License for the specific language governing permissions and
 * limitations under the License.
 */

package services.testdata

import java.util.UUID

import connectors.testdata.ExchangeObjects.Phase1TestGroupResponse
import model.ApplicationStatuses
import model.OnlineTestCommands.Phase1TestProfile
import org.joda.time.DateTime
import repositories._
import repositories.application.{ GeneralApplicationRepository, OnlineTestRepository }
import uk.gov.hmrc.play.http.HeaderCarrier

import scala.concurrent.ExecutionContext.Implicits.global

object WithdrawnStatusGenerator extends WithdrawnStatusGenerator {
  override val appRepository = applicationRepository
}

trait WithdrawnStatusGenerator extends BaseGenerator {
  val appRepository: GeneralApplicationRepository

  def generate(generationId: Int, generatorConfig: GeneratorConfig)(implicit hc: HeaderCarrier) = {

    for {
      candidateInPreviousStatus <- StatusGeneratorFactory.getGenerator(generatorConfig.previousStatus.getOrElse(
        ApplicationStatuses.Submitted
<<<<<<< HEAD
      )).generate(generationId, generatorConfig)
      _ <- appRepository.withdraw(candidateInPreviousStatus.applicationId.get, model.command.WithdrawApplication("test", Some("test"),
=======
      ), None).generate(generationId, generatorConfig)
      _ <- appRepository.withdraw(candidateInPreviousStatus.applicationId.get, model.Commands.WithdrawApplicationRequest("test", Some("test"),
>>>>>>> ca0db497
        "test"))
    } yield {
      candidateInPreviousStatus
    }
  }
}<|MERGE_RESOLUTION|>--- conflicted
+++ resolved
@@ -16,14 +16,9 @@
 
 package services.testdata
 
-import java.util.UUID
-
-import connectors.testdata.ExchangeObjects.Phase1TestGroupResponse
 import model.ApplicationStatuses
-import model.OnlineTestCommands.Phase1TestProfile
-import org.joda.time.DateTime
 import repositories._
-import repositories.application.{ GeneralApplicationRepository, OnlineTestRepository }
+import repositories.application.GeneralApplicationRepository
 import uk.gov.hmrc.play.http.HeaderCarrier
 
 import scala.concurrent.ExecutionContext.Implicits.global
@@ -40,13 +35,8 @@
     for {
       candidateInPreviousStatus <- StatusGeneratorFactory.getGenerator(generatorConfig.previousStatus.getOrElse(
         ApplicationStatuses.Submitted
-<<<<<<< HEAD
-      )).generate(generationId, generatorConfig)
+      ), None).generate(generationId, generatorConfig)
       _ <- appRepository.withdraw(candidateInPreviousStatus.applicationId.get, model.command.WithdrawApplication("test", Some("test"),
-=======
-      ), None).generate(generationId, generatorConfig)
-      _ <- appRepository.withdraw(candidateInPreviousStatus.applicationId.get, model.Commands.WithdrawApplicationRequest("test", Some("test"),
->>>>>>> ca0db497
         "test"))
     } yield {
       candidateInPreviousStatus
