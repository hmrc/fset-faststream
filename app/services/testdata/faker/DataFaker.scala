/*
 * Copyright 2017 HM Revenue & Customs
 *
 * Licensed under the Apache License, Version 2.0 (the "License");
 * you may not use this file except in compliance with the License.
 * You may obtain a copy of the License at
 *
 *     http://www.apache.org/licenses/LICENSE-2.0
 *
 * Unless required by applicable law or agreed to in writing, software
 * distributed under the License is distributed on an "AS IS" BASIS,
 * WITHOUT WARRANTIES OR CONDITIONS OF ANY KIND, either express or implied.
 * See the License for the specific language governing permissions and
 * limitations under the License.
 */

package services.testdata.faker

import factories.UUIDFactory
import model.{ AllocationStatuses, EvaluationResults, Scheme, SchemeId }
import model.EvaluationResults.Result
import model.Exceptions.DataFakingException
import model.exchange.{ AssessorAvailability, AssessorSkill }
import model.EvaluationResults.Result
import model.Exceptions.DataFakingException
import model.persisted.eventschedules.{ EventType, _ }
import model.persisted.eventschedules._
import org.joda.time.{ LocalDate, LocalTime }
import repositories.events.{ LocationsWithVenuesInMemoryRepository, LocationsWithVenuesRepository }
import org.joda.time.{ LocalDate, LocalTime }
import repositories._
import repositories.events.LocationsWithVenuesInMemoryRepository
import services.testdata.faker.DataFaker.ExchangeObjects.AvailableAssessmentSlot

import scala.concurrent.Await
import scala.concurrent.ExecutionContext.Implicits.global
import scala.concurrent.duration._
import scala.language.postfixOps

//scalastyle:off number.of.methods
object DataFaker {

  object ExchangeObjects {

    case class AvailableAssessmentSlot(venue: Venue, date: LocalDate, session: String)

  }

  object Random {
    def randOne[T](options: List[T], cannotBe: List[T] = Nil) = {
      val filtered = options.filterNot(cannotBe.contains)
      if (filtered.isEmpty) {
        throw DataFakingException(s"There were no items left after filtering.")
      } else {
        util.Random.shuffle(filtered).head
      }
    }

    def randList[T](options: List[T], size: Int, cannotBe: List[T] = Nil): List[T] = {
      if (size > 0) {

        val filtered = options.filterNot(cannotBe.contains)
        if (filtered.isEmpty) {
          throw DataFakingException(s"There were no items left after filtering.")
        } else {
          val newItem = util.Random.shuffle(filtered).head
          newItem :: randList(options, size - 1, newItem :: cannotBe)
        }
      } else {
        Nil
      }
    }

    // Purposefully always at least two
    def randNumberOfSchemes() = {
      randOne(List(2, 3, 4, 5, 6, 7, 8, 9, 10, 11, 12, 13, 14, 15, 16, 17))
    }

    def upperLetter: Char = randOne(( 'A' to 'Z' ).toList)

    def bool: Boolean = randOne(List(true, false))

    def boolTrue20percent: Boolean = randOne(List(1, 2, 3, 4, 5)) == 5

    def number(limit: Option[Int] = None): Int = util.Random.nextInt(limit.getOrElse(2000000000))

    def mediaReferrer = randOne(List(
      None,
      Some("GOV.UK or Civil Service Jobs"),
      Some("Recruitment website"),
      Some("Social Media (Facebook, Twitter or Instagram)"),
      Some("Fast Stream website (including scheme sites)"),
      Some("News article or online search (Google)"),
      Some("Friend in the Fast Stream"),
      Some("Friend or family in the Civil Service"),
      Some("Friend or family outside of the Civil Service"),
      Some("Careers fair (University or graduate)"),
      Some("University careers service (or jobs flyers)"),
      Some("University event (Guest lecture or skills session)"),
      Some("Other")
    ))

    def hasDisabilityDescription: String = randOne(List("I am too tall", "I am too good", "I get bored easily"))

    def onlineAdjustmentsDescription: String = randOne(List(
      "I am too sensitive to the light from screens",
      "I am allergic to electronic-magnetic waves",
      "I am a convicted cracker who was asked by the court to be away from computers for 5 years"))

    def assessmentCentreAdjustmentDescription: String = randOne(List(
      "I am very weak, I need constant support",
      "I need a comfortable chair because of my back problem",
      "I need to take a rest every 10 minutes"))

    def phoneAdjustmentsDescription: String = randOne(List(
      "I need a very loud speaker",
      "I need good headphones"
    ))

    def passmark: Result = randOne(List(EvaluationResults.Green, EvaluationResults.Amber, EvaluationResults.Red))

    /* TODO Fix these again once the event allocation features have been done

    private def venueHasFreeSlots(venue: Venue): Future[Option[AvailableAssessmentSlot]] = {
      applicationAssessmentRepository.applicationAssessmentsForVenue(venue.name).map { assessments =>
        val takenSlotsByDateAndSession = assessments.groupBy(slot => slot.date -> slot.session).map {
          case (date, numOfAssessments) => (date, numOfAssessments.length)
        }
        val assessmentsByDate = venue.capacityDates.map(_.date).toSet
        val availableDate = assessmentsByDate.toList.sortWith(_ isBefore _).flatMap { capacityDate =>
          List("AM", "PM").flatMap { possibleSession =>
            takenSlotsByDateAndSession.get(capacityDate -> possibleSession) match {
              // Date with no free slots
              case Some(slots) if slots >= 6 => None
              // Date with no assessments booked or Date with open slots (all dates have 6 slots per session)
              case _ => Some(AvailableAssessmentSlot(venue, capacityDate, possibleSession))
            }
          }
        }
        availableDate.headOption
      }
    }


    def region: Future[String] = {
      LocationsWithVenuesYamlRepository.locationsAndAssessmentCentreMapping.map { locationsToAssessmentCentres =>
        val locationToRegion = locationsToAssessmentCentres.values.filterNot(_.startsWith("TestAssessment"))
        randOne(locationToRegion.toList)
      }
    }

    def location(region: String, cannotBe: List[String] = Nil): Future[String] = {
      LocationsWithVenuesYamlRepository.locationsWithVenuesList.map { locationsToAssessmentCentres =>
        val locationsInRegion = locationsToAssessmentCentres.filter(_._2 == region).keys.toList
        randOne(locationsInRegion, cannotBe)
      }
    }
    */

    def schemeTypes = randList(List(
        Scheme("Commercial", "CFS", "Commercial"),
        Scheme("DigitalAndTechnology", "DaT", "Digital And Technology"),
        Scheme("DiplomaticService", "DS", "Diplomatic Service"),
        Scheme("DiplomaticServiceEconomics", "DSE", "Diplomatic Service Economics"),
        Scheme("DiplomaticServiceEuropean", "EFSDS", "Diplomatic Service European"),
        Scheme("European", "EFS", "European"),
        Scheme("Finance", "FIFS", "Finance"),
        Scheme("Generalist", "GFS", "Generalist"),
        Scheme("GovernmentCommunicationService", "GCFS", "Government Communication Service"),
        Scheme("GovernmentEconomicsService", "GES", "Government Economics Service"),
        Scheme("GovernmentOperationalResearchService", "GORS", "Government Operational Research Service"),
        Scheme("GovernmentSocialResearchService", "GSR", "Government Social Research Service"),
        Scheme("GovernmentStatisticalService", "GSS", "Government Statistical Service"),
        Scheme("HousesOfParliament", "HoP", "Houses Of Parliament"),
        Scheme("HumanResources", "HRFS", "Human Resources"),
        Scheme("ProjectDelivery", "PDFS", "Project Delivery"),
        Scheme("ScienceAndEngineering", "SEFS", "Science And Engineering"),
        Scheme("Edip", "EDIP", "Early Diversity Internship Programme"),
        Scheme("Sdip", "SDIP", "Summer Diversity Internship Programme")
    ), randNumberOfSchemes())

    def gender = randOne(List(
      "Male",
      "Female",
      "Other",
      "I don't know/prefer not to say"))

    def sexualOrientation = randOne(List(
      "Heterosexual/straight",
      "Gay/lesbian",
      "Bisexual",
      "Other",
      "I don't know/prefer not to say"))

    def ethnicGroup = randOne(List(
      "English/Welsh/Scottish/Northern Irish/British",
      "Irish",
      "Gypsy or Irish Traveller",
      "Other White background",
      "White and Black Caribbean",
      "White and Black African",
      "White and Asian",
      "Other mixed/multiple ethnic background",
      "Indian",
      "Pakistani",
      "Bangladeshi",
      "Chinese",
      "Other Asian background",
      "African",
      "Caribbean",
      "Other Black/African/Caribbean background",
      "Arab",
      "Other ethnic group",
      "I don't know/prefer not to say"
    ))

    def age14to16School = randOne(List("Blue Bees School", "Green Goblins School", "Magenta Monkeys School", "Zany Zebras School"))

    def schoolType14to16 = randOne(List(
      "stateRunOrFunded-selective",
      "stateRunOrFunded-nonSelective",
      "indyOrFeePaying-bursary",
      "indyOrFeePaying-noBursary"
    ))


    def age16to18School = randOne(List("Advanced Skills School", "Extremely Advanced School", "A-Level Specialist School", "14 to 18 School"))

    // scalastyle:off method.length
    def university = randOne(List(
      ("Abingdon and Witney College", "A14-AWC"),
      ("University of Aberdeen", "A20-ABRDN"),
      ("University of Abertay Dundee", "A30-ABTAY"),
      ("Aberystwyth University", "A40-ABWTH"),
      ("ABI College", "A41-ABIC"),
      ("Access to Music", "A43-ACCM"),
      ("Accrington and Rossendale College", "A44-ARC"),
      ("College of Agriculture, Food and Rural Enterprise", "A45-CAFRE"),
      ("The Academy of Contemporary Music", "A48-ACM"),
      ("Amersham &amp; Wycombe College", "A55-AMWYC"),
      ("Amsterdam Fashion Academy", "A57-AFC"),
      ("Anglia Ruskin University", "A60-ARU"),
      ("Anglo-European College of Chiropractic", "A65-AECC"),
      ("The Arts University Bournemouth", "A66-AUCB"),
      ("Askham Bryan College", "A70-ABC"),
      ("Aston University", "A80-ASTON"),
      ("Bangor University", "B06-BANGR"),
      ("Barnet and Southgate College", "B08-BSC"),
      ("Barnfield College", "B09-BARNF"),
      ("Barking and Dagenham College", "B11-BARK"),
      ("Barnsley College", "B13-BARNF"),
      ("Basingstoke College of Technology", "B15-BCOT"),
      ("University of Bath", "B16-BATH"),
      ("Bicton College", "B18-BICOL"),
      ("Bath Spa University", "B20-BASPA"),
      ("Bath College", "B21-BATHC"),
      ("University of Bedfordshire", "B22-BED"),
      ("Bedford College", "B23-BEDF"),
      ("Birkbeck, University of London", "B24-BBK"),
      ("Birmingham City University", "B25-BCITY"),
      ("Birmingham Metropolitan College", "B30-BMET"),
      ("The University of Birmingham", "B32-BIRM"),
      ("University College Birmingham", "B35-BUCB"),
      ("Bexley College", "B36-BEXL"),
      ("Bishop Burton College", "B37-BISH"),
      ("Bishop Grosseteste University", "B38-BGU"),
      ("BIMM", "B39-BIMM"),
      ("Blackburn College", "B40-BLACL"),
      ("Blackpool and The Fylde College", "B41-BLACK"),
      ("Berkshire College of Agriculture", "B42-BCS"),
      ("University of Bolton", "B44-BOLTN"),
      ("Bolton College", "B46-BOLTC"),
      ("Bournville College", "B48-BOURN"),
      ("Bournemouth and Poole College", "B49-BPOOL"),
      ("Bournemouth University", "B50-BMTH"),
      ("BPP University", "B54-BPP"),
      ("University of Bradford", "B56-BRADF"),
      ("Bradford College", "B60-BRC"),
      ("Bridgend College", "B68-BDGC"),
      ("Bridgwater College", "B70-BRIDG"),
      ("University of Brighton", "B72-BRITN"),
      ("British Institute of Technology and E-commerce", "B73-BITE"),
      ("Brighton and Sussex Medical School", "B74-BSMS"),
      ("City College Brighton &amp; Hove", "B76-CCBH"),
      ("Bristol, City of Bristol College", "B77-BCBC"),
      ("University of Bristol", "B78-BRISL"),
      ("Bristol, University of the West of England", "B80-BUWE"),
      ("British College of Osteopathic Medicine", "B81-BCOM"),
      ("Brooklands College", "B83-BROOK"),
      ("Brunel University London", "B84-BRUNL"),
      ("British School of Osteopathy", "B87-BSO"),
      ("University of Buckingham", "B90-BUCK"),
      ("Brooksby Melton College", "B92-BROKS"),
      ("Bury College", "B93-BURY"),
      ("Buckinghamshire New University", "B94-BUCKS"),
      ("Bromley College of Further and Higher Education", "B97-BCFHE"),
      ("Calderdale College", "C02-CALD"),
      ("University of Cambridge", "C05-CAM"),
      ("Cambridge Education Group Limited", "C06-CSVPA"),
      ("Cambridge Regional College", "C09-CRC"),
      ("Canterbury Christ Church University", "C10-CANCC"),
      ("Canterbury College", "C12-CANT"),
      ("Capel Manor College", "C13-CAPMC"),
      ("Cardiff University", "C15-CARDF"),
      ("Cardiff Metropolitan University", "C20-CUWIC"),
      ("Coleg Sir Gar", "C22-CARM"),
      ("Carshalton College", "C24-CARC"),
      ("Central Bedfordshire College", "C27-CBED"),
      ("CCP Graduate School Ltd", "C28-CCP"),
      ("University Campus Scarborough", "C29-SCARB"),
      ("University of Central Lancashire (UCLan)", "C30-CLANC"),
      ("Central College Nottingham", "C32-CCNOT"),
      ("Central Film School London", "C34-CFSL"),
      ("The Royal Central School of Speech and Drama", "C35-CSSD"),
      ("City of Glasgow College", "C39-CGC"),
      ("University of Chester", "C55-CHSTR"),
      ("Chesterfield College", "C56-CHEST"),
      ("Chichester College", "C57-CHCOL"),
      ("University of Chichester", "C58-CHICH"),
      ("City University London", "C60-CITY"),
      ("City College Coventry", "C64-CCC"),
      ("City and Islington College", "C65-CIC"),
      ("City of Sunderland College", "C69-CSUND"),
      ("Cleveland College of Art and Design", "C71-CLEVE"),
      ("Cliff College", "C72-CLIFC"),
      ("City of London College", "C74-CLC"),
      ("Colchester Institute", "C75-CINST"),
      ("Cornwall College", "C78-CORN"),
      ("Courtauld Institute of Art (University of London", "C80-CRT"),
      ("City College Plymouth", "C83-CPLYM"),
      ("Coventry University", "C85-COVN"),
      ("Craven College", "C88-CRAV"),
      ("Creative Academy", "C89-CRA"),
      ("University Centre Croydon (Croydon College)", "C92-CROY"),
      ("University for the Creative Arts (UCA)", "C93-UCA"),
      ("City of Wolverhampton College", "C96-CWC"),
      ("University of Cumbria", "C99-IPC"),
      ("Dearne Valley College", "D22-DVC"),
      ("De Montfort University", "D26-DEM"),
      ("Derby College", "D38-DCOL"),
      ("University of Derby", "D39-DERBY"),
      ("Doncaster College", "D52-DONC"),
      ("Duchy College", "D55-DUCHY"),
      ("Dudley College of Technology", "D58-DUDL"),
      ("University of Dundee", "D65-DUND"),
      ("Durham University", "D86-DUR"),
      ("Ealing, Hammersmith and West London College", "E10-EHWL"),
      ("University of East Anglia", "E14-EANG"),
      ("University of East London", "E28-ELOND"),
      ("East Riding College", "E29-ERC"),
      ("Easton and Otley College (an Associate College of UEA)", "E30-EASTC"),
      ("East Surrey College", "E32-ESURR"),
      ("Edge Hotel School", "E41-EHS"),
      ("Edge Hill University", "E42-EHU"),
      ("University of Edinburgh", "E56-EDINB"),
      ("Edinburgh Napier University", "E59-ENAP"),
      ("University of Essex", "E70-ESSEX"),
      ("ESCP Europe Business School", "E79-ESCP"),
      ("European School of Osteopathy", "E80-ESO"),
      ("Exeter College", "E81-EXCO"),
      ("University of Exeter", "E84-EXETR"),
      ("Falmouth University", "F33-FAL"),
      ("Fareham College", "F55-FAREC"),
      ("University Centre Farnborough", "F66-FCOT"),
      ("Furness College", "F95-FURN"),
      ("Gateshead College", "G09-GATE"),
      ("University of Glasgow", "G28-GLASG"),
      ("Glasgow Caledonian University", "G42-GCU"),
      ("Glasgow School of Art", "G43-GSA"),
      ("Gloucestershire College", "G45-GCOL"),
      ("University of Gloucestershire", "G50-GLOS"),
      ("Glyndwr University", "G53-GLYND"),
      ("Goldsmiths, University of London", "G56-GOLD"),
      ("Gower College Swansea", "G59-GCOLS"),
      ("University of Greenwich", "G70-GREEN"),
      ("Greenwich School of Management (GSM London)", "G74-GSM"),
      ("University Centre Grimsby", "G80-GRIMC"),
      ("Guildford College", "G90-GUILD"),
      ("Hackney Community College", "H02-HCC"),
      ("Hadlow College", "H03-HADCO"),
      ("Halesowen College", "H04-HALES"),
      ("Harrogate Colleg", "H07-HARRC"),
      ("The College of Haringey, Enfield and North East London", "H08-CHEN"),
      ("Harrow College", "H11-HARCO"),
      ("Harper Adams University", "H12-HAUC"),
      ("Havering College of Further &amp; Higher Education", "H14-HAVC"),
      ("Hereford College of Arts", "H18-HERE"),
      ("Heart of Worcestershire College", "H19-HWC"),
      ("Henley College Coventry", "H21-HENC"),
      ("Hartpury University Centre", "H22-HARTP"),
      ("Heriot-Watt University, Edinburgh", "H24-HW"),
      ("University of Hertfordshire", "H36-HERTS"),
      ("Hertford Regional College", "H37-HRC"),
      ("Highbury College", "H39-HIGHC"),
      ("University of the Highlands and Islands", "H49-UHI"),
      ("Holy Cross Sixth Form College and University Centre", "H51-HCSFC"),
      ("Hopwood Hall College", "H54-HOPH"),
      ("University of Huddersfield", "H60-HUDDS"),
      ("Hugh Baird College", "H65-HBC"),
      ("University of Hull", "H72-HULL"),
      ("Hull College", "H73-HULLC"),
      ("Hull York Medical School", "H75-HYMS"),
      ("The Institute of Contemporary Music Performance", "I25-ICMP"),
      ("Istituto Marangoni London", "I35-INMAR"),
      ("Imperial College London", "I50-IMP"),
      ("ifs University College", "I55-IFSS"),
      ("Islamic College for Advanced Studies", "I60-ICAS"),
      ("John Ruskin College", "J75-JRC"),
      ("West Kent and Ashford College", "K01-KCOLL"),
      ("Keele University", "K12-KEELE"),
      ("Kensington and Chelsea College", "K14-KCC"),
      ("Kensington College of Business", "K15-KCB"),
      ("Kendall College", "K16-KEND"),
      ("Kogan Academy of Dramatic Arts", "K20-KOGAN"),
      ("University of Kent", "K24-KENT"),
      ("King's College London (University of London)", "K60-KCL"),
      ("Kingston College", "K83-KCOL"),
      ("Kingston University", "K84-KING"),
      ("Kingston Maurward College", "K85-KMC"),
      ("Kirklees College", "K90-KIRK"),
      ("KLC School of Design", "K95-KLC"),
      ("Knowsley Community College", "K96-KNOW"),
      ("Lewisham Southwark College", "L01-LSCO"),
      ("Lakes College - West Cumbria", "L05-LCWC"),
      ("Lancaster University", "L14-LANCR"),
      ("University of Law (incorporating College of Law)", "L17-LAW"),
      ("Leeds City College", "L21-LCCOL"),
      ("University of Leeds", "L23-LEEDS"),
      ("Leeds Trinity University", "L24-LETAS"),
      ("Leeds Beckett University", "L27-LBU"),
      ("Leeds College of Art", "L28-LAD"),
      ("Leeds College of Music (UCAS)", "L30-LCM"),
      ("Leeds College of Building", "L32-LCB"),
      ("University of Leicester", "L34-LEICR"),
      ("Leicester College", "L36-LCOLL"),
      ("University of Lincoln", "L39-LINCO"),
      ("University of Liverpool", "L41-LVRPL"),
      ("Lincoln College", "L42-LINCN"),
      ("The City of Liverpool College", "L43-COLC"),
      ("Liverpool Hope University", "L46-LHOPE"),
      ("The Liverpool Institute for Performing Arts", "L48-LIVIN"),
      ("Liverpool John Moores University (LJMU)", "L51-LJM"),
      ("Coleg Llandrillo", "L53-LLC"),
      ("UCK Limted", "L62-LCUCK"),
      ("ARU London", "L63-LCA"),
      ("London Metropolitan University", "L68-LONMT"),
      ("London School of Commerce", "L70-LSC"),
      ("London School of Economics and Political Science (University of London)", "L72-LSE"),
      ("London School of Business and Management", "L73-LSBM"),
      ("London South Bank University", "L75-LSBU"),
      ("London School of Marketing Limited", "L76-LSM"),
      ("Loughborough College", "L77-LOUGH"),
      ("Loughborough University", "L79-LBRO"),
      ("The Manchester College", "M10-MCOL"),
      ("University of Manchester", "M20-MANU"),
      ("Manchester Metropolitan University", "M40-MMU"),
      ("Medipathways College", "M61-MEDIP"),
      ("Coleg Menai", "M65-MENAI"),
      ("Met Film School", "M73-MFS"),
      ("Mid Cheshire College", "M77-MCCFE"),
      ("Middlesex University", "M80-MIDDX"),
      ("Mid-Kent College of Higher and Further Education", "M87-MKENT"),
      ("Mont Rose College", "M88-MRC"),
      ("Milton Keynes College", "M89-MKCOL"),
      ("Moulton College", "M93-MOULT"),
      ("Myerscough College", "M99-MYERS"),
      ("Nazarene Theological College", "N11-NAZ"),
      ("NPTC Group", "N13-NEATH"),
      ("University of Newcastle upon Tyne", "N21-NEWC"),
      ("Newcastle College", "N23-NCAST"),
      ("New College Durham", "N28-NCD"),
      ("New College Nottingham", "N30-NCN"),
      ("Newham College London", "N31-NHAM"),
      ("New College Stamford", "N33-NCS"),
      ("Newman University, Birmingham", "N36-NWMAN"),
      ("University of Northampton", "N38-NTON"),
      ("Norwich University of the Arts", "N39-NUA"),
      ("Northbrook College Sussex", "N41-NBRK"),
      ("North East Surrey College of Technology", "N49-NESCT"),
      ("New College Telford", "N51-NCT"),
      ("Norland Nursery Training College Limited", "N52-NNCT"),
      ("New College of the Humanities", "N53-NCHUM"),
      ("North Hertfordshire College", "N57-NHC"),
      ("North Lindsey College", "N64-NLIND"),
      ("Northumbria University", "N77-NORTH"),
      ("Northumberland College", "N78-NUMBC"),
      ("North Warwickshire and Hinckley College", "N79-NWHC"),
      ("Norton Radstoc", "N81-Colleg"),
      ("Norwich City College of Further and Higher Education", "N82-NCC"),
      ("University of Nottingham", "N84-NOTTM"),
      ("North Kent College", "N85-NKC"),
      ("Nottingham Trent University", "N91-NOTRE"),
      ("University Campus Oldham", "O10-UCO"),
      ("The Open University (OU)", "O11-8"),
      ("Oaklands College", "O12-OAK"),
      ("Activate Learning (Oxford, Reading, Banbury &amp; Bicester)", "O25-OXCH"),
      ("Oxford University", "O33-OXF"),
      ("Oxford Brookes University", "O66-OXFD"),
      ("University of London Institute in Paris", "P26-PARIS"),
      ("Pearson College London (including Escape Studios)", "P34-PEARS"),
      ("Pembrokeshire College", "P35-PEMB"),
      ("Petroc", "P51-PETRO"),
      ("Peter Symonds College", "P52-PSC"),
      ("University Centre Peterborough", "P56-PETER"),
      ("Plumpton College", "P59-PLUMN"),
      ("Plymouth University", "P60-PLUMN"),
      ("University of St Mark and St John", "P63-PMARJ"),
      ("Plymouth College of Art", "P65-PCAD"),
      ("Point Blank Music School", "P73-POINT"),
      ("University of Portsmouth", "P80-PORT"),
      ("Queen Margaret University, Edinburgh", "Q25-QMU"),
      ("Queen Mary University of London", "Q50-QMUL"),
      ("The Queen's University Belfast", "Q75-QBELF"),
      ("Ravensbourne", "R06-RAVEN"),
      ("University of Reading", "R12-READG"),
      ("Reaseheath College", "R14-RHC"),
      ("Regent's University London", "R18-RBS"),
      ("Richmond, the American International University", "R20-RICH"),
      ("Arden University (RDI)", "R25-RDINT"),
      ("Robert Gordon University", "R36-RGU"),
      ("Roehampton University", "R48-ROE"),
      ("Rose Bruford College", "R51-ROSE"),
      ("Rotherham College of Arts and Technology", "R52-RCAT"),
      ("Royal Agricultural University, Cirencester", "R54-RAU"),
      ("Royal Academy of Dance", "R55-RAD"),
      ("Royal Holloway, University of London", "R72-RHUL"),
      ("Royal Veterinary College (University of London)", "R84-RVET"),
      ("Royal Welsh College of Music and Drama (Coleg Brenhinol Cerdd a Drama Cymru)", "R86-RWCMD"),
      ("Runshaw College", "R88-RUNSH"),
      ("Ruskin College, Oxford", "R90-RUSKC"),
      ("SRUC", "S01-SRUC"),
      ("University of Salford", "S03-SALF"),
      ("SAE Institute", "S05-SAE"),
      ("Selby College", "S06-SELBY"),
      ("Sandwell College", "S08-SAND"),
      ("SOAS (University of London)", "S09-SOAS"),
      ("Salford City College", "S11-SALCC"),
      ("University of Sheffield", "S18-SHEFD"),
      ("St Patrick's International College", "S19-SPIC"),
      ("South &amp; City College Birmingham", "S20-SCCB"),
      ("Sheffield Hallam University", "S21-SHU"),
      ("Sheffield College", "S22-SCOLL"),
      ("Shrewsbury College of Arts and Technology", "S23-SHREW"),
      ("Solihull College &amp; University Centre", "S26-SOLI"),
      ("University of Southampton", "S27-SOTON"),
      ("Somerset College", "S28-SOMER"),
      ("Southampton Solent University", "S30-SOLNT"),
      ("South Devon College", "S32-SDEV"),
      ("Sparsholt College", "S34-SPAR"),
      ("Southport College", "S35-SOCO"),
      ("University of St Andrews", "S36-STA"),
      ("South Cheshire College", "S41-SCC"),
      ("South Downs College", "S42-SDC"),
      ("South Essex College, University Centre Southend and Thurrock", "S43-SEEC"),
      ("South Leicestershire College", "S48-SLC"),
      ("St George's, University of London", "S49-SGEO"),
      ("South Thames College", "S50-SRUC"),
      ("University Centre St Helens", "S51-STHEL"),
      ("South Tyneside College", "S52-STYNE"),
      ("South Gloucestershire and Stroud College", "S55-SGSC"),
      ("Spurgeon's College", "S57-SPUR"),
      ("St. Mary's College", "S62-Blackbur"),
      ("St Mary's University, Twickenham, London", "S64-SMARY"),
      ("Southampton City College", "S67-SCCOL"),
      ("Staffordshire University", "S72-STAFF"),
      ("Stratford upon Avon College", "S74-STUAC"),
      ("University of Stirling", "S75-STIRL"),
      ("Stockport College", "S76-STOCK"),
      ("University of Strathclyde", "S78-STRAT"),
      ("Stranmillis University College: A College of Queen's University Belfast", "S79-SUCB"),
      ("University Campus Suffolk", "S82-UCS"),
      ("Sussex Coast College Hastings", "S83-SCCH"),
      ("University of Sunderland", "S84-SUND"),
      ("University of Surrey", "S85-SURR"),
      ("Sussex Downs College", "S89-SDCOL"),
      ("University of Sussex", "S90-SUSX"),
      ("Swansea University", "S93-SWAN"),
      ("University of Wales Trinity Saint David (UWTSD Swansea)", "S96-SMU"),
      ("Swindon College", "S98-SWIN"),
      ("Tameside College", "T10-TAMES"),
      ("BIMM London", "T15-TMS"),
      ("Teesside University", "T20-TEES"),
      ("Tottenham Hotspur Foundation", "T60-THF"),
      ("University of Wales Trinity Saint David (UWTSD Carmarthen / Lampeter)", "T80-UWTSD"),
      ("Truro and Penwith College", "T85-TRURO"),
      ("Tyne Metropolitan College", "T90-TMC"),
      ("UCFB", "U10-UCFB"),
      ("UK College of Business &amp; Computing", "U15-UKCBC"),
      ("University of Ulster", "U20-ULS"),
      ("University of the West of Scotland", "U40-UWS"),
      ("University of the Arts London", "U65-UAL"),
      ("UCL (University College London)", "U80-UCL"),
      ("Uxbridge College", "U95-UXBC"),
      ("Seevic College", "V03-SEEV"),
      ("University of South Wales", "W01-USW"),
      ("University of West London", "W05-UWL"),
      ("Wakefield College", "W08-WAKEC"),
      ("Walsall College", "W12-WALLS"),
      ("Warrington Collegiate", "W17-WARR"),
      ("University of Warwick", "W20-WARWK"),
      ("Warwickshire College", "W25-WARKS"),
      ("College of West Anglia", "W35-WESTA"),
      ("West Cheshire College", "W36-WCC"),
      ("West Herts College, Watford Associate College of University of Hertfordshire", "W40-WHWC"),
      ("West Lancashire College", "W42-WLC"),
      ("Weston College", "W47-WSTON"),
      ("University of Westminster", "W50-WEST"),
      ("City of Westminster College", "W51-WESTCL"),
      ("Westminster Kingsway College", "W52-WESTCL"),
      ("West Thames College", "W65-WTC"),
      ("Weymouth College", "W66-WEYC"),
      ("Wigan and Leigh College", "W67-WIGAN"),
      ("Wirral Metropolitan College", "W73-WMC"),
      ("Wiltshire College", "W74-WILT"),
      ("University of Wolverhampton", "W75-WOLVN"),
      ("University of Winchester", "W76-WIN"),
      ("University of Worcester", "W80-WORCS"),
      ("Writtle College", "W85-WRITL"),
      ("Yeovil College", "Y25-YEOV"),
      ("The University of York", "Y50-YORK"),
      ("York College (York)", "Y70-YCOLL"),
      ("York St John University", "Y75-YSJ"),
      ("Other", "Others")))

    // scalastyle:on method.length

    def degreeCategory = randOne(List(
      ("Combined", "(J)"),
      ("Agriculture & Related Subjects", "(5)"),
      ("Architecture, Building & Planning", "(A)"),
      ("Biological Sciences", "(3)"),
      ("Business & Administrative Studies", "(D)"),
      ("Creative Arts & Design", "(H)"),
      ("Computer Science", "(8)"),
      ("Education", "(I)"),
      ("Engineering & Technology", "(9)"),
      ("Humanities", "(G)"),
      ("Languages", "(F)"),
      ("Law", "(C)"),
      ("Librarianship & Information Science", "(E)"),
      ("Mathematical Science", "(7)"),
      ("Medicine & Dentistry", "(1)"),
      ("Subjects Allied to Medicine", "(2)"),
      ("Physical Science", "(6)"),
      ("Social, Economic & Political Studies", "(B)"),
      ("Veterinary Sciences", "(4)")))

    def homePostcode = randOne(List("AB1 2CD", "BC11 4DE", "CD6 2EF", "DE2F 1GH", "I don't know/prefer not to say"))

    def yesNo = randOne(List("Yes", "No"))

    def yesNoPreferNotToSay = randOne(List("Yes", "No", "I don't know/prefer not to say"))

    def employeeOrSelf = randOne(List(
      "Employee",
      "Self-employed with employees",
      "Self-employed/freelancer without employees",
      "I don't know/prefer not to say"))

    def sizeOfPlaceOfWork = randOne(List("Small (1 - 24 employees)", "Large (over 24 employees)"))

    def parentsOccupation = randOne(List(
      "Unemployed but seeking work",
      "Unemployed",
      "Employed",
      "Unknown"
    ))

    def skills: List[String] = randList(List(
      SkillType.QUALITY_ASSURANCE_COORDINATOR.toString,
      SkillType.ASSESSOR.toString,
      SkillType.CHAIR.toString), 3)

    def sifterSchemes: List[SchemeId] = randList(List(SchemeId("GovernmentEconomicsService"), SchemeId("ProjectDelivery"), SchemeId("Sdip")), 3)

    def parentsOccupationDetails: String = randOne(List(
      "Modern professional",
      "Clerical (office work) and intermediate",
      "Senior managers and administrators",
      "Technical and craft",
      "Semi-routine manual and service",
      "Routine manual and service",
      "Middle or junior managers",
      "Traditional professional"
    ))

    def sizeParentsEmployeer: String = randOne(List(
      "Small (1 to 24 employees)",
      "Large (over 24 employees)",
      "I don't know/prefer not to say"
    ))

    def getFirstname(userNumber: Int): String = {
      val firstName = randOne(Firstnames.list)
      s"$firstName$userNumber"
    }

    def getLastname(userNumber: Int): String = {
      val lastName = randOne(Lastnames.list)
      s"$lastName$userNumber"
    }

    def postCode: String = {
      s"${Random.upperLetter}${Random.upperLetter}1 2${Random.upperLetter}${Random.upperLetter}"
    }

    def accessCode: String = randomAlphaString(7)

    def getVideoInterviewScore: Double = randOne(List(1.0, 1.5, 2.0, 2.5, 3.0, 3.5, 4.0))

    private def randomAlphaString(n: Int) = {
      val alphabet = "ABCDEFGHIJKLMNOPQRSTUVWXYZ"
      Stream.continually(util.Random.nextInt(alphabet.length)).map(alphabet).take(n).mkString
    }

    val videoInterviewFeedback: String = "Collaborating and Partnering/In the interview you:\n" +
      "1. Provided limited specific, but some evidence of engagement.\n" +
      "2. Provided some limited evidence of focus on learning but none on personal development."

    object Assessor {
      private def location = randOne(List("London", "Newcastle"))

      def availability: Option[List[AssessorAvailability]] = {
        if (boolTrue20percent) {
          Some(List.empty)
        } else {
          val dates = ( 15 to 25 ).map(i => LocalDate.parse(s"2017-06-$i")).toList
          Option(dates.flatMap { date =>
            if (bool) {
              Some(AssessorAvailability(location, date))
            } else {
              None
            }
          })
        }
      }
    }

    object Event {
      def id: String = UUIDFactory.generateUUID()

      def eventType: EventType.Value = randOne(List(EventType.FSAC, EventType.TELEPHONE_INTERVIEW, EventType.SKYPE_INTERVIEW))

      def description: String = randOne(List("GSFS FSB", "ORAC", "PDFS FSB"))

      def location: Location = randOne(List(Location("London"), Location("Newcastle")))

      def venue: Venue = randOne(ExternalSources.venuesByLocation(location.name))

      def date: LocalDate = LocalDate.now().plusDays(number(Option(300)))

      def capacity: Int = randOne(List(32, 24, 16, 8, 4, 30, 28))

      def minViableAttendees: Int = capacity - randOne(List(2, 3, 4, 1))

      def attendeeSafetyMargin: Int = randOne(List(1, 2, 3))

      def startTime: LocalTime = LocalTime.now()

      def endTime: LocalTime = startTime.plusHours(1)

      def skillRequirements: Map[String, Int] = {
        val skills = SkillType.values.toList.map(_.toString)
        val numberOfSkills = randOne(( 1 to SkillType.values.size ).map(i => i).toList)
        val skillsSelected = randList(skills, numberOfSkills)

        def numberOfPeopleWithSkillsRequired = randOne(List(1, 2, 3, 4, 8))

        skillsSelected.map { skillSelected =>
          skillSelected -> numberOfPeopleWithSkillsRequired
        }.toMap
      }

      def sessions = randList(List(Session("First", 36, 12, 4, startTime, startTime.plusHours(1))),1)
    }

    object AssessorAllocation {
      def status: AllocationStatuses.Value = Random.randOne(List(AllocationStatuses.CONFIRMED, AllocationStatuses.UNCONFIRMED))
    }
  }

  object ExternalSources {

    private val locationsAndVenuesRepository: LocationsWithVenuesRepository = LocationsWithVenuesInMemoryRepository

<<<<<<< HEAD
    def allVenues: List[Venue] = Await.result(locationsAndVenuesRepository.venues.map(_.toList), 1 second)
=======
    def allVenues = Await.result(locationsAndVenuesRepository.venues.map(_.allValues.toList), 1 second)
>>>>>>> c949f584

    def venuesByLocation(location: String): List[Venue] = {
      val venues = locationsAndVenuesRepository.locationsWithVenuesList.map { list =>
        list.filter(lv => lv.name == location).flatMap(_.venues)
      }
      Await.result(venues, 1 second)
    }
  }
}

//scalastyle:on number.of.methods<|MERGE_RESOLUTION|>--- conflicted
+++ resolved
@@ -783,11 +783,7 @@
 
     private val locationsAndVenuesRepository: LocationsWithVenuesRepository = LocationsWithVenuesInMemoryRepository
 
-<<<<<<< HEAD
-    def allVenues: List[Venue] = Await.result(locationsAndVenuesRepository.venues.map(_.toList), 1 second)
-=======
     def allVenues = Await.result(locationsAndVenuesRepository.venues.map(_.allValues.toList), 1 second)
->>>>>>> c949f584
 
     def venuesByLocation(location: String): List[Venue] = {
       val venues = locationsAndVenuesRepository.locationsWithVenuesList.map { list =>
