--- conflicted
+++ resolved
@@ -21,11 +21,8 @@
 import model.exchange.testdata.CreateAdminResponse.AssessorResponse
 import model.exchange.testdata.CreateCandidateResponse.CreateCandidateResponse
 import model.persisted.Media
-<<<<<<< HEAD
-=======
 import model.persisted.assessor.AssessorStatus
 import model.persisted.eventschedules.SkillType
->>>>>>> 5deba354
 import model.testdata.CreateAdminData.AssessorData
 import model.testdata.CreateCandidateData.CreateCandidateData
 import play.api.mvc.RequestHeader
@@ -88,12 +85,8 @@
     userFuture.flatMap {
       case user if assessorRoles.contains(role) =>
         assessorGenerator.createAssessor(user.userId,
-<<<<<<< HEAD
-          AssessorData(Random.skills, List(SchemeId("Sdip"), SchemeId("Commercial")), Random.bool, None)).map {
-=======
           AssessorData(List(SkillType.ASSESSOR.toString, SkillType.QUALITY_ASSURANCE_COORDINATOR.toString, SkillType.SIFTER.toString),
-          List(SchemeId("Sdip")), Random.bool, None, AssessorStatus.CREATED)).map {
->>>>>>> 5deba354
+            List(SchemeId("Sdip"), SchemeId("Commercial")), Random.bool, None, AssessorStatus.CREATED)).map {
           assessor => user.copy(assessor = Some(AssessorResponse.apply(assessor)))
         }
       case user => Future.successful(user)
