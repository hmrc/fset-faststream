/*
 * Copyright 2017 HM Revenue & Customs
 *
 * Licensed under the Apache License, Version 2.0 (the "License");
 * you may not use this file except in compliance with the License.
 * You may obtain a copy of the License at
 *
 *     http://www.apache.org/licenses/LICENSE-2.0
 *
 * Unless required by applicable law or agreed to in writing, software
 * distributed under the License is distributed on an "AS IS" BASIS,
 * WITHOUT WARRANTIES OR CONDITIONS OF ANY KIND, either express or implied.
 * See the License for the specific language governing permissions and
 * limitations under the License.
 */

package services.testdata.candidate

import connectors.AuthProviderClient
import model.SchemeId
import model.exchange.testdata.CreateAdminResponse.AssessorResponse
import model.exchange.testdata.CreateCandidateResponse.CreateCandidateResponse
import model.persisted.Media
import model.persisted.eventschedules.SkillType
import model.testdata.CreateAdminData.AssessorData
import model.testdata.CreateCandidateData.CreateCandidateData
import play.api.mvc.RequestHeader
import repositories._
import services.testdata.admin.AssessorCreatedStatusGenerator
import services.testdata.faker.DataFaker._
import uk.gov.hmrc.play.http.HeaderCarrier

import scala.concurrent.Future

object RegisteredStatusGenerator extends RegisteredStatusGenerator {
  override val authProviderClient = AuthProviderClient
  override val medRepository = mediaRepository
  override val assessorGenerator = AssessorCreatedStatusGenerator

}

trait RegisteredStatusGenerator extends BaseGenerator {

  import scala.concurrent.ExecutionContext.Implicits.global

  val authProviderClient: AuthProviderClient.type
  val medRepository: MediaRepository
  val assessorGenerator: AssessorCreatedStatusGenerator


  def generate(generationId: Int, generatorConfig: CreateCandidateData)(implicit hc: HeaderCarrier, rh: RequestHeader) = {

    val firstName = generatorConfig.personalData.firstName
    val lastName = generatorConfig.personalData.lastName
    val preferredName = generatorConfig.personalData.preferredName
    val email = s"${generatorConfig.personalData.emailPrefix}@mailinator.com"
    val mediaReferrer = Random.mediaReferrer

    for {
      user <- createUser(generationId, email, firstName, lastName, preferredName, AuthProviderClient.CandidateRole)
      _ <- medRepository.create(Media(user.userId, mediaReferrer.getOrElse("")))

    } yield {
      CreateCandidateResponse(generationId, user.userId, None, email, firstName, lastName, mediaReferrer = mediaReferrer)
    }

  }

  def createUser(
                  generationId: Int,
                  email: String,
                  firstName: String, lastName: String, preferredName: Option[String], role: AuthProviderClient.UserRole
                )(implicit hc: HeaderCarrier) = {

    val userFuture = for {
      user <- authProviderClient.addUser(email, "Service01", firstName, lastName, role)
      token <- authProviderClient.getToken(email)
      _ <- authProviderClient.activate(email, token)
    } yield {
      CreateCandidateResponse(generationId, user.userId.toString, None, email, firstName, lastName)
    }

    val assessorRoles = List(AuthProviderClient.AssessorRole, AuthProviderClient.QacRole)
    userFuture.flatMap {
      case user if assessorRoles.contains(role) =>
<<<<<<< HEAD
        assessorGenerator.createAssessor(
          user.userId,
          AssessorData(List("ASSESSOR", "QUALITY_ASSURANCE_COORDINATOR", "SIFTER"), List(SchemeId("Sdip")), Random.bool, None)
        ).map {
=======
        assessorGenerator.createAssessor(user.userId,
          AssessorData(List(SkillType.ASSESSOR.toString, SkillType.QUALITY_ASSURANCE_COORDINATOR.toString, SkillType.SIFTER.toString),
          List(SchemeId("Sdip")), Random.bool, None)).map {
>>>>>>> 40a00ba8
          assessor => user.copy(assessor = Some(AssessorResponse.apply(assessor)))
        }
      case user => Future.successful(user)
    }
  }

}<|MERGE_RESOLUTION|>--- conflicted
+++ resolved
@@ -83,16 +83,9 @@
     val assessorRoles = List(AuthProviderClient.AssessorRole, AuthProviderClient.QacRole)
     userFuture.flatMap {
       case user if assessorRoles.contains(role) =>
-<<<<<<< HEAD
-        assessorGenerator.createAssessor(
-          user.userId,
-          AssessorData(List("ASSESSOR", "QUALITY_ASSURANCE_COORDINATOR", "SIFTER"), List(SchemeId("Sdip")), Random.bool, None)
-        ).map {
-=======
         assessorGenerator.createAssessor(user.userId,
           AssessorData(List(SkillType.ASSESSOR.toString, SkillType.QUALITY_ASSURANCE_COORDINATOR.toString, SkillType.SIFTER.toString),
           List(SchemeId("Sdip")), Random.bool, None)).map {
->>>>>>> 40a00ba8
           assessor => user.copy(assessor = Some(AssessorResponse.apply(assessor)))
         }
       case user => Future.successful(user)
