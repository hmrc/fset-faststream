--- conflicted
+++ resolved
@@ -82,15 +82,10 @@
     val assessorRoles = List(AuthProviderClient.AssessorRole, AuthProviderClient.QacRole)
     userFuture.flatMap {
       case user if assessorRoles.contains(role) =>
-<<<<<<< HEAD
         assessorGenerator.createAssessor(
           user.userId,
-          AssessorData(List("ASSESSOR", "QUALITY_ASSURANCE_COORDINATOR", "SIFTER"), List("Sdip"), Random.bool, None)
+          AssessorData(List("ASSESSOR", "QUALITY_ASSURANCE_COORDINATOR", "SIFTER"), List(SchemeId("Sdip")), Random.bool, None)
         ).map {
-=======
-        assessorGenerator.createAssessor(user.userId, AssessorData(List("assessor", "qac", "sifter"),
-          List(SchemeId("Sdip")), Random.bool, None)).map {
->>>>>>> a351e2d3
           assessor => user.copy(assessor = Some(AssessorResponse.apply(assessor)))
         }
       case user => Future.successful(user)
