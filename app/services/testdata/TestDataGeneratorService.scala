/*
 * Copyright 2017 HM Revenue & Customs
 *
 * Licensed under the Apache License, Version 2.0 (the "License");
 * you may not use this file except in compliance with the License.
 * You may obtain a copy of the License at
 *
 *     http://www.apache.org/licenses/LICENSE-2.0
 *
 * Unless required by applicable law or agreed to in writing, software
 * distributed under the License is distributed on an "AS IS" BASIS,
 * WITHOUT WARRANTIES OR CONDITIONS OF ANY KIND, either express or implied.
 * See the License for the specific language governing permissions and
 * limitations under the License.
 */

package services.testdata

import connectors.AuthProviderClient
import connectors.AuthProviderClient._
import model.exchange.testdata.CreateAdminResponse.CreateAdminResponse
import model.exchange.testdata.CreateAssessorAllocationResponse.CreateAssessorAllocationResponse
import model.exchange.testdata.CreateCandidateResponse.CreateCandidateResponse
import model.exchange.testdata.CreateEventResponse.CreateEventResponse
import model.testdata.CreateCandidateData.CreateCandidateData
import model.testdata.CreateAdminData.CreateAdminData
import model.exchange.testdata.{ CreateCandidateAllocationResponse, CreateTestDataResponse }
import model.testdata.CreateAssessorAllocationData.CreateAssessorAllocationData
import model.testdata.CreateEventData.CreateEventData
import model.testdata.{ CreateCandidateAllocationData, CreateTestData }
import play.api.Play.current
import play.api.mvc.RequestHeader
import play.modules.reactivemongo.MongoDbConnection
import services.testdata.admin.AdminUserBaseGenerator
import services.testdata.allocation.{ AssessorAllocationGenerator, CandidateAllocationGenerator }
import services.testdata.candidate.{ BaseGenerator, CandidateRemover, RegisteredStatusGenerator }
import services.testdata.event.EventGenerator
import services.testdata.faker.DataFaker._

import scala.collection.parallel.ForkJoinTaskSupport
import scala.collection.parallel.immutable.ParRange
import scala.concurrent.ExecutionContext.Implicits.global
import scala.concurrent.duration._
import scala.concurrent.{ Await, Future }
import scala.language.postfixOps
import uk.gov.hmrc.http.HeaderCarrier

object TestDataGeneratorService extends TestDataGeneratorService {
}

trait TestDataGeneratorService extends MongoDbConnection {

  def clearDatabase(generateDefaultUsers: Boolean)(implicit hc: HeaderCarrier): Future[Unit] = {
    for {
      _ <- db().drop()
      _ <- AuthProviderClient.removeAllUsers()
      _ <- generateUsers() if generateDefaultUsers
    } yield ()
  }

  def clearCandidates(applicationStatus: Option[String])(implicit hc: HeaderCarrier, rh: RequestHeader): Future[Int] = {
    CandidateRemover.remove(applicationStatus)
  }

  def generateUsers()(implicit hc: HeaderCarrier): Future[Unit] = {
    for {
      _ <- RegisteredStatusGenerator.createUser(
        1,
        "test_service_manager_1@mailinator.com", "CSR Test", "Tech Admin", Some("TestServiceManager"),
        List(AuthProviderClient.TechnicalAdminRole)
      )
      _ <- RegisteredStatusGenerator.createUser(
        1,
        "test_techadmin@mailinator.com", "CSR Test", "Tech Admin", Some("TestServiceManager"),
        List(AuthProviderClient.TechnicalAdminRole)
      )
      _ <- RegisteredStatusGenerator.createUser(
        1,
        "test_service_admin@mailinator.com", "CSR Test", "Service Admin", Some("TestServiceManager"),
        List(AuthProviderClient.ServiceAdminRole)
      )
      _ <- RegisteredStatusGenerator.createUser(
        1,
        "test_assessor@mailinator.com", "CSR Test", "Assessor", Some("TestServiceManager"),
        List(AuthProviderClient.AssessorRole)
      )
      _ <- RegisteredStatusGenerator.createUser(
        1,
        "test_qac@mailinator.com", "CSR Test", "QAC", Some("TestServiceManager"),
        List(AuthProviderClient.AssessorRole)
      )
      _ <- RegisteredStatusGenerator.createUser(
        1,
        "test_service_admin_assessor@mailinator.com", "CSR Test", "Admin & Assessor", Some("TestServiceManagerAssessor"),
        List(AuthProviderClient.ServiceAdminRole, AuthProviderClient.AssessorRole)
      )
    } yield { () }
  }

  def createAdminUsers(numberToGenerate: Int, emailPrefix: Option[String],
                       roles: List[UserRole])(implicit hc: HeaderCarrier): Future[List[CreateCandidateResponse]] = {
    Future.successful {
      val parNumbers = getParNumbers(numberToGenerate)

      parNumbers.map { candidateGenerationId =>
        val fut = RegisteredStatusGenerator.createUser(
          candidateGenerationId,
          s"test_service_manager_${emailPrefix.getOrElse(Random.number(Some(10000)))}a$candidateGenerationId@mailinator.com",
          "CSR Test",
          "Service Manager",
          Some("TestServiceManager"),
          roles
        )
        Await.result(fut, 10 seconds)
      }.toList
    }
  }

  def createCandidates(numberToGenerate: Int,
                       generatorForStatus: (CreateCandidateData) => BaseGenerator,
                       configGenerator: (Int) => CreateCandidateData
                                      )(implicit hc: HeaderCarrier, rh: RequestHeader): Future[List[CreateCandidateResponse]] = {
    Future.successful {
      val parNumbers = getParNumbers(numberToGenerate)

      // one wasted generation of config
      val config = configGenerator(parNumbers.head)
      val generator = generatorForStatus(config)

<<<<<<< HEAD
      parNumbers.map { candidateGenerationId =>
        Await.result(
          generator.generate(candidateGenerationId, configGenerator(candidateGenerationId)),
          30 seconds
        )
      }.toList
=======
      runInParallel(parNumbers, configGenerator, generator.generate)
    }
  }
>>>>>>> 3dc688fd

  def createAdmins(numberToGenerate: Int,
                   generatorForStatus: (CreateAdminData) => AdminUserBaseGenerator,
                   createData: (Int) => CreateAdminData
                                      )(implicit hc: HeaderCarrier, rh: RequestHeader): Future[List[CreateAdminResponse]] = {
    Future.successful {
      val parNumbers = getParNumbers(numberToGenerate)

      // one wasted generation of config
      val config = createData(parNumbers.head)
      val generator = generatorForStatus(config)

      runInParallel(parNumbers, createData, generator.generate)
    }
  }

  def createEvents(numberToGenerate: Int, createDatas: List[(Int) => CreateEventData])(
    implicit hc: HeaderCarrier, rh: RequestHeader): Future[List[CreateEventResponse]] = {
    val listOfFutures = createDatas.map { createData =>
      createEvent(numberToGenerate, createData)
    }
    Future.sequence(listOfFutures).map(_.flatten)
  }

  def createEvent(numberToGenerate: Int, createData: (Int) => CreateEventData)(
    implicit hc: HeaderCarrier, rh: RequestHeader): Future[List[CreateEventResponse]] = {
    Future.successful {
      val parNumbers = getParNumbers(numberToGenerate)

      // one wasted generation of data
      val data = createData(parNumbers.head)

      runInParallel(parNumbers, createData, EventGenerator.generate)
    }
  }

  def createAssessorAllocation(numberToGenerate: Int, createData: (Int) => CreateAssessorAllocationData)(
    implicit hc: HeaderCarrier, rh: RequestHeader): Future[List[CreateAssessorAllocationResponse]] = {
    Future.successful {
      val parNumbers = getParNumbers(numberToGenerate)

      // one wasted generation of data
      val data = createData(parNumbers.head)

      runInParallel(parNumbers, createData, AssessorAllocationGenerator.generate)
    }
  }

  def createCandidateAllocation(numberToGenerate: Int, createData: (Int) => CreateCandidateAllocationData)
                               (implicit hc: HeaderCarrier, rh: RequestHeader): Future[List[CreateCandidateAllocationResponse]] = {
    Future.successful {
      val parNumbers = getParNumbers(numberToGenerate)
      createData(parNumbers.head)
      runInParallel(parNumbers, createData, CandidateAllocationGenerator.generate)
    }
  }


  def createAssessorAllocations(numberToGenerate: Int, createDatas: List[(Int) => CreateAssessorAllocationData])(
    implicit hc: HeaderCarrier, rh: RequestHeader): Future[List[CreateAssessorAllocationResponse]] = {
    val listOfFutures = createDatas.map { createData =>
      createAssessorAllocation(numberToGenerate, createData)
    }
    Future.sequence(listOfFutures).map(_.flatten)
  }

  def createCandidateAllocations(numberToGenerate: Int, data: List[(Int) => CreateCandidateAllocationData])
                                (implicit hc: HeaderCarrier, rh: RequestHeader): Future[List[CreateCandidateAllocationResponse]] = {
    val listOfFutures = data.map { element =>
      createCandidateAllocation(numberToGenerate, element)
    }
    Future.sequence(listOfFutures).map(_.flatten)
  }

  private def getParNumbers(numberToGenerate: Int): ParRange = {
    val parNumbers = (1 to numberToGenerate).par
    parNumbers.tasksupport = new ForkJoinTaskSupport(
      new scala.concurrent.forkjoin.ForkJoinPool(2)
    )
    parNumbers
  }

  private def runInParallel[D <: CreateTestData, R <: CreateTestDataResponse](parNumbers: ParRange,
                                                                              createData: (Int => D),
                                                                              block: (Int, D) => Future[R])
  : List[R] = {
    parNumbers.map { candidateGenerationId =>
      Await.result(
        block(candidateGenerationId, createData(candidateGenerationId)),
        10 seconds
      )
    }.toList
  }

}<|MERGE_RESOLUTION|>--- conflicted
+++ resolved
@@ -127,18 +127,9 @@
       val config = configGenerator(parNumbers.head)
       val generator = generatorForStatus(config)
 
-<<<<<<< HEAD
-      parNumbers.map { candidateGenerationId =>
-        Await.result(
-          generator.generate(candidateGenerationId, configGenerator(candidateGenerationId)),
-          30 seconds
-        )
-      }.toList
-=======
       runInParallel(parNumbers, configGenerator, generator.generate)
     }
   }
->>>>>>> 3dc688fd
 
   def createAdmins(numberToGenerate: Int,
                    generatorForStatus: (CreateAdminData) => AdminUserBaseGenerator,
@@ -224,13 +215,14 @@
   private def runInParallel[D <: CreateTestData, R <: CreateTestDataResponse](parNumbers: ParRange,
                                                                               createData: (Int => D),
                                                                               block: (Int, D) => Future[R])
-  : List[R] = {
-    parNumbers.map { candidateGenerationId =>
-      Await.result(
-        block(candidateGenerationId, createData(candidateGenerationId)),
-        10 seconds
-      )
-    }.toList
+  : List[R] = {parNumbers.map { candidateGenerationId =>
+        Await.result(
+          block(candidateGenerationId, createData(candidateGenerationId)),
+          30 seconds
+        )
+      }.toList
+
+
   }
 
 }