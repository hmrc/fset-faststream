--- conflicted
+++ resolved
@@ -20,7 +20,6 @@
 import org.joda.time.LocalDate
 import play.api.Play
 
-<<<<<<< HEAD
 case class GeneratorConfig(emailPrefix: String,
                            setGis: Boolean = false,
                            cubiksUrl: String,
@@ -33,10 +32,5 @@
                            loc1scheme1Passmark: Option[Result],
                            loc1scheme2Passmark: Option[Result],
                            previousStatus: Option[String],
-                           confirmedAllocation: Boolean = true)
-=======
-case class GeneratorConfig(emailPrefix: String, setGis: Boolean = false, cubiksUrl: String, firstName: Option[String],
-                           lastName: Option[String], preferredName: Option[String], region: Option[String],
-                           loc1scheme1Passmark: Option[Result], loc1scheme2Passmark: Option[Result], previousStatus: Option[String],
-                           confirmedAllocation: Boolean = true, dob: Option[LocalDate], postCode: Option[String])
->>>>>>> b10d7add
+                           confirmedAllocation: Boolean = true,
+                           dob: Option[LocalDate],postCode: Option[String])