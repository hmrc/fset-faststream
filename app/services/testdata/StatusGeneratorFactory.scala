--- conflicted
+++ resolved
@@ -57,23 +57,17 @@
         } else {
           Phase1TestsExpiredFromInvitedStatusGenerator
         }
-<<<<<<< HEAD
       case (PHASE1_TESTS, Some(ProgressStatuses.PHASE1_TESTS_COMPLETED)) => Phase1TestsCompletedStatusGenerator
       case (PHASE1_TESTS, Some(ProgressStatuses.PHASE1_TESTS_RESULTS_RECEIVED)) => Phase1TestsResultsReceivedStatusGenerator
-      case (PHASE3_TESTS, Some(ProgressStatuses.PHASE3_TESTS_INVITED)) => Phase3TestsInvitedStatusGenerator
-=======
-      case (PHASE1_TESTS, Some(PHASE1_TESTS_COMPLETED)) => Phase1TestsCompletedStatusGenerator
-      case (PHASE1_TESTS, Some(PHASE1_TESTS_RESULTS_RECEIVED)) => Phase1TestsResultsReceivedStatusGenerator
-      case (PHASE2_TESTS, Some(PHASE2_TESTS_INVITED)) => Phase2TestsInvitedStatusGenerator
-      case (PHASE2_TESTS, Some(PHASE2_TESTS_STARTED)) => Phase2TestsStartedStatusGenerator
-      case (PHASE2_TESTS, Some(PHASE2_TESTS_EXPIRED)) =>
+      case (PHASE2_TESTS, Some(ProgressStatuses.PHASE2_TESTS_INVITED)) => Phase2TestsInvitedStatusGenerator
+      case (PHASE2_TESTS, Some(ProgressStatuses.PHASE2_TESTS_STARTED)) => Phase2TestsStartedStatusGenerator
+      case (PHASE2_TESTS, Some(ProgressStatuses.PHASE2_TESTS_EXPIRED)) =>
         if (generatorConfig.phase1StartTime.isDefined) {
           Phase2TestsExpiredFromStartedStatusGenerator
         } else {
           Phase2TestsExpiredFromInvitedStatusGenerator
         }
-      case (PHASE3_TESTS, Some(PHASE3_TESTS_INVITED)) => Phase3TestsInvitedStatusGenerator
->>>>>>> 7c2f802f
+      case (PHASE3_TESTS, Some(ProgressStatuses.PHASE3_TESTS_INVITED)) => Phase3TestsInvitedStatusGenerator
       case _ => throw InvalidStatusException(s"$applicationStatus is not valid or not supported")
     }
   }
