/*
 * Copyright 2016 HM Revenue & Customs
 *
 * Licensed under the Apache License, Version 2.0 (the "License");
 * you may not use this file except in compliance with the License.
 * You may obtain a copy of the License at
 *
 *     http://www.apache.org/licenses/LICENSE-2.0
 *
 * Unless required by applicable law or agreed to in writing, software
 * distributed under the License is distributed on an "AS IS" BASIS,
 * WITHOUT WARRANTIES OR CONDITIONS OF ANY KIND, either express or implied.
 * See the License for the specific language governing permissions and
 * limitations under the License.
 */

package services.application

import common.FutureEx
import model.command.WithdrawApplication
import model.events.EventTypes.EventType
import model.events.{ AuditEvents, DataStoreEvents, EmailEvents }
import play.api.mvc.RequestHeader
import repositories._
import repositories.application.GeneralApplicationRepository
import repositories.personaldetails.PersonalDetailsRepository
import contactdetails.ContactDetailsRepository
<<<<<<< HEAD
import model.Commands.Candidate
=======
import model.Commands.{ AdjustmentDetail, AdjustmentManagement }
>>>>>>> 53f70cbc
import model.Exceptions.ApplicationNotFound
import scheduler.fixer.FixRequiredType
import services.events.{ EventService, EventSink }
import uk.gov.hmrc.play.http.HeaderCarrier

import scala.concurrent.{ ExecutionContext, Future }
import scala.util.{ Failure, Success, Try }

object ApplicationService extends ApplicationService {
  val appRepository = applicationRepository
  val eventService = EventService
  val pdRepository = faststreamPersonalDetailsRepository
  val cdRepository = faststreamContactDetailsRepository
}

trait ApplicationService extends EventSink {
  implicit val ec: ExecutionContext = scala.concurrent.ExecutionContext.Implicits.global
  val appRepository: GeneralApplicationRepository
  val pdRepository: PersonalDetailsRepository
  val cdRepository: ContactDetailsRepository

  val Candidate_Role = "Candidate"

  def withdraw(applicationId: String, withdrawRequest: WithdrawApplication)
    (implicit hc: HeaderCarrier, rh: RequestHeader): Future[Unit] = {

    appRepository.find(applicationId).flatMap{
      case Some(candidate) =>
        cdRepository.find(candidate.userId).flatMap{ cd =>
          eventSink {
            appRepository.withdraw(applicationId, withdrawRequest).map{ _ =>
              val commonEventList =
                  DataStoreEvents.ApplicationWithdrawn(applicationId, withdrawRequest.withdrawer) ::
                  AuditEvents.ApplicationWithdrawn(Map("applicationId" -> applicationId, "withdrawRequest" -> withdrawRequest.toString)) ::
                  Nil
              withdrawRequest.withdrawer match {
                case Candidate_Role => commonEventList
                case _ => EmailEvents.ApplicationWithdrawn(cd.email,
                  candidate.preferredName.getOrElse(candidate.firstName.getOrElse(""))) :: commonEventList
              }
            }
          }
        }
      case None => throw ApplicationNotFound(applicationId)
    }.map(_ => ())
  }

<<<<<<< HEAD
  def fix(toBeFixed: Seq[FixRequiredType])(implicit hc: HeaderCarrier, rh: RequestHeader): Future[Unit] = {
    Future.successful(toBeFixed.foreach(fixType => fixData(fixType)))
  }

  private def fixData(fixType: FixRequiredType)(implicit hc: HeaderCarrier, rh: RequestHeader): Future[Unit] = eventSink {

    def toEvents(seq: Seq[Try[Option[Candidate]]]): Future[List[EventType]] = {
      Future {
        seq.map {
          case Success(app) => toFixedProdData(app, fixType)
          case Failure(e) => toFailedFixedProdData(e, fixType)
        }.toList
      }
    }

    appRepository.getApplicationsToFix(fixType).flatMap { appToFix =>
      FutureEx.traverseToTry(appToFix)(candidate => appRepository.fix(candidate, fixType))
    } flatMap (toEvents(_))

  }

  private def toFixedProdData(candidate: Option[Candidate], fixType: FixRequiredType): AuditEvents.FixedProdData = {
    candidate.fold(AuditEvents.FixedProdData(Map("issue" -> fixType.fixName)))(app =>
      AuditEvents.FixedProdData(Map("issue" -> fixType.fixName,
        "applicationId" -> app.applicationId.getOrElse(""),
        "email" -> app.email.getOrElse(""),
        "applicationRoute" -> app.applicationRoute.getOrElse("").toString))
    )
  }

  private def toFailedFixedProdData(e: Throwable, fixType: FixRequiredType): AuditEvents.FailedFixedProdData = {
    AuditEvents.FailedFixedProdData(Map("issue" -> fixType.fixName,
      "cause" -> e.getMessage))
  }
=======
  def confirmAdjustment(applicationId: String, adjustmentInformation: AdjustmentManagement)
                       (implicit hc: HeaderCarrier, rh: RequestHeader): Future[Unit] = {

    val standardEventList = DataStoreEvents.ManageAdjustmentsUpdated(applicationId) ::
      AuditEvents.AdjustmentsConfirmed(Map("applicationId" -> applicationId, "adjustments" -> adjustmentInformation.toString)) ::
      Nil

    def toEmailString(header: String, adjustmentDetail: Option[AdjustmentDetail]): String ={

      def mkString(ad: Option[AdjustmentDetail]): Option[String] =
        ad.map(e => List(e.timeNeeded.map( tn => s"$tn% extra time"), e.invigilatedInfo, e.otherInfo).flatten.mkString(", "))

      mkString(adjustmentDetail) match {
        case Some(txt) if !txt.isEmpty => s"$header $txt"
        case _ => ""
      }
    }

    appRepository.find(applicationId).flatMap {
      case Some(candidate) =>
        cdRepository.find(candidate.userId).flatMap { cd =>
          eventSink {
            appRepository.confirmAdjustment(applicationId, adjustmentInformation).map{ _ =>
              adjustmentInformation.adjustments match {
                case Some(list) if list.nonEmpty => EmailEvents.AdjustmentsConfirmed(cd.email,
                  candidate.preferredName.getOrElse(candidate.firstName.getOrElse("")),
                  toEmailString("E-tray:", adjustmentInformation.etray),
                  toEmailString("Video interview:", adjustmentInformation.video)) :: standardEventList
                case _ => standardEventList
              }
            }
          }
        }
      case None => throw ApplicationNotFound(applicationId)
    }.map(_ => ())
  }

>>>>>>> 53f70cbc
}<|MERGE_RESOLUTION|>--- conflicted
+++ resolved
@@ -25,11 +25,7 @@
 import repositories.application.GeneralApplicationRepository
 import repositories.personaldetails.PersonalDetailsRepository
 import contactdetails.ContactDetailsRepository
-<<<<<<< HEAD
-import model.Commands.Candidate
-=======
-import model.Commands.{ AdjustmentDetail, AdjustmentManagement }
->>>>>>> 53f70cbc
+import model.Commands.{ AdjustmentDetail, AdjustmentManagement, Candidate }
 import model.Exceptions.ApplicationNotFound
 import scheduler.fixer.FixRequiredType
 import services.events.{ EventService, EventSink }
@@ -77,42 +73,6 @@
     }.map(_ => ())
   }
 
-<<<<<<< HEAD
-  def fix(toBeFixed: Seq[FixRequiredType])(implicit hc: HeaderCarrier, rh: RequestHeader): Future[Unit] = {
-    Future.successful(toBeFixed.foreach(fixType => fixData(fixType)))
-  }
-
-  private def fixData(fixType: FixRequiredType)(implicit hc: HeaderCarrier, rh: RequestHeader): Future[Unit] = eventSink {
-
-    def toEvents(seq: Seq[Try[Option[Candidate]]]): Future[List[EventType]] = {
-      Future {
-        seq.map {
-          case Success(app) => toFixedProdData(app, fixType)
-          case Failure(e) => toFailedFixedProdData(e, fixType)
-        }.toList
-      }
-    }
-
-    appRepository.getApplicationsToFix(fixType).flatMap { appToFix =>
-      FutureEx.traverseToTry(appToFix)(candidate => appRepository.fix(candidate, fixType))
-    } flatMap (toEvents(_))
-
-  }
-
-  private def toFixedProdData(candidate: Option[Candidate], fixType: FixRequiredType): AuditEvents.FixedProdData = {
-    candidate.fold(AuditEvents.FixedProdData(Map("issue" -> fixType.fixName)))(app =>
-      AuditEvents.FixedProdData(Map("issue" -> fixType.fixName,
-        "applicationId" -> app.applicationId.getOrElse(""),
-        "email" -> app.email.getOrElse(""),
-        "applicationRoute" -> app.applicationRoute.getOrElse("").toString))
-    )
-  }
-
-  private def toFailedFixedProdData(e: Throwable, fixType: FixRequiredType): AuditEvents.FailedFixedProdData = {
-    AuditEvents.FailedFixedProdData(Map("issue" -> fixType.fixName,
-      "cause" -> e.getMessage))
-  }
-=======
   def confirmAdjustment(applicationId: String, adjustmentInformation: AdjustmentManagement)
                        (implicit hc: HeaderCarrier, rh: RequestHeader): Future[Unit] = {
 
@@ -150,5 +110,39 @@
     }.map(_ => ())
   }
 
->>>>>>> 53f70cbc
+
+  def fix(toBeFixed: Seq[FixRequiredType])(implicit hc: HeaderCarrier, rh: RequestHeader): Future[Unit] = {
+    Future.successful(toBeFixed.foreach(fixType => fixData(fixType)))
+  }
+
+  private def fixData(fixType: FixRequiredType)(implicit hc: HeaderCarrier, rh: RequestHeader): Future[Unit] = eventSink {
+
+    def toEvents(seq: Seq[Try[Option[Candidate]]]): Future[List[EventType]] = {
+      Future {
+        seq.map {
+          case Success(app) => toFixedProdData(app, fixType)
+          case Failure(e) => toFailedFixedProdData(e, fixType)
+        }.toList
+      }
+    }
+
+    appRepository.getApplicationsToFix(fixType).flatMap { appToFix =>
+      FutureEx.traverseToTry(appToFix)(candidate => appRepository.fix(candidate, fixType))
+    } flatMap (toEvents(_))
+
+  }
+
+  private def toFixedProdData(candidate: Option[Candidate], fixType: FixRequiredType): AuditEvents.FixedProdData = {
+    candidate.fold(AuditEvents.FixedProdData(Map("issue" -> fixType.fixName)))(app =>
+      AuditEvents.FixedProdData(Map("issue" -> fixType.fixName,
+        "applicationId" -> app.applicationId.getOrElse(""),
+        "email" -> app.email.getOrElse(""),
+        "applicationRoute" -> app.applicationRoute.getOrElse("").toString))
+    )
+  }
+
+  private def toFailedFixedProdData(e: Throwable, fixType: FixRequiredType): AuditEvents.FailedFixedProdData = {
+    AuditEvents.FailedFixedProdData(Map("issue" -> fixType.fixName,
+      "cause" -> e.getMessage))
+  }
 }