/*
 * Copyright 2016 HM Revenue & Customs
 *
 * Licensed under the Apache License, Version 2.0 (the "License");
 * you may not use this file except in compliance with the License.
 * You may obtain a copy of the License at
 *
 *     http://www.apache.org/licenses/LICENSE-2.0
 *
 * Unless required by applicable law or agreed to in writing, software
 * distributed under the License is distributed on an "AS IS" BASIS,
 * WITHOUT WARRANTIES OR CONDITIONS OF ANY KIND, either express or implied.
 * See the License for the specific language governing permissions and
 * limitations under the License.
 */

package services.application

import common.FutureEx
import model.command.WithdrawApplication
import model.events.EventTypes._
import model.events.{ AuditEvents, DataStoreEvents, EmailEvents }
import play.api.mvc.RequestHeader
import repositories._
import repositories.application.GeneralApplicationRepository
import repositories.personaldetails.PersonalDetailsRepository
import contactdetails.ContactDetailsRepository
<<<<<<< HEAD
=======
import model.Commands.{ AdjustmentDetail, AdjustmentManagement, Candidate }
>>>>>>> 58b60c4b
import model.Exceptions.ApplicationNotFound
import play.api.Logger
import scheduler.fixer.FixBatch
import services.events.{ EventService, EventSink }
import uk.gov.hmrc.play.http.HeaderCarrier

import scala.concurrent.{ ExecutionContext, Future }
import scala.util.{ Failure, Success, Try }

object ApplicationService extends ApplicationService {
  val appRepository = applicationRepository
  val eventService = EventService
  val pdRepository = faststreamPersonalDetailsRepository
  val cdRepository = faststreamContactDetailsRepository
}

trait ApplicationService extends EventSink {
  implicit val ec: ExecutionContext = scala.concurrent.ExecutionContext.Implicits.global
  val appRepository: GeneralApplicationRepository
  val pdRepository: PersonalDetailsRepository
  val cdRepository: ContactDetailsRepository

  val Candidate_Role = "Candidate"

  def withdraw(applicationId: String, withdrawRequest: WithdrawApplication)
    (implicit hc: HeaderCarrier, rh: RequestHeader): Future[Unit] = {

    appRepository.find(applicationId).flatMap{
      case Some(candidate) =>
        cdRepository.find(candidate.userId).flatMap{ cd =>
          eventSink {
            appRepository.withdraw(applicationId, withdrawRequest).map{ _ =>
              val commonEventList =
                  DataStoreEvents.ApplicationWithdrawn(applicationId, withdrawRequest.withdrawer) ::
                  AuditEvents.ApplicationWithdrawn(Map("applicationId" -> applicationId, "withdrawRequest" -> withdrawRequest.toString)) ::
                  Nil
              withdrawRequest.withdrawer match {
                case Candidate_Role => commonEventList
                case _ => EmailEvents.ApplicationWithdrawn(cd.email,
                  candidate.preferredName.getOrElse(candidate.firstName.getOrElse(""))) :: commonEventList
              }
            }
          }
        }
      case None => throw ApplicationNotFound(applicationId)
    }.map(_ => ())
  }
<<<<<<< HEAD
=======

  def confirmAdjustment(applicationId: String, adjustmentInformation: AdjustmentManagement)
                       (implicit hc: HeaderCarrier, rh: RequestHeader): Future[Unit] = {

    val standardEventList = DataStoreEvents.ManageAdjustmentsUpdated(applicationId) ::
      AuditEvents.AdjustmentsConfirmed(Map("applicationId" -> applicationId, "adjustments" -> adjustmentInformation.toString)) ::
      Nil

    def toEmailString(header: String, adjustmentDetail: Option[AdjustmentDetail]): String ={

      def mkString(ad: Option[AdjustmentDetail]): Option[String] =
        ad.map(e => List(e.timeNeeded.map( tn => s"$tn% extra time"), e.invigilatedInfo, e.otherInfo).flatten.mkString(", "))

      mkString(adjustmentDetail) match {
        case Some(txt) if !txt.isEmpty => s"$header $txt"
        case _ => ""
      }
    }

    appRepository.find(applicationId).flatMap {
      case Some(candidate) =>
        cdRepository.find(candidate.userId).flatMap { cd =>
          eventSink {
            appRepository.confirmAdjustment(applicationId, adjustmentInformation).map{ _ =>
              adjustmentInformation.adjustments match {
                case Some(list) if list.nonEmpty => EmailEvents.AdjustmentsConfirmed(cd.email,
                  candidate.preferredName.getOrElse(candidate.firstName.getOrElse("")),
                  toEmailString("E-tray:", adjustmentInformation.etray),
                  toEmailString("Video interview:", adjustmentInformation.video)) :: standardEventList
                case _ => standardEventList
              }
            }
          }
        }
      case None => throw ApplicationNotFound(applicationId)
    }.map(_ => ())
  }

  def fix(toBeFixed: Seq[FixBatch])(implicit hc: HeaderCarrier, rh: RequestHeader): Future[Unit] = {
    FutureEx.traverseSerial(toBeFixed)(fixData).map(_ => ())
  }

  private def fixData(fixType: FixBatch)(implicit hc: HeaderCarrier, rh: RequestHeader): Future[Unit] = eventSink {
    for {
      toFix <- appRepository.getApplicationsToFix(fixType)
      fixed <- FutureEx.traverseToTry(toFix)(candidate => appRepository.fix(candidate, fixType))
    } yield toEvents(fixed, fixType)
  }

  private def toEvents(seq: Seq[Try[Option[Candidate]]], fixBatch: FixBatch): Events = {
    seq.map {
      case Success(Some(app)) => Some(AuditEvents.FixedProdData(Map("issue" -> fixBatch.fix.name,
        "applicationId" -> app.applicationId.getOrElse(""),
        "email" -> app.email.getOrElse(""),
        "applicationRoute" -> app.applicationRoute.getOrElse("").toString)))
      case Success(None) => None
      case Failure(e) => {
        Logger.error(s"Failed to update ${fixBatch.fix.name}", e)
        None
      }
    }.flatten.toList
  }
>>>>>>> 58b60c4b
}<|MERGE_RESOLUTION|>--- conflicted
+++ resolved
@@ -25,10 +25,8 @@
 import repositories.application.GeneralApplicationRepository
 import repositories.personaldetails.PersonalDetailsRepository
 import contactdetails.ContactDetailsRepository
-<<<<<<< HEAD
-=======
-import model.Commands.{ AdjustmentDetail, AdjustmentManagement, Candidate }
->>>>>>> 58b60c4b
+import model.{ AdjustmentDetail, Adjustments }
+import model.Commands.Candidate
 import model.Exceptions.ApplicationNotFound
 import play.api.Logger
 import scheduler.fixer.FixBatch
@@ -60,7 +58,7 @@
       case Some(candidate) =>
         cdRepository.find(candidate.userId).flatMap{ cd =>
           eventSink {
-            appRepository.withdraw(applicationId, withdrawRequest).map{ _ =>
+            appRepository.withdraw(applicationId, withdrawRequest).map { _ =>
               val commonEventList =
                   DataStoreEvents.ApplicationWithdrawn(applicationId, withdrawRequest.withdrawer) ::
                   AuditEvents.ApplicationWithdrawn(Map("applicationId" -> applicationId, "withdrawRequest" -> withdrawRequest.toString)) ::
@@ -76,17 +74,15 @@
       case None => throw ApplicationNotFound(applicationId)
     }.map(_ => ())
   }
-<<<<<<< HEAD
-=======
 
-  def confirmAdjustment(applicationId: String, adjustmentInformation: AdjustmentManagement)
+  def confirmAdjustment(applicationId: String, adjustmentInformation: Adjustments)
                        (implicit hc: HeaderCarrier, rh: RequestHeader): Future[Unit] = {
 
     val standardEventList = DataStoreEvents.ManageAdjustmentsUpdated(applicationId) ::
       AuditEvents.AdjustmentsConfirmed(Map("applicationId" -> applicationId, "adjustments" -> adjustmentInformation.toString)) ::
       Nil
 
-    def toEmailString(header: String, adjustmentDetail: Option[AdjustmentDetail]): String ={
+    def toEmailString(header: String, adjustmentDetail: Option[AdjustmentDetail]): String = {
 
       def mkString(ad: Option[AdjustmentDetail]): Option[String] =
         ad.map(e => List(e.timeNeeded.map( tn => s"$tn% extra time"), e.invigilatedInfo, e.otherInfo).flatten.mkString(", "))
@@ -101,7 +97,7 @@
       case Some(candidate) =>
         cdRepository.find(candidate.userId).flatMap { cd =>
           eventSink {
-            appRepository.confirmAdjustment(applicationId, adjustmentInformation).map{ _ =>
+            appRepository.confirmAdjustments(applicationId, adjustmentInformation).map { _ =>
               adjustmentInformation.adjustments match {
                 case Some(list) if list.nonEmpty => EmailEvents.AdjustmentsConfirmed(cd.email,
                   candidate.preferredName.getOrElse(candidate.firstName.getOrElse("")),
@@ -128,17 +124,15 @@
   }
 
   private def toEvents(seq: Seq[Try[Option[Candidate]]], fixBatch: FixBatch): Events = {
-    seq.map {
+    seq.flatMap {
       case Success(Some(app)) => Some(AuditEvents.FixedProdData(Map("issue" -> fixBatch.fix.name,
         "applicationId" -> app.applicationId.getOrElse(""),
         "email" -> app.email.getOrElse(""),
         "applicationRoute" -> app.applicationRoute.getOrElse("").toString)))
       case Success(None) => None
-      case Failure(e) => {
+      case Failure(e) =>
         Logger.error(s"Failed to update ${fixBatch.fix.name}", e)
         None
-      }
-    }.flatten.toList
+    }.toList
   }
->>>>>>> 58b60c4b
 }