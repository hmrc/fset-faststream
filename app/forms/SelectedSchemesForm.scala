--- conflicted
+++ resolved
@@ -70,12 +70,7 @@
       mapping(
         "schemes" -> of(schemeFormatter("schemes")),
         "orderAgreed" -> checked(Messages("orderAgreed.required")),
-<<<<<<< HEAD
-        "eligible" -> checked(Messages("eligible.required")),
-        "alternatives" -> Mappings.nonemptyBooleanText("alternatives.required")
-=======
         "eligible" -> checked(Messages("eligible.required"))
->>>>>>> 22bc6d69
       )(SchemePreferences.apply)(SchemePreferences.unapply))
   }
 
