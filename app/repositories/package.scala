/*
 * Copyright 2017 HM Revenue & Customs
 *
 * Licensed under the Apache License, Version 2.0 (the "License");
 * you may not use this file except in compliance with the License.
 * You may obtain a copy of the License at
 *
 *     http://www.apache.org/licenses/LICENSE-2.0
 *
 * Unless required by applicable law or agreed to in writing, software
 * distributed under the License is distributed on an "AS IS" BASIS,
 * WITHOUT WARRANTIES OR CONDITIONS OF ANY KIND, either express or implied.
 * See the License for the specific language governing permissions and
 * limitations under the License.
 */

import factories.DateTimeFactory
import model.persisted.Assessor
import model.CandidateScoresCommands.{ CandidateScoreFeedback, CandidateScores, CandidateScoresAndFeedback }
import model.EvaluationResults._
import model.FlagCandidatePersistedObject.FlagCandidate
import model.OnlineTestCommands.OnlineTestApplication
import model.PassmarkPersistedObjects._
import model.command.WithdrawApplication
import model.persisted.{ AssistanceDetails, ContactDetails, QuestionnaireAnswer }
import org.joda.time.{ DateTime, DateTimeZone, LocalDate, LocalTime }
import play.modules.reactivemongo.MongoDbConnection
import reactivemongo.api.indexes.Index
import reactivemongo.api.indexes.IndexType.Ascending
import reactivemongo.bson._
import repositories.application._
import repositories.onlinetesting._
import services.GBTimeZoneService
import services.reporting.SocioEconomicScoreCalculator
import config.MicroserviceAppConfig._
import model.AdjustmentDetail
import play.api.libs.json._
import repositories.civilserviceexperiencedetails.CivilServiceExperienceDetailsMongoRepository
import repositories.parity.ParityExportMongoRepository
import repositories.passmarksettings.{ Phase1PassMarkSettingsMongoRepository, Phase2PassMarkSettingsMongoRepository, _ }
import play.modules.reactivemongo.{ MongoDbConnection => MongoDbConnectionTrait }
import repositories.csv.{ FSACIndicatorCSVRepository, SchoolsCSVRepository }
import repositories.fsacindicator.{ FSACIndicatorMongoRepository, FSACIndicatorRepository }
import repositories.events.EventsMongoRepository

import scala.concurrent.ExecutionContext.Implicits.global
import scala.concurrent.duration._
import scala.concurrent.{ Await, Future }
import scala.language.postfixOps

package object repositories {

  object MongoDbConnection extends MongoDbConnectionTrait

  private val timeZoneService = GBTimeZoneService
  private implicit val connection = {
    MongoDbConnection.mongoConnector.db
  }

  lazy val faststreamPersonalDetailsRepository = new personaldetails.PersonalDetailsMongoRepository()
  lazy val faststreamContactDetailsRepository = new contactdetails.ContactDetailsMongoRepository()
  lazy val schemePreferencesRepository = new schemepreferences.SchemePreferencesMongoRepository
  lazy val civilServiceExperienceDetailsRepository = new CivilServiceExperienceDetailsMongoRepository()
  lazy val faststreamPartnerGraduateProgrammesRepository = new partnergraduateprogrammes.PartnerGraduateProgrammesMongoRepository()
  lazy val faststreamAssistanceDetailsRepository = new assistancedetails.AssistanceDetailsMongoRepository()
  lazy val faststreamPhase1EvaluationRepository = new onlinetesting.Phase1EvaluationMongoRepository()
  lazy val faststreamPhase2EvaluationRepository = new onlinetesting.Phase2EvaluationMongoRepository()
  lazy val faststreamPhase3EvaluationRepository = new onlinetesting.Phase3EvaluationMongoRepository(launchpadGatewayConfig, DateTimeFactory)
  lazy val schoolsRepository = SchoolsCSVRepository
  lazy val fsacIndicatorCSVRepository = FSACIndicatorCSVRepository
  lazy val fsacIndicatorRepository = new FSACIndicatorMongoRepository
  lazy val questionnaireRepository = new QuestionnaireMongoRepository(new SocioEconomicScoreCalculator {})
  lazy val mediaRepository = new MediaMongoRepository()
  lazy val applicationRepository = new GeneralApplicationMongoRepository(timeZoneService, cubiksGatewayConfig)
  lazy val reportingRepository = new ReportingMongoRepository(timeZoneService)
  lazy val phase1TestRepository = new Phase1TestMongoRepository(DateTimeFactory)
  lazy val phase2TestRepository = new Phase2TestMongoRepository(DateTimeFactory)
  lazy val phase3TestRepository = new Phase3TestMongoRepository(DateTimeFactory)
  lazy val phase1PassMarkSettingsRepository = new Phase1PassMarkSettingsMongoRepository()
  lazy val phase2PassMarkSettingsRepository = new Phase2PassMarkSettingsMongoRepository()
  lazy val phase3PassMarkSettingsRepository = new Phase3PassMarkSettingsMongoRepository()
  lazy val diagnosticReportRepository = new DiagnosticReportingMongoRepository
  lazy val eventMongoRepository = new EventMongoRepository
  lazy val parityExportRepository = new ParityExportMongoRepository(DateTimeFactory)
  lazy val flagCandidateRepository = new FlagCandidateMongoRepository
<<<<<<< HEAD
  lazy val assessorAvailabilityRepository = new AssessorAvailabilityMongoRepository()
  lazy val assessmentEventsRepository = new EventsMongoRepository()
=======
  lazy val assessorRepository = new AssessorMongoRepository()
  lazy val assessmentEventsRepository = new AssessmentEventsMongoRepository()
>>>>>>> 53688562

  // Below repositories will be deleted as they are valid only for Fasttrack
  lazy val frameworkRepository = new FrameworkYamlRepository()
  lazy val frameworkPreferenceRepository = new FrameworkPreferenceMongoRepository()
  lazy val assessmentCentrePassMarkSettingsRepository = new AssessmentCentrePassMarkSettingsMongoRepository()
  lazy val applicationAssessmentRepository = new ApplicationAssessmentMongoRepository()
  lazy val candidateAllocationMongoRepository = new CandidateAllocationMongoRepository(DateTimeFactory)
  lazy val applicationAssessmentScoresRepository = new ApplicationAssessmentScoresMongoRepository(DateTimeFactory)


  /** Create indexes */
  Await.result(Future.sequence(List(
    applicationRepository.collection.indexesManager.create(Index(Seq(("applicationId", Ascending), ("userId", Ascending)), unique = true)),
    applicationRepository.collection.indexesManager.create(Index(Seq(("userId", Ascending), ("frameworkId", Ascending)), unique = true)),
    applicationRepository.collection.indexesManager.create(Index(Seq(("applicationStatus", Ascending)), unique = false)),
    applicationRepository.collection.indexesManager.create(Index(
      Seq(("assistance-details.needsSupportForOnlineAssessment", Ascending)), unique = false)),
    applicationRepository.collection.indexesManager.create(Index(Seq(("assistance-details.needsSupportAtVenue", Ascending)), unique = false)),
    applicationRepository.collection.indexesManager.create(Index(Seq(("assistance-details.guaranteedInterview", Ascending)), unique = false)),

    faststreamContactDetailsRepository.collection.indexesManager.create(Index(Seq(("userId", Ascending)), unique = true)),

    phase1PassMarkSettingsRepository.collection.indexesManager.create(Index(Seq(("createDate", Ascending)), unique = true)),

    phase2PassMarkSettingsRepository.collection.indexesManager.create(Index(Seq(("createDate", Ascending)), unique = true)),

    phase3PassMarkSettingsRepository.collection.indexesManager.create(Index(Seq(("createDate", Ascending)), unique = true)),

    assessmentCentrePassMarkSettingsRepository.collection.indexesManager.create(Index(Seq(("info.createDate", Ascending)), unique = true)),

    applicationAssessmentRepository.collection.indexesManager.create(Index(Seq(("venue", Ascending), ("date", Ascending),
      ("session", Ascending), ("slot", Ascending)), unique = true)),
    applicationAssessmentRepository.collection.indexesManager.create(Index(Seq(("applicationId", Ascending)), unique = true)),

    applicationAssessmentScoresRepository.collection.indexesManager.create(Index(Seq(("applicationId", Ascending)), unique = true)),

    assessorRepository.collection.indexesManager.create(Index(Seq(("userId", Ascending)), unique = true)),

    assessmentEventsRepository.collection.indexesManager.create(Index(Seq(("eventType", Ascending), ("date", Ascending),
      ("location", Ascending), ("venue", Ascending)), unique = false))
  )), 20 seconds)

  implicit object BSONDateTimeHandler extends BSONHandler[BSONDateTime, DateTime] {
    def read(time: BSONDateTime) = new DateTime(time.value, DateTimeZone.UTC)

    def write(jdtime: DateTime) = BSONDateTime(jdtime.getMillis)
  }

  /** Implicit transformation for the DateTime **/
  implicit object BSONLocalDateHandler extends BSONHandler[BSONString, LocalDate] {
    def read(time: BSONString) = LocalDate.parse(time.value)

    def write(jdtime: LocalDate) = BSONString(jdtime.toString("yyyy-MM-dd"))
  }

  implicit object BSONLocalTimeHandler extends BSONHandler[BSONString, LocalTime] {
    def read(time: BSONString) = LocalTime.parse(time.value)

    def write(jdtime: LocalTime) = BSONString(jdtime.toString("HH:mm"))
  }

  implicit object BSONMapHandler extends BSONHandler[BSONDocument, Map[String, Int]] {
    override def write(map: Map[String, Int]): BSONDocument = {
      val elements = map.toStream.map { tuple =>
        tuple._1 -> BSONInteger(tuple._2)
      }
      BSONDocument(elements)
    }

    override def read(bson: BSONDocument): Map[String, Int] = {
      val elements = bson.elements.map { tuple =>
        // assume that all values in the document are BSONDocuments
        tuple._1 -> tuple._2.seeAsTry[Int].get
      }
      elements.toMap
    }
  }

  implicit object BSONMapOfListOfLocalDateHandler extends BSONHandler[BSONDocument, Map[String, List[LocalDate]]] {
    import Producer._

    override def write(map: Map[String, List[LocalDate]]): BSONDocument = {
      val elements = map.map {
        case (key, value) =>
          nameValue2Producer(key -> value)
      }.toSeq

      BSONDocument(elements:_*)
    }

    override def read(bson: BSONDocument): Map[String, List[LocalDate]] = {
      val elements = bson.elements.map {
        case (key, value) =>
          key -> value.seeAsTry[List[LocalDate]].get
      }
      elements.toMap
    }
  }

  implicit object OFormatHelper {
    def oFormat[T](implicit format:Format[T]) : OFormat[T] = {
      val oFormat: OFormat[T] = new OFormat[T](){
        override def writes(o: T): JsObject = format.writes(o).as[JsObject]
        override def reads(json: JsValue): JsResult[T] = format.reads(json)
      }
      oFormat
    }
  }

  implicit val withdrawHandler: BSONHandler[BSONDocument, WithdrawApplication] = Macros.handler[WithdrawApplication]
  implicit val cdHandler: BSONHandler[BSONDocument, ContactDetails] = Macros.handler[ContactDetails]
  implicit val assistanceDetailsHandler: BSONHandler[BSONDocument, AssistanceDetails] = Macros.handler[AssistanceDetails]
  implicit val answerHandler: BSONHandler[BSONDocument, QuestionnaireAnswer] = Macros.handler[QuestionnaireAnswer]
  implicit val candidateScoresHandler: BSONHandler[BSONDocument, CandidateScores] = Macros.handler[CandidateScores]
  implicit val candidateScoreFeedback: BSONHandler[BSONDocument, CandidateScoreFeedback] = Macros.handler[CandidateScoreFeedback]
  implicit val candidateScoresAndFeedback: BSONHandler[BSONDocument, CandidateScoresAndFeedback] = Macros.handler[CandidateScoresAndFeedback]
  implicit val passMarkSchemeThresholdHandler: BSONHandler[BSONDocument, PassMarkSchemeThreshold] =
    Macros.handler[PassMarkSchemeThreshold]
  implicit val assessmentCentrePassMarkInfoHandler: BSONHandler[BSONDocument, AssessmentCentrePassMarkInfo] =
    Macros.handler[AssessmentCentrePassMarkInfo]
  implicit val assessmentCentrePassMarkSchemeHandler: BSONHandler[BSONDocument, AssessmentCentrePassMarkScheme] =
    Macros.handler[AssessmentCentrePassMarkScheme]
  implicit val assessmentCentrePassMarkSettingsHandler: BSONHandler[BSONDocument, AssessmentCentrePassMarkSettings] =
    Macros.handler[AssessmentCentrePassMarkSettings]
  implicit val competencyAverageResultHandler: BSONHandler[BSONDocument, CompetencyAverageResult] =
    Macros.handler[CompetencyAverageResult]
  implicit val flagCandidateHandler: BSONHandler[BSONDocument, FlagCandidate] = Macros.handler[FlagCandidate]
  implicit val adjustmentDetailHandler: BSONHandler[BSONDocument, AdjustmentDetail] = Macros.handler[AdjustmentDetail]
  implicit val assessorHandler: BSONHandler[BSONDocument, Assessor] = Macros.handler[Assessor]

  def bsonDocToOnlineTestApplication(doc: BSONDocument) = {
    val applicationId = doc.getAs[String]("applicationId").get
    val applicationStatus = doc.getAs[String]("applicationStatus").get
    val userId = doc.getAs[String]("userId").get

    val personalDetailsRoot = doc.getAs[BSONDocument]("personal-details").get
    val preferredName = personalDetailsRoot.getAs[String]("preferredName").get
    val lastName = personalDetailsRoot.getAs[String]("lastName").get

    val assistanceDetailsRoot = doc.getAs[BSONDocument]("assistance-details").get
    val guaranteedInterview = assistanceDetailsRoot.getAs[Boolean]("guaranteedInterview").getOrElse(false)
    val needsAdjustmentForOnlineTests = assistanceDetailsRoot.getAs[Boolean]("needsSupportForOnlineAssessment").getOrElse(false)
    val needsAdjustmentsAtVenue = assistanceDetailsRoot.getAs[Boolean]("needsSupportAtVenue").getOrElse(false)

    val etrayAdjustments = assistanceDetailsRoot.getAs[AdjustmentDetail]("etray")
    val videoInterviewAdjustments = assistanceDetailsRoot.getAs[AdjustmentDetail]("video")

    OnlineTestApplication(applicationId, applicationStatus, userId, guaranteedInterview, needsAdjustmentForOnlineTests,
      needsAdjustmentsAtVenue, preferredName, lastName, etrayAdjustments, videoInterviewAdjustments)
  }
}<|MERGE_RESOLUTION|>--- conflicted
+++ resolved
@@ -83,13 +83,8 @@
   lazy val eventMongoRepository = new EventMongoRepository
   lazy val parityExportRepository = new ParityExportMongoRepository(DateTimeFactory)
   lazy val flagCandidateRepository = new FlagCandidateMongoRepository
-<<<<<<< HEAD
-  lazy val assessorAvailabilityRepository = new AssessorAvailabilityMongoRepository()
-  lazy val assessmentEventsRepository = new EventsMongoRepository()
-=======
   lazy val assessorRepository = new AssessorMongoRepository()
   lazy val assessmentEventsRepository = new AssessmentEventsMongoRepository()
->>>>>>> 53688562
 
   // Below repositories will be deleted as they are valid only for Fasttrack
   lazy val frameworkRepository = new FrameworkYamlRepository()
