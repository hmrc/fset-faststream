/*
 * Copyright 2017 HM Revenue & Customs
 *
 * Licensed under the Apache License, Version 2.0 (the "License");
 * you may not use this file except in compliance with the License.
 * You may obtain a copy of the License at
 *
 *     http://www.apache.org/licenses/LICENSE-2.0
 *
 * Unless required by applicable law or agreed to in writing, software
 * distributed under the License is distributed on an "AS IS" BASIS,
 * WITHOUT WARRANTIES OR CONDITIONS OF ANY KIND, either express or implied.
 * See the License for the specific language governing permissions and
 * limitations under the License.
 */

import factories.DateTimeFactory
import model.persisted.Assessor
import model.CandidateScoresCommands.{ CandidateScoreFeedback, CandidateScores, CandidateScoresAndFeedback }
import model.EvaluationResults._
import model.FlagCandidatePersistedObject.FlagCandidate
import model.OnlineTestCommands.OnlineTestApplication
import model.PassmarkPersistedObjects._
import model.command.WithdrawApplication
import model.persisted.{ AssistanceDetails, ContactDetails, QuestionnaireAnswer }
import org.joda.time.{ DateTime, DateTimeZone, LocalDate, LocalTime }
import play.modules.reactivemongo.MongoDbConnection
import reactivemongo.api.indexes.Index
import reactivemongo.api.indexes.IndexType.Ascending
import reactivemongo.bson._
import repositories.application._
import repositories.onlinetesting._
import services.GBTimeZoneService
import services.reporting.SocioEconomicScoreCalculator
import config.MicroserviceAppConfig._
import model.AdjustmentDetail
import play.api.libs.json._
import repositories.civilserviceexperiencedetails.CivilServiceExperienceDetailsMongoRepository
import repositories.parity.ParityExportMongoRepository
import repositories.passmarksettings.{ Phase1PassMarkSettingsMongoRepository, Phase2PassMarkSettingsMongoRepository, _ }
import play.modules.reactivemongo.{ MongoDbConnection => MongoDbConnectionTrait }
import repositories.csv.{ FSACIndicatorCSVRepository, SchoolsCSVRepository }
import repositories.fsacindicator.{ FSACIndicatorMongoRepository, FSACIndicatorRepository }
import repositories.assessmentcentre.AssessmentEventsMongoRepository

import scala.concurrent.ExecutionContext.Implicits.global
import scala.concurrent.duration._
import scala.concurrent.{ Await, Future }
import scala.language.postfixOps

package object repositories {

  object MongoDbConnection extends MongoDbConnectionTrait

  private val timeZoneService = GBTimeZoneService
  private implicit val connection = {
    MongoDbConnection.mongoConnector.db
  }

  lazy val faststreamPersonalDetailsRepository = new personaldetails.PersonalDetailsMongoRepository()
  lazy val faststreamContactDetailsRepository = new contactdetails.ContactDetailsMongoRepository()
  lazy val schemePreferencesRepository = new schemepreferences.SchemePreferencesMongoRepository
  lazy val civilServiceExperienceDetailsRepository = new CivilServiceExperienceDetailsMongoRepository()
  lazy val faststreamPartnerGraduateProgrammesRepository = new partnergraduateprogrammes.PartnerGraduateProgrammesMongoRepository()
  lazy val faststreamAssistanceDetailsRepository = new assistancedetails.AssistanceDetailsMongoRepository()
  lazy val faststreamPhase1EvaluationRepository = new onlinetesting.Phase1EvaluationMongoRepository()
  lazy val faststreamPhase2EvaluationRepository = new onlinetesting.Phase2EvaluationMongoRepository()
  lazy val faststreamPhase3EvaluationRepository = new onlinetesting.Phase3EvaluationMongoRepository(launchpadGatewayConfig, DateTimeFactory)
  lazy val schoolsRepository = SchoolsCSVRepository
  lazy val fsacIndicatorCSVRepository = FSACIndicatorCSVRepository
  lazy val fsacIndicatorRepository = new FSACIndicatorMongoRepository
  lazy val questionnaireRepository = new QuestionnaireMongoRepository(new SocioEconomicScoreCalculator {})
  lazy val mediaRepository = new MediaMongoRepository()
  lazy val applicationRepository = new GeneralApplicationMongoRepository(timeZoneService, cubiksGatewayConfig)
  lazy val reportingRepository = new ReportingMongoRepository(timeZoneService)
  lazy val phase1TestRepository = new Phase1TestMongoRepository(DateTimeFactory)
  lazy val phase2TestRepository = new Phase2TestMongoRepository(DateTimeFactory)
  lazy val phase3TestRepository = new Phase3TestMongoRepository(DateTimeFactory)
  lazy val phase1PassMarkSettingsRepository = new Phase1PassMarkSettingsMongoRepository()
  lazy val phase2PassMarkSettingsRepository = new Phase2PassMarkSettingsMongoRepository()
  lazy val phase3PassMarkSettingsRepository = new Phase3PassMarkSettingsMongoRepository()
  lazy val diagnosticReportRepository = new DiagnosticReportingMongoRepository
  lazy val eventMongoRepository = new EventMongoRepository
  lazy val parityExportRepository = new ParityExportMongoRepository(DateTimeFactory)
  lazy val flagCandidateRepository = new FlagCandidateMongoRepository
<<<<<<< HEAD
  lazy val assessorRepository = new AssessorMongoRepository()
=======
  lazy val assessorAvailabilityRepository = new AssessorAvailabilityMongoRepository()
  lazy val assessmentEventsRepository = new AssessmentEventsMongoRepository()
>>>>>>> 1e964ea2

  // Below repositories will be deleted as they are valid only for Fasttrack
  lazy val frameworkRepository = new FrameworkYamlRepository()
  lazy val frameworkPreferenceRepository = new FrameworkPreferenceMongoRepository()
  lazy val assessmentCentrePassMarkSettingsRepository = new AssessmentCentrePassMarkSettingsMongoRepository()
  lazy val applicationAssessmentRepository = new ApplicationAssessmentMongoRepository()
  lazy val candidateAllocationMongoRepository = new CandidateAllocationMongoRepository(DateTimeFactory)
  lazy val applicationAssessmentScoresRepository = new ApplicationAssessmentScoresMongoRepository(DateTimeFactory)


  /** Create indexes */
  Await.result(Future.sequence(List(
    applicationRepository.collection.indexesManager.create(Index(Seq(("applicationId", Ascending), ("userId", Ascending)), unique = true)),
    applicationRepository.collection.indexesManager.create(Index(Seq(("userId", Ascending), ("frameworkId", Ascending)), unique = true)),
    applicationRepository.collection.indexesManager.create(Index(Seq(("applicationStatus", Ascending)), unique = false)),
    applicationRepository.collection.indexesManager.create(Index(
      Seq(("assistance-details.needsSupportForOnlineAssessment", Ascending)), unique = false)),
    applicationRepository.collection.indexesManager.create(Index(Seq(("assistance-details.needsSupportAtVenue", Ascending)), unique = false)),
    applicationRepository.collection.indexesManager.create(Index(Seq(("assistance-details.guaranteedInterview", Ascending)), unique = false)),

    faststreamContactDetailsRepository.collection.indexesManager.create(Index(Seq(("userId", Ascending)), unique = true)),

    phase1PassMarkSettingsRepository.collection.indexesManager.create(Index(Seq(("createDate", Ascending)), unique = true)),

    phase2PassMarkSettingsRepository.collection.indexesManager.create(Index(Seq(("createDate", Ascending)), unique = true)),

    phase3PassMarkSettingsRepository.collection.indexesManager.create(Index(Seq(("createDate", Ascending)), unique = true)),

    assessmentCentrePassMarkSettingsRepository.collection.indexesManager.create(Index(Seq(("info.createDate", Ascending)), unique = true)),

    applicationAssessmentRepository.collection.indexesManager.create(Index(Seq(("venue", Ascending), ("date", Ascending),
      ("session", Ascending), ("slot", Ascending)), unique = true)),
    applicationAssessmentRepository.collection.indexesManager.create(Index(Seq(("applicationId", Ascending)), unique = true)),

    applicationAssessmentScoresRepository.collection.indexesManager.create(Index(Seq(("applicationId", Ascending)), unique = true)),

<<<<<<< HEAD
    assessorRepository.collection.indexesManager.create(Index(Seq(("userId", Ascending)), unique = true))
=======
    assessorAvailabilityRepository.collection.indexesManager.create(Index(Seq(("userId", Ascending)), unique = true)),

    assessmentEventsRepository.collection.indexesManager.create(Index(Seq(("eventType", Ascending), ("date", Ascending),
      ("location", Ascending), ("venue", Ascending)), unique = false))
>>>>>>> 1e964ea2
  )), 20 seconds)

  implicit object BSONDateTimeHandler extends BSONHandler[BSONDateTime, DateTime] {
    def read(time: BSONDateTime) = new DateTime(time.value, DateTimeZone.UTC)

    def write(jdtime: DateTime) = BSONDateTime(jdtime.getMillis)
  }

  /** Implicit transformation for the DateTime **/
  implicit object BSONLocalDateHandler extends BSONHandler[BSONString, LocalDate] {
    def read(time: BSONString) = LocalDate.parse(time.value)

    def write(jdtime: LocalDate) = BSONString(jdtime.toString("yyyy-MM-dd"))
  }

  implicit object BSONLocalTimeHandler extends BSONHandler[BSONString, LocalTime] {
    def read(time: BSONString) = LocalTime.parse(time.value)

    def write(jdtime: LocalTime) = BSONString(jdtime.toString("HH:mm"))
  }

  implicit object BSONMapHandler extends BSONHandler[BSONDocument, Map[String, Int]] {
    override def write(map: Map[String, Int]): BSONDocument = {
      val elements = map.toStream.map { tuple =>
        tuple._1 -> BSONInteger(tuple._2)
      }
      BSONDocument(elements)
    }

    override def read(bson: BSONDocument): Map[String, Int] = {
      val elements = bson.elements.map { tuple =>
        // assume that all values in the document are BSONDocuments
        tuple._1 -> tuple._2.seeAsTry[Int].get
      }
      elements.toMap
    }
  }

  implicit object BSONMapOfListOfLocalDateHandler extends BSONHandler[BSONDocument, Map[String, List[LocalDate]]] {
    import Producer._

    override def write(map: Map[String, List[LocalDate]]): BSONDocument = {
      val elements = map.map {
        case (key, value) =>
          nameValue2Producer(key -> value)
      }.toSeq

      BSONDocument(elements:_*)
    }

    override def read(bson: BSONDocument): Map[String, List[LocalDate]] = {
      val elements = bson.elements.map {
        case (key, value) =>
          key -> value.seeAsTry[List[LocalDate]].get
      }
      elements.toMap
    }
  }

  implicit object OFormatHelper {
    def oFormat[T](implicit format:Format[T]) : OFormat[T] = {
      val oFormat: OFormat[T] = new OFormat[T](){
        override def writes(o: T): JsObject = format.writes(o).as[JsObject]
        override def reads(json: JsValue): JsResult[T] = format.reads(json)
      }
      oFormat
    }
  }

  implicit val withdrawHandler: BSONHandler[BSONDocument, WithdrawApplication] = Macros.handler[WithdrawApplication]
  implicit val cdHandler: BSONHandler[BSONDocument, ContactDetails] = Macros.handler[ContactDetails]
  implicit val assistanceDetailsHandler: BSONHandler[BSONDocument, AssistanceDetails] = Macros.handler[AssistanceDetails]
  implicit val answerHandler: BSONHandler[BSONDocument, QuestionnaireAnswer] = Macros.handler[QuestionnaireAnswer]
  implicit val candidateScoresHandler: BSONHandler[BSONDocument, CandidateScores] = Macros.handler[CandidateScores]
  implicit val candidateScoreFeedback: BSONHandler[BSONDocument, CandidateScoreFeedback] = Macros.handler[CandidateScoreFeedback]
  implicit val candidateScoresAndFeedback: BSONHandler[BSONDocument, CandidateScoresAndFeedback] = Macros.handler[CandidateScoresAndFeedback]
  implicit val passMarkSchemeThresholdHandler: BSONHandler[BSONDocument, PassMarkSchemeThreshold] =
    Macros.handler[PassMarkSchemeThreshold]
  implicit val assessmentCentrePassMarkInfoHandler: BSONHandler[BSONDocument, AssessmentCentrePassMarkInfo] =
    Macros.handler[AssessmentCentrePassMarkInfo]
  implicit val assessmentCentrePassMarkSchemeHandler: BSONHandler[BSONDocument, AssessmentCentrePassMarkScheme] =
    Macros.handler[AssessmentCentrePassMarkScheme]
  implicit val assessmentCentrePassMarkSettingsHandler: BSONHandler[BSONDocument, AssessmentCentrePassMarkSettings] =
    Macros.handler[AssessmentCentrePassMarkSettings]
  implicit val competencyAverageResultHandler: BSONHandler[BSONDocument, CompetencyAverageResult] =
    Macros.handler[CompetencyAverageResult]
  implicit val flagCandidateHandler: BSONHandler[BSONDocument, FlagCandidate] = Macros.handler[FlagCandidate]
  implicit val adjustmentDetailHandler: BSONHandler[BSONDocument, AdjustmentDetail] = Macros.handler[AdjustmentDetail]
  implicit val assessorHandler: BSONHandler[BSONDocument, Assessor] = Macros.handler[Assessor]

  def bsonDocToOnlineTestApplication(doc: BSONDocument) = {
    val applicationId = doc.getAs[String]("applicationId").get
    val applicationStatus = doc.getAs[String]("applicationStatus").get
    val userId = doc.getAs[String]("userId").get

    val personalDetailsRoot = doc.getAs[BSONDocument]("personal-details").get
    val preferredName = personalDetailsRoot.getAs[String]("preferredName").get
    val lastName = personalDetailsRoot.getAs[String]("lastName").get

    val assistanceDetailsRoot = doc.getAs[BSONDocument]("assistance-details").get
    val guaranteedInterview = assistanceDetailsRoot.getAs[Boolean]("guaranteedInterview").getOrElse(false)
    val needsAdjustmentForOnlineTests = assistanceDetailsRoot.getAs[Boolean]("needsSupportForOnlineAssessment").getOrElse(false)
    val needsAdjustmentsAtVenue = assistanceDetailsRoot.getAs[Boolean]("needsSupportAtVenue").getOrElse(false)

    val etrayAdjustments = assistanceDetailsRoot.getAs[AdjustmentDetail]("etray")
    val videoInterviewAdjustments = assistanceDetailsRoot.getAs[AdjustmentDetail]("video")

    OnlineTestApplication(applicationId, applicationStatus, userId, guaranteedInterview, needsAdjustmentForOnlineTests,
      needsAdjustmentsAtVenue, preferredName, lastName, etrayAdjustments, videoInterviewAdjustments)
  }
}<|MERGE_RESOLUTION|>--- conflicted
+++ resolved
@@ -83,12 +83,8 @@
   lazy val eventMongoRepository = new EventMongoRepository
   lazy val parityExportRepository = new ParityExportMongoRepository(DateTimeFactory)
   lazy val flagCandidateRepository = new FlagCandidateMongoRepository
-<<<<<<< HEAD
   lazy val assessorRepository = new AssessorMongoRepository()
-=======
-  lazy val assessorAvailabilityRepository = new AssessorAvailabilityMongoRepository()
   lazy val assessmentEventsRepository = new AssessmentEventsMongoRepository()
->>>>>>> 1e964ea2
 
   // Below repositories will be deleted as they are valid only for Fasttrack
   lazy val frameworkRepository = new FrameworkYamlRepository()
@@ -125,14 +121,10 @@
 
     applicationAssessmentScoresRepository.collection.indexesManager.create(Index(Seq(("applicationId", Ascending)), unique = true)),
 
-<<<<<<< HEAD
-    assessorRepository.collection.indexesManager.create(Index(Seq(("userId", Ascending)), unique = true))
-=======
-    assessorAvailabilityRepository.collection.indexesManager.create(Index(Seq(("userId", Ascending)), unique = true)),
+    assessorRepository.collection.indexesManager.create(Index(Seq(("userId", Ascending)), unique = true)),
 
     assessmentEventsRepository.collection.indexesManager.create(Index(Seq(("eventType", Ascending), ("date", Ascending),
       ("location", Ascending), ("venue", Ascending)), unique = false))
->>>>>>> 1e964ea2
   )), 20 seconds)
 
   implicit object BSONDateTimeHandler extends BSONHandler[BSONDateTime, DateTime] {
