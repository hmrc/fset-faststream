/*
 * Copyright 2017 HM Revenue & Customs
 *
 * Licensed under the Apache License, Version 2.0 (the "License");
 * you may not use this file except in compliance with the License.
 * You may obtain a copy of the License at
 *
 *     http://www.apache.org/licenses/LICENSE-2.0
 *
 * Unless required by applicable law or agreed to in writing, software
 * distributed under the License is distributed on an "AS IS" BASIS,
 * WITHOUT WARRANTIES OR CONDITIONS OF ANY KIND, either express or implied.
 * See the License for the specific language governing permissions and
 * limitations under the License.
 */

package repositories.assessmentcentre

import factories.DateTimeFactory
import model._
import model.command.{ ApplicationForFsac, ApplicationForSift }
import model.persisted.{ PassmarkEvaluation, SchemeEvaluationResult }
import reactivemongo.api.DB
import reactivemongo.bson.{ BSONDocument, BSONArray, BSONObjectID }
import repositories.application.GeneralApplicationRepoBSONReader
<<<<<<< HEAD
import repositories.{ CollectionNames, RandomSelection, ReactiveRepositoryHelpers }
import repositories.competencyAverageResultHandler
=======
import repositories.{ CollectionNames, CommonBSONDocuments, CumulativeEvaluationHelper, RandomSelection, ReactiveRepositoryHelpers }
>>>>>>> 7f4ebfc5
import uk.gov.hmrc.mongo.ReactiveRepository
import uk.gov.hmrc.mongo.json.ReactiveMongoFormats

import scala.concurrent.Future
import scala.concurrent.ExecutionContext.Implicits.global
<<<<<<< HEAD
=======
import scala.language.implicitConversions
>>>>>>> 7f4ebfc5

trait AssessmentCentreRepository {
  def dateTime: DateTimeFactory
  def nextApplicationForAssessmentCentre(batchSize: Int): Future[Seq[ApplicationForFsac]]
<<<<<<< HEAD
  def nextApplicationReadyForAssessmentScoreEvaluation(currentPassmarkVersion: String): Future[Option[String]]
  def saveAssessmentScoreEvaluation(evaluation: model.AssessmentPassMarkEvaluation): Future[Unit]
=======
  def progressToAssessmentCentre(application: ApplicationForFsac, progressStatus: ProgressStatuses.ProgressStatus): Future[Unit]
>>>>>>> 7f4ebfc5
}

class AssessmentCentreMongoRepository (
  val dateTime: DateTimeFactory,
  val siftableSchemeIds: Seq[SchemeId]
)(implicit mongo: () => DB)
  extends ReactiveRepository[ApplicationForSift, BSONObjectID](CollectionNames.APPLICATION, mongo,
    ApplicationForSift.applicationForSiftFormat,
    ReactiveMongoFormats.objectIdFormats
) with AssessmentCentreRepository with RandomSelection with ReactiveRepositoryHelpers with GeneralApplicationRepoBSONReader
    with CommonBSONDocuments with CumulativeEvaluationHelper {

  def nextApplicationForAssessmentCentre(batchSize: Int): Future[Seq[ApplicationForFsac]] = {
    implicit def applicationForFsacBsonReads(document: BSONDocument): ApplicationForFsac = {
      val applicationId = document.getAs[String]("applicationId").get
      val testGroupsRoot = document.getAs[BSONDocument]("testGroups").get
      val phase3Evaluation = testGroupsRoot.getAs[BSONDocument]("PHASE3").flatMap(_.getAs[PassmarkEvaluation]("evaluation")).get
      val siftEvaluation = testGroupsRoot.getAs[BSONDocument]("SIFT_PHASE").flatMap(_.getAs[BSONDocument]("evaluation")
        .flatMap(_.getAs[List[SchemeEvaluationResult]]("result"))).getOrElse(Nil)
      ApplicationForFsac(applicationId, phase3Evaluation, siftEvaluation)
    }

    val query = BSONDocument("$or" -> BSONArray(
      BSONDocument(
        "applicationStatus" -> ApplicationStatus.PHASE3_TESTS_PASSED_NOTIFIED,
        "testGroups.PHASE3.evaluation.result" -> BSONDocument("$elemMatch" -> BSONDocument(
          "schemeId" -> BSONDocument("$nin" -> siftableSchemeIds),
          "result" -> EvaluationResults.Green.toString
        ))),
      BSONDocument("$and" -> BSONArray(
        BSONDocument("applicationStatus" -> ApplicationStatus.SIFT),
        BSONDocument(s"progress-status.${ProgressStatuses.ALL_SCHEMES_SIFT_COMPLETED}" -> true),
        BSONDocument("testGroups.SIFT_PHASE.evaluation.result" -> BSONDocument("$elemMatch" -> BSONDocument(
          "result" -> EvaluationResults.Green.toString)))
      ))
    ))

    val unfiltered = selectRandom[BSONDocument](query, batchSize).map(_.map(doc => doc: ApplicationForFsac))
    unfiltered.map(_.filter { app =>
      app.siftEvaluationResult match {
        case Nil => app.phase3Evaluation.result.filter(_.result == EvaluationResults.Green.toString)
          .forall(s => !siftableSchemeIds.contains(s.schemeId))
        case _ => true
      }
    })
  }

<<<<<<< HEAD
  override def nextApplicationReadyForAssessmentScoreEvaluation(currentPassmarkVersion: String): Future[Option[String]] = {

    val query =
      BSONDocument("$or" ->
        BSONArray(
          BSONDocument(
            "$and" -> BSONArray(
              BSONDocument(s"progress-status.${ProgressStatuses.ASSESSMENT_CENTRE_SCORES_ENTERED}" -> true),
              BSONDocument("testGroups.FSAC.evaluation.passmarkVersion" -> BSONDocument("$exists" -> false))
            )
          ),
          BSONDocument(
            "$and" -> BSONArray(
              BSONDocument(s"progress-status.${ProgressStatuses.ASSESSMENT_CENTRE_SCORES_ENTERED}" -> true),
              BSONDocument("testGroups.FSAC.evaluation.passmarkVersion" -> BSONDocument("$exists" -> true)),
              BSONDocument("testGroups.FSAC.evaluation.passmarkVersion" -> BSONDocument("$ne" -> currentPassmarkVersion))
            )
          )
        )
      )

    selectOneRandom[BSONDocument](query).map(_.map(doc => doc.getAs[String]("applicationId").get)
    )
  }

  override def saveAssessmentScoreEvaluation(evaluation: model.AssessmentPassMarkEvaluation): Future[Unit] = {
    val query = BSONDocument("$and" -> BSONArray(
      BSONDocument("applicationId" -> evaluation.applicationId),
      BSONDocument("applicationStatus" -> BSONDocument("$ne" -> ApplicationStatus.WITHDRAWN))
    ))

    val passMarkEvaluation = BSONDocument("$set" ->
      BSONDocument(
        "testGroups.FSAC.evaluation" -> BSONDocument("passmarkVersion" -> evaluation.passmarkVersion)
          .add(booleanToBSON("passedMinimumCompetencyLevel", evaluation.evaluationResult.passedMinimumCompetencyLevel))
          .add(BSONDocument("competency-average" -> evaluation.evaluationResult.competencyAverageResult))
          .add(BSONDocument("schemes-evaluation" -> evaluation.evaluationResult.schemesEvaluation))
      ))

    collection.update(query, passMarkEvaluation, upsert = false) map { _ => () }
  }

  private def booleanToBSON(schemeName: String, result: Option[Boolean]): BSONDocument = result match {
    case Some(r) => BSONDocument(schemeName -> r)
    case _ => BSONDocument.empty
=======
  def progressToAssessmentCentre(application: ApplicationForFsac, progressStatus: ProgressStatuses.ProgressStatus): Future[Unit] = {
    val query = BSONDocument("applicationId" -> application.applicationId)
    val validator = singleUpdateValidator(application.applicationId, actionDesc = "updating progress and app status")

    collection.update(query, BSONDocument("$set" ->
      applicationStatusBSON(progressStatus)
        .add(cumulativeResultsForLatestPhaseBSON(application.siftEvaluationResult match {
          case Nil => application.phase3Evaluation.result
          case _ => application.siftEvaluationResult
        })))
    ) map validator
>>>>>>> 7f4ebfc5
  }
}<|MERGE_RESOLUTION|>--- conflicted
+++ resolved
@@ -23,31 +23,21 @@
 import reactivemongo.api.DB
 import reactivemongo.bson.{ BSONDocument, BSONArray, BSONObjectID }
 import repositories.application.GeneralApplicationRepoBSONReader
-<<<<<<< HEAD
-import repositories.{ CollectionNames, RandomSelection, ReactiveRepositoryHelpers }
 import repositories.competencyAverageResultHandler
-=======
 import repositories.{ CollectionNames, CommonBSONDocuments, CumulativeEvaluationHelper, RandomSelection, ReactiveRepositoryHelpers }
->>>>>>> 7f4ebfc5
 import uk.gov.hmrc.mongo.ReactiveRepository
 import uk.gov.hmrc.mongo.json.ReactiveMongoFormats
 
 import scala.concurrent.Future
 import scala.concurrent.ExecutionContext.Implicits.global
-<<<<<<< HEAD
-=======
 import scala.language.implicitConversions
->>>>>>> 7f4ebfc5
 
 trait AssessmentCentreRepository {
   def dateTime: DateTimeFactory
   def nextApplicationForAssessmentCentre(batchSize: Int): Future[Seq[ApplicationForFsac]]
-<<<<<<< HEAD
+  def progressToAssessmentCentre(application: ApplicationForFsac, progressStatus: ProgressStatuses.ProgressStatus): Future[Unit]
   def nextApplicationReadyForAssessmentScoreEvaluation(currentPassmarkVersion: String): Future[Option[String]]
   def saveAssessmentScoreEvaluation(evaluation: model.AssessmentPassMarkEvaluation): Future[Unit]
-=======
-  def progressToAssessmentCentre(application: ApplicationForFsac, progressStatus: ProgressStatuses.ProgressStatus): Future[Unit]
->>>>>>> 7f4ebfc5
 }
 
 class AssessmentCentreMongoRepository (
@@ -95,7 +85,6 @@
     })
   }
 
-<<<<<<< HEAD
   override def nextApplicationReadyForAssessmentScoreEvaluation(currentPassmarkVersion: String): Future[Option[String]] = {
 
     val query =
@@ -141,7 +130,8 @@
   private def booleanToBSON(schemeName: String, result: Option[Boolean]): BSONDocument = result match {
     case Some(r) => BSONDocument(schemeName -> r)
     case _ => BSONDocument.empty
-=======
+  }
+
   def progressToAssessmentCentre(application: ApplicationForFsac, progressStatus: ProgressStatuses.ProgressStatus): Future[Unit] = {
     val query = BSONDocument("applicationId" -> application.applicationId)
     val validator = singleUpdateValidator(application.applicationId, actionDesc = "updating progress and app status")
@@ -153,6 +143,5 @@
           case _ => application.siftEvaluationResult
         })))
     ) map validator
->>>>>>> 7f4ebfc5
   }
 }