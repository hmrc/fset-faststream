/*
 * Copyright 2017 HM Revenue & Customs
 *
 * Licensed under the Apache License, Version 2.0 (the "License");
 * you may not use this file except in compliance with the License.
 * You may obtain a copy of the License at
 *
 *     http://www.apache.org/licenses/LICENSE-2.0
 *
 * Unless required by applicable law or agreed to in writing, software
 * distributed under the License is distributed on an "AS IS" BASIS,
 * WITHOUT WARRANTIES OR CONDITIONS OF ANY KIND, either express or implied.
 * See the License for the specific language governing permissions and
 * limitations under the License.
 */

package repositories.assessmentcentre

import factories.DateTimeFactory
import model._
import model.command.{ ApplicationForFsac, ApplicationForSift }
import model.persisted.{ PassmarkEvaluation, SchemeEvaluationResult }
import reactivemongo.api.DB
import reactivemongo.bson.{ BSONArray, BSONDocument, BSONObjectID }
import repositories.application.GeneralApplicationRepoBSONReader
import repositories.{ CollectionNames, CommonBSONDocuments, CumulativeEvaluationHelper, RandomSelection, ReactiveRepositoryHelpers }
import uk.gov.hmrc.mongo.ReactiveRepository
import uk.gov.hmrc.mongo.json.ReactiveMongoFormats
import play.api.libs.json.Json._

import scala.concurrent.{ Await, Future }
import scala.concurrent.ExecutionContext.Implicits.global
<<<<<<< HEAD
import scala.concurrent.duration.Duration

=======
import scala.language.implicitConversions
>>>>>>> 323049cb

trait AssessmentCentreRepository {
  def dateTime: DateTimeFactory
  def nextApplicationForAssessmentCentre(batchSize: Int): Future[Seq[ApplicationForFsac]]
  def progressToAssessmentCentre(application: ApplicationForFsac, progressStatus: ProgressStatuses.ProgressStatus): Future[Unit]
}

class AssessmentCentreMongoRepository (
  val dateTime: DateTimeFactory,
  val siftableSchemeIds: Seq[SchemeId]
)(implicit mongo: () => DB)
  extends ReactiveRepository[ApplicationForSift, BSONObjectID](CollectionNames.APPLICATION, mongo,
    ApplicationForSift.applicationForSiftFormat,
    ReactiveMongoFormats.objectIdFormats
) with AssessmentCentreRepository with RandomSelection with ReactiveRepositoryHelpers with GeneralApplicationRepoBSONReader
    with CommonBSONDocuments with CumulativeEvaluationHelper {

  def nextApplicationForAssessmentCentre(batchSize: Int): Future[Seq[ApplicationForFsac]] = {
    implicit def applicationForFsacBsonReads(document: BSONDocument): ApplicationForFsac = {
      val applicationId = document.getAs[String]("applicationId").get
      val testGroupsRoot = document.getAs[BSONDocument]("testGroups").get
      val phase3Evaluation = testGroupsRoot.getAs[BSONDocument]("PHASE3").flatMap(_.getAs[PassmarkEvaluation]("evaluation")).get
      val siftEvaluation = testGroupsRoot.getAs[BSONDocument]("SIFT_PHASE").flatMap(_.getAs[BSONDocument]("evaluation")
        .flatMap(_.getAs[List[SchemeEvaluationResult]]("result"))).getOrElse(Nil)
      ApplicationForFsac(applicationId, phase3Evaluation, siftEvaluation)
    }

<<<<<<< HEAD
    val query = BSONDocument("$or" -> BSONArray(
      BSONDocument(
        "applicationStatus" -> ApplicationStatus.PHASE3_TESTS_PASSED_NOTIFIED,
        "testGroups.PHASE3.evaluation.result" -> BSONDocument("$elemMatch" -> BSONDocument(
          "schemeId" -> BSONDocument("$nin" -> siftableSchemeIds),
          "result" -> EvaluationResults.Green.toString
        ))),
      BSONDocument("$and" -> BSONArray(
        BSONDocument("applicationStatus" -> ApplicationStatus.SIFT),
        BSONDocument(s"progress-status.${ProgressStatuses.ALL_SCHEMES_SIFT_COMPLETED}" -> true),
        BSONDocument("testGroups.SIFT_PHASE.evaluation.result" -> BSONDocument("$elemMatch" -> BSONDocument(
          "result" -> EvaluationResults.Green.toString)))
=======
    def query = BSONDocument(
      "applicationStatus" -> ApplicationStatus.PHASE3_TESTS_PASSED_NOTIFIED,
      "testGroups.PHASE3.evaluation.result" -> BSONDocument("$elemMatch" -> BSONDocument(
        "schemeId" -> BSONDocument("$nin" -> siftableSchemeIds),
        "result" -> EvaluationResults.Green.toString
>>>>>>> 323049cb
      ))
    ))

<<<<<<< HEAD
    val unfiltered = selectRandom[BSONDocument](query, batchSize).map(_.map(doc => doc: ApplicationForFsac))

    val uff = Await.result(unfiltered, Duration.Inf)
    unfiltered.map(_.filter { app =>
      app.siftEvaluationResult match {
        case Nil => app.phase3Evaluation.result.filter(_.result == EvaluationResults.Green.toString)
          .forall(s => !siftableSchemeIds.contains(s.schemeId))
        case _ => true
      }
=======
    selectRandom[BSONDocument](query, batchSize).map(_.map(doc => doc: ApplicationForFsac).filter { app =>
      app.evaluationResult.result.filter(_.result == EvaluationResults.Green.toString).forall(s => !siftableSchemeIds.contains(s.schemeId))
>>>>>>> 323049cb
    })
  }

  def progressToAssessmentCentre(application: ApplicationForFsac, progressStatus: ProgressStatuses.ProgressStatus): Future[Unit] = {
    val query = BSONDocument("applicationId" -> application.applicationId)
    val validator = singleUpdateValidator(application.applicationId, actionDesc = "updating progress and app status")

    collection.update(query, BSONDocument("$set" ->
      applicationStatusBSON(progressStatus)
        .add(cumulativeResultsForLatestPhase(application.siftEvaluationResult match {
          case Nil => application.phase3Evaluation.result
          case _ => application.siftEvaluationResult
        })))
    ) map validator
  }
}<|MERGE_RESOLUTION|>--- conflicted
+++ resolved
@@ -17,7 +17,7 @@
 package repositories.assessmentcentre
 
 import factories.DateTimeFactory
-import model._
+import model.{ ApplicationStatus, EvaluationResults, Scheme, SchemeId }
 import model.command.{ ApplicationForFsac, ApplicationForSift }
 import model.persisted.{ PassmarkEvaluation, SchemeEvaluationResult }
 import reactivemongo.api.DB
@@ -26,16 +26,10 @@
 import repositories.{ CollectionNames, CommonBSONDocuments, CumulativeEvaluationHelper, RandomSelection, ReactiveRepositoryHelpers }
 import uk.gov.hmrc.mongo.ReactiveRepository
 import uk.gov.hmrc.mongo.json.ReactiveMongoFormats
-import play.api.libs.json.Json._
 
-import scala.concurrent.{ Await, Future }
+import scala.concurrent.Future
 import scala.concurrent.ExecutionContext.Implicits.global
-<<<<<<< HEAD
-import scala.concurrent.duration.Duration
-
-=======
 import scala.language.implicitConversions
->>>>>>> 323049cb
 
 trait AssessmentCentreRepository {
   def dateTime: DateTimeFactory
@@ -63,7 +57,6 @@
       ApplicationForFsac(applicationId, phase3Evaluation, siftEvaluation)
     }
 
-<<<<<<< HEAD
     val query = BSONDocument("$or" -> BSONArray(
       BSONDocument(
         "applicationStatus" -> ApplicationStatus.PHASE3_TESTS_PASSED_NOTIFIED,
@@ -76,17 +69,9 @@
         BSONDocument(s"progress-status.${ProgressStatuses.ALL_SCHEMES_SIFT_COMPLETED}" -> true),
         BSONDocument("testGroups.SIFT_PHASE.evaluation.result" -> BSONDocument("$elemMatch" -> BSONDocument(
           "result" -> EvaluationResults.Green.toString)))
-=======
-    def query = BSONDocument(
-      "applicationStatus" -> ApplicationStatus.PHASE3_TESTS_PASSED_NOTIFIED,
-      "testGroups.PHASE3.evaluation.result" -> BSONDocument("$elemMatch" -> BSONDocument(
-        "schemeId" -> BSONDocument("$nin" -> siftableSchemeIds),
-        "result" -> EvaluationResults.Green.toString
->>>>>>> 323049cb
       ))
     ))
 
-<<<<<<< HEAD
     val unfiltered = selectRandom[BSONDocument](query, batchSize).map(_.map(doc => doc: ApplicationForFsac))
 
     val uff = Await.result(unfiltered, Duration.Inf)
@@ -96,10 +81,6 @@
           .forall(s => !siftableSchemeIds.contains(s.schemeId))
         case _ => true
       }
-=======
-    selectRandom[BSONDocument](query, batchSize).map(_.map(doc => doc: ApplicationForFsac).filter { app =>
-      app.evaluationResult.result.filter(_.result == EvaluationResults.Green.toString).forall(s => !siftableSchemeIds.contains(s.schemeId))
->>>>>>> 323049cb
     })
   }
 
