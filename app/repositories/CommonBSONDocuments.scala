/*
 * Copyright 2016 HM Revenue & Customs
 *
 * Licensed under the Apache License, Version 2.0 (the "License");
 * you may not use this file except in compliance with the License.
 * You may obtain a copy of the License at
 *
 *     http://www.apache.org/licenses/LICENSE-2.0
 *
 * Unless required by applicable law or agreed to in writing, software
 * distributed under the License is distributed on an "AS IS" BASIS,
 * WITHOUT WARRANTIES OR CONDITIONS OF ANY KIND, either express or implied.
 * See the License for the specific language governing permissions and
 * limitations under the License.
 */

package repositories

import model.ApplicationStatus.ApplicationStatus
import model.ProgressStatuses.ProgressStatus
import model.{ ApplicationStatus, ProgressStatuses }
import org.joda.time.DateTime
<<<<<<< HEAD
import reactivemongo.bson.{ BSONArray, BSONDocument }
=======
import reactivemongo.api.commands.UpdateWriteResult
import reactivemongo.bson.BSONDocument
>>>>>>> 2648f59a

trait CommonBSONDocuments {

  def applicationStatusBSON(applicationStatus: ApplicationStatus) = {
    // TODO the progress status should be propagated up to the caller, rather than default, but that will
    // require widespread changes, and using a default in here is better than the previous implementation
    // that just set the progress status to applicationStatus.toString, which produced invalid progress statuses
    val defaultProgressStatus = ProgressStatuses.tryToGetDefaultProgressStatus(applicationStatus)
    defaultProgressStatus match {
      case Some(progressStatus) =>
        BSONDocument(
          "applicationStatus" -> applicationStatus,
          s"progress-status.${progressStatus.key}" -> true,
          s"progress-status-timestamp.${progressStatus.key}" -> DateTime.now()
        )
        // For in progress application status we store application status in
        // progress-status-timestamp.
      case _ if applicationStatus == ApplicationStatus.IN_PROGRESS =>
        BSONDocument(
          "applicationStatus" -> applicationStatus,
          s"progress-status.${ApplicationStatus.IN_PROGRESS}" -> true,
          s"progress-status-timestamp.${ApplicationStatus.IN_PROGRESS}" -> DateTime.now()
        )
      case _ =>
        BSONDocument(
          "applicationStatus" -> applicationStatus
        )
    }
  }

  def applicationStatusBSON(progressStatus: ProgressStatus) = {
    BSONDocument(
      "applicationStatus" -> progressStatus.applicationStatus,
      s"progress-status.${progressStatus.key}" -> true,
      s"progress-status-timestamp.${progressStatus.key}" -> DateTime.now()
    )
  }

<<<<<<< HEAD
  def inviteToTestBSON[P <: ProgressStatus](targetProgressStatus: P, invigilatedKeyToExclude: String) = {
    BSONDocument("$and" -> BSONArray(
      BSONDocument("applicationStatus" -> targetProgressStatus.applicationStatus.toString),
      BSONDocument(s"progress-status.${targetProgressStatus.key}" -> true),
      BSONDocument("$or" -> BSONArray(
        BSONDocument("$and" -> BSONArray(
          BSONDocument("assistance-details.needsSupportForOnlineAssessment" -> false),
          BSONDocument("assistance-details.needsSupportAtVenue" -> false),
          BSONDocument("assistance-details.guaranteedInterview" -> BSONDocument("$ne" -> true)))),
        BSONDocument("$and" -> BSONArray(
          BSONDocument("$or" -> BSONArray(
            BSONDocument("assistance-details.guaranteedInterview" -> true),
            BSONDocument("assistance-details.needsSupportForOnlineAssessment" -> true),
            BSONDocument("assistance-details.needsSupportAtVenue" -> true)
          )),
          BSONDocument("assistance-details.adjustmentsConfirmed" -> true),
          BSONDocument("assistance-details.typeOfAdjustments" -> BSONDocument("$ne" -> invigilatedKeyToExclude)))
        ))
      ))
    )
    // Invigilated etray with adjustments confirmed
    /*BSONDocument("$and" -> BSONArray(
      BSONDocument("assistance-details.needsSupportForOnlineAssessment" -> true),
      BSONDocument("assistance-details.adjustmentsConfirmed" -> true),
      BSONDocument("assistance-details.typeOfAdjustments" -> "etrayInvigilated")
    )),*/

    // TODO: We want to distinguish between invigilated and non-invigilated at this point because we might want to deliver
    // functionality even if invigilated test functionality is not ready. In that case we will remove some code
=======
  def progressStatusGuardBSON(progressStatus: ProgressStatus) = {
    BSONDocument(
      "applicationStatus" -> progressStatus.applicationStatus,
      s"progress-status.${progressStatus.key}" -> true
    )
  }

  def validateSingleWriteOrThrow(failureException: => Exception)(writeResult: UpdateWriteResult) = writeResult.n match {
    case 1 => ()
    case _ => throw failureException
>>>>>>> 2648f59a
  }
}<|MERGE_RESOLUTION|>--- conflicted
+++ resolved
@@ -20,12 +20,8 @@
 import model.ProgressStatuses.ProgressStatus
 import model.{ ApplicationStatus, ProgressStatuses }
 import org.joda.time.DateTime
-<<<<<<< HEAD
+import reactivemongo.api.commands.UpdateWriteResult
 import reactivemongo.bson.{ BSONArray, BSONDocument }
-=======
-import reactivemongo.api.commands.UpdateWriteResult
-import reactivemongo.bson.BSONDocument
->>>>>>> 2648f59a
 
 trait CommonBSONDocuments {
 
@@ -64,7 +60,6 @@
     )
   }
 
-<<<<<<< HEAD
   def inviteToTestBSON[P <: ProgressStatus](targetProgressStatus: P, invigilatedKeyToExclude: String) = {
     BSONDocument("$and" -> BSONArray(
       BSONDocument("applicationStatus" -> targetProgressStatus.applicationStatus.toString),
@@ -94,7 +89,8 @@
 
     // TODO: We want to distinguish between invigilated and non-invigilated at this point because we might want to deliver
     // functionality even if invigilated test functionality is not ready. In that case we will remove some code
-=======
+  }
+
   def progressStatusGuardBSON(progressStatus: ProgressStatus) = {
     BSONDocument(
       "applicationStatus" -> progressStatus.applicationStatus,
@@ -105,6 +101,5 @@
   def validateSingleWriteOrThrow(failureException: => Exception)(writeResult: UpdateWriteResult) = writeResult.n match {
     case 1 => ()
     case _ => throw failureException
->>>>>>> 2648f59a
   }
 }