/*
 * Copyright 2018 HM Revenue & Customs
 *
 * Licensed under the Apache License, Version 2.0 (the "License");
 * you may not use this file except in compliance with the License.
 * You may obtain a copy of the License at
 *
 *     http://www.apache.org/licenses/LICENSE-2.0
 *
 * Unless required by applicable law or agreed to in writing, software
 * distributed under the License is distributed on an "AS IS" BASIS,
 * WITHOUT WARRANTIES OR CONDITIONS OF ANY KIND, either express or implied.
 * See the License for the specific language governing permissions and
 * limitations under the License.
 */

package repositories

import factories.DateTimeFactory
import model.ApplicationStatus._
import model.ProgressStatuses.ProgressStatus
import model.command._
import model.{ ApplicationStatus, FailedSdipFsTestType, ProgressStatuses, SuccessfulSdipFsTestType }
import reactivemongo.bson.{ BSONBoolean, BSONDocument, BSONDocumentReader }

import scala.language.implicitConversions

trait CommonBSONDocuments extends BaseBSONReader {

  def dateTimeFactory: DateTimeFactory

  protected def applicationStatusBSON(applicationStatus: ApplicationStatus) = {
    // TODO the progress status should be propagated up to the caller, rather than default, but that will
    // require widespread changes, and using a default in here is better than the previous implementation
    // that just set the progress status to applicationStatus.toString, which produced invalid progress statuses
    val defaultProgressStatus = ProgressStatuses.tryToGetDefaultProgressStatus(applicationStatus)
    defaultProgressStatus match {
      case Some(progressStatus) =>
        BSONDocument(
          "applicationStatus" -> applicationStatus,
          s"progress-status.${progressStatus.key}" -> true,
          s"progress-status-timestamp.${progressStatus.key}" -> dateTimeFactory.nowLocalTimeZone
        )
        // For in progress application status we store application status in
        // progress-status-timestamp.
      case _ if applicationStatus == ApplicationStatus.IN_PROGRESS =>
        BSONDocument(
          "applicationStatus" -> applicationStatus,
          s"progress-status.${ApplicationStatus.IN_PROGRESS}" -> true,
          s"progress-status-timestamp.${ApplicationStatus.IN_PROGRESS}" -> dateTimeFactory.nowLocalTimeZone
        )
      case _ =>
        BSONDocument(
          "applicationStatus" -> applicationStatus
        )
    }
  }

  protected def applicationStatusBSON(progressStatus: ProgressStatus) = {
    BSONDocument(
      "applicationStatus" -> progressStatus.applicationStatus,
      s"progress-status.${progressStatus.key}" -> true,
      s"progress-status-timestamp.${progressStatus.key}" -> dateTimeFactory.nowLocalTimeZone
    )
  }

  def progressStatusOnlyBSON(progressStatus: ProgressStatus) = {
     BSONDocument(
      s"progress-status.${progressStatus.key}" -> true,
      s"progress-status-timestamp.${progressStatus.key}" -> dateTimeFactory.nowLocalTimeZone
    )
  }

  def progressStatusGuardBSON(progressStatus: ProgressStatus) = {
    BSONDocument(
      "applicationStatus" -> progressStatus.applicationStatus,
      s"progress-status.${progressStatus.key}" -> true
    )
  }

  // scalastyle:off method.length
  def toProgressResponse(applicationId: String): BSONDocumentReader[ProgressResponse] = bsonReader {
    (doc: BSONDocument) => {
      (doc.getAs[BSONDocument]("progress-status") map { root =>

        def getProgress(key: String) = {
          root.getAs[Boolean](key)
            .orElse(root.getAs[Boolean](key.toUpperCase))
            .orElse(root.getAs[Boolean](key.toLowerCase))
            .getOrElse(false)
        }

        def questionnaire = root.getAs[BSONDocument]("questionnaire").map { doc =>
          doc.elements.collect {
            case (name, BSONBoolean(true)) => name
          }.toList
        }.getOrElse(Nil)

        ProgressResponse(
          applicationId,
          personalDetails = getProgress(ProgressStatuses.PERSONAL_DETAILS.key),
          partnerGraduateProgrammes = getProgress(ProgressStatuses.PARTNER_GRADUATE_PROGRAMMES.key),
          schemePreferences = getProgress(ProgressStatuses.SCHEME_PREFERENCES.key),
          assistanceDetails = getProgress(ProgressStatuses.ASSISTANCE_DETAILS.key),
          preview = getProgress(ProgressStatuses.PREVIEW.key),
          questionnaire = questionnaire,
          submitted = getProgress(ProgressStatuses.SUBMITTED.key),
          fastPassAccepted = getProgress(ProgressStatuses.FAST_PASS_ACCEPTED.key),
          withdrawn = getProgress(ProgressStatuses.WITHDRAWN.key),
          applicationArchived = getProgress(ProgressStatuses.APPLICATION_ARCHIVED.key),
          eligibleForJobOffer = JobOfferProgressResponse(
            eligible = getProgress(ProgressStatuses.ELIGIBLE_FOR_JOB_OFFER.key),
            eligibleNotified = getProgress(ProgressStatuses.ELIGIBLE_FOR_JOB_OFFER_NOTIFIED.key)
          ),
          phase1ProgressResponse = Phase1ProgressResponse(
            phase1TestsInvited = getProgress(ProgressStatuses.PHASE1_TESTS_INVITED.key),
            phase1TestsFirstReminder = getProgress(ProgressStatuses.PHASE1_TESTS_FIRST_REMINDER.key),
            phase1TestsSecondReminder = getProgress(ProgressStatuses.PHASE1_TESTS_SECOND_REMINDER.key),
            phase1TestsResultsReady = getProgress(ProgressStatuses.PHASE1_TESTS_RESULTS_READY.key),
            phase1TestsResultsReceived = getProgress(ProgressStatuses.PHASE1_TESTS_RESULTS_RECEIVED.key),
            phase1TestsStarted = getProgress(ProgressStatuses.PHASE1_TESTS_STARTED.key),
            phase1TestsCompleted = getProgress(ProgressStatuses.PHASE1_TESTS_COMPLETED.key),
            phase1TestsExpired = getProgress(ProgressStatuses.PHASE1_TESTS_EXPIRED.key),
            phase1TestsPassed = getProgress(ProgressStatuses.PHASE1_TESTS_PASSED.key),
            phase1TestsSuccessNotified = getProgress(ProgressStatuses.PHASE1_TESTS_PASSED_NOTIFIED.key),
            phase1TestsFailed = getProgress(ProgressStatuses.PHASE1_TESTS_FAILED.key),
            phase1TestsFailedNotified = getProgress(ProgressStatuses.PHASE1_TESTS_FAILED_NOTIFIED.key),
            sdipFSFailed = getProgress(FailedSdipFsTestType.progressStatus),
            sdipFSFailedNotified = getProgress(FailedSdipFsTestType.notificationProgress),
            sdipFSSuccessful = getProgress(SuccessfulSdipFsTestType.progressStatus),
            phase1TestsFailedSdipAmber = getProgress(ProgressStatuses.PHASE1_TESTS_FAILED_SDIP_AMBER.key)
          ),
          phase2ProgressResponse = Phase2ProgressResponse(
            phase2TestsInvited = getProgress(ProgressStatuses.PHASE2_TESTS_INVITED.key),
            phase2TestsFirstReminder = getProgress(ProgressStatuses.PHASE2_TESTS_FIRST_REMINDER.key),
            phase2TestsSecondReminder = getProgress(ProgressStatuses.PHASE2_TESTS_SECOND_REMINDER.key),
            phase2TestsResultsReady = getProgress(ProgressStatuses.PHASE2_TESTS_RESULTS_READY.key),
            phase2TestsResultsReceived = getProgress(ProgressStatuses.PHASE2_TESTS_RESULTS_RECEIVED.key),
            phase2TestsStarted = getProgress(ProgressStatuses.PHASE2_TESTS_STARTED.key),
            phase2TestsCompleted = getProgress(ProgressStatuses.PHASE2_TESTS_COMPLETED.key),
            phase2TestsExpired = getProgress(ProgressStatuses.PHASE2_TESTS_EXPIRED.key),
            phase2TestsPassed = getProgress(ProgressStatuses.PHASE2_TESTS_PASSED.key),
            phase2TestsFailed = getProgress(ProgressStatuses.PHASE2_TESTS_FAILED.key),
            phase2TestsFailedNotified = getProgress(ProgressStatuses.PHASE2_TESTS_FAILED_NOTIFIED.key),
            phase2TestsFailedSdipAmber = getProgress(ProgressStatuses.PHASE2_TESTS_FAILED_SDIP_AMBER.key)
          ),
          phase3ProgressResponse = Phase3ProgressResponse(
            phase3TestsInvited = getProgress(ProgressStatuses.PHASE3_TESTS_INVITED.toString),
            phase3TestsFirstReminder = getProgress(ProgressStatuses.PHASE3_TESTS_FIRST_REMINDER.toString),
            phase3TestsSecondReminder = getProgress(ProgressStatuses.PHASE3_TESTS_SECOND_REMINDER.toString),
            phase3TestsStarted = getProgress(ProgressStatuses.PHASE3_TESTS_STARTED.toString),
            phase3TestsCompleted = getProgress(ProgressStatuses.PHASE3_TESTS_COMPLETED.toString),
            phase3TestsExpired = getProgress(ProgressStatuses.PHASE3_TESTS_EXPIRED.toString),
            phase3TestsResultsReceived = getProgress(ProgressStatuses.PHASE3_TESTS_RESULTS_RECEIVED.toString),
            phase3TestsPassedWithAmber = getProgress(ProgressStatuses.PHASE3_TESTS_PASSED_WITH_AMBER.toString),
            phase3TestsPassed = getProgress(ProgressStatuses.PHASE3_TESTS_PASSED.toString),
            phase3TestsSuccessNotified = getProgress(ProgressStatuses.PHASE3_TESTS_PASSED_NOTIFIED.key),
            phase3TestsFailed = getProgress(ProgressStatuses.PHASE3_TESTS_FAILED.toString),
            phase3TestsFailedNotified = getProgress(ProgressStatuses.PHASE3_TESTS_FAILED_NOTIFIED.key),
            phase3TestsFailedSdipAmber = getProgress(ProgressStatuses.PHASE3_TESTS_FAILED_SDIP_AMBER.key)
          ),
          siftProgressResponse = SiftProgressResponse(
            siftEntered = getProgress(ProgressStatuses.SIFT_ENTERED.key),
<<<<<<< HEAD
            numericalTestsInvited = getProgress(ProgressStatuses.NUMERICAL_TESTS_INVITED.key),
            numericalTestsStarted = getProgress(ProgressStatuses.NUMERICAL_TESTS_STARTED.key),
            numericalTestsCompleted = getProgress(ProgressStatuses.NUMERICAL_TESTS_COMPLETED.key),
=======
            siftTestStarted = getProgress(ProgressStatuses.SIFT_TEST_STARTED.key),
>>>>>>> de43af6b
            siftFirstReminder = getProgress(ProgressStatuses.SIFT_FIRST_REMINDER.key),
            siftSecondReminder = getProgress(ProgressStatuses.SIFT_SECOND_REMINDER.key),
            siftReady = getProgress(ProgressStatuses.SIFT_READY.key),
            siftCompleted = getProgress(ProgressStatuses.SIFT_COMPLETED.key),
            siftExpired = getProgress(ProgressStatuses.SIFT_EXPIRED.key),
            failedAtSift = getProgress(ProgressStatuses.FAILED_AT_SIFT.key),
            failedAtSiftNotified = getProgress(ProgressStatuses.FAILED_AT_SIFT_NOTIFIED.key),
            sdipFailedAtSift = getProgress(ProgressStatuses.SDIP_FAILED_AT_SIFT.key),
            siftFaststreamFailedSdipGreen = getProgress(ProgressStatuses.SIFT_FASTSTREAM_FAILED_SDIP_GREEN.key)
          ),
          assessmentCentre = AssessmentCentre(
            awaitingAllocation = getProgress(ProgressStatuses.ASSESSMENT_CENTRE_AWAITING_ALLOCATION.key),
            allocationUnconfirmed = getProgress(ProgressStatuses.ASSESSMENT_CENTRE_ALLOCATION_UNCONFIRMED.key),
            allocationConfirmed = getProgress(ProgressStatuses.ASSESSMENT_CENTRE_ALLOCATION_CONFIRMED.key),
            failedToAttend = getProgress(ProgressStatuses.ASSESSMENT_CENTRE_FAILED_TO_ATTEND.key),
            scoresEntered = getProgress(ProgressStatuses.ASSESSMENT_CENTRE_SCORES_ENTERED.key),
            scoresAccepted = getProgress(ProgressStatuses.ASSESSMENT_CENTRE_SCORES_ACCEPTED.key),
            awaitingReevaluation = getProgress(ProgressStatuses.ASSESSMENT_CENTRE_AWAITING_RE_EVALUATION.key),
            passed = getProgress(ProgressStatuses.ASSESSMENT_CENTRE_PASSED.key),
            failed = getProgress(ProgressStatuses.ASSESSMENT_CENTRE_FAILED.key),
            failedNotified = getProgress(ProgressStatuses.ASSESSMENT_CENTRE_FAILED_NOTIFIED.key),
            failedSdipGreen = getProgress(ProgressStatuses.ASSESSMENT_CENTRE_FAILED_SDIP_GREEN.key),
            failedSdipGreenNotified = getProgress(ProgressStatuses.ASSESSMENT_CENTRE_FAILED_SDIP_GREEN_NOTIFIED.key)
          ),
          fsb = Fsb(
            getProgress(ProgressStatuses.FSB_AWAITING_ALLOCATION.key),
            getProgress(ProgressStatuses.FSB_ALLOCATION_CONFIRMED.key),
            getProgress(ProgressStatuses.FSB_ALLOCATION_UNCONFIRMED.key),
            getProgress(ProgressStatuses.FSB_FAILED_TO_ATTEND.key),
            getProgress(ProgressStatuses.FSB_RESULT_ENTERED.key),
            getProgress(ProgressStatuses.FSB_PASSED.key),
            getProgress(ProgressStatuses.FSB_FAILED.key),
            getProgress(ProgressStatuses.ALL_FSBS_AND_FSACS_FAILED.key),
            getProgress(ProgressStatuses.ALL_FSBS_AND_FSACS_FAILED_NOTIFIED.key)
          )
        )
      }).getOrElse(ProgressResponse(applicationId))
    }
  }
  // scalastyle:on method.length
}<|MERGE_RESOLUTION|>--- conflicted
+++ resolved
@@ -161,13 +161,10 @@
           ),
           siftProgressResponse = SiftProgressResponse(
             siftEntered = getProgress(ProgressStatuses.SIFT_ENTERED.key),
-<<<<<<< HEAD
             numericalTestsInvited = getProgress(ProgressStatuses.NUMERICAL_TESTS_INVITED.key),
             numericalTestsStarted = getProgress(ProgressStatuses.NUMERICAL_TESTS_STARTED.key),
             numericalTestsCompleted = getProgress(ProgressStatuses.NUMERICAL_TESTS_COMPLETED.key),
-=======
             siftTestStarted = getProgress(ProgressStatuses.SIFT_TEST_STARTED.key),
->>>>>>> de43af6b
             siftFirstReminder = getProgress(ProgressStatuses.SIFT_FIRST_REMINDER.key),
             siftSecondReminder = getProgress(ProgressStatuses.SIFT_SECOND_REMINDER.key),
             siftReady = getProgress(ProgressStatuses.SIFT_READY.key),
