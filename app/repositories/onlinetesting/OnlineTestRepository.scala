--- conflicted
+++ resolved
@@ -185,7 +185,6 @@
     collection.update(query, update, upsert = false) map ( _ => () )
   }
 
-<<<<<<< HEAD
   def nextTestGroupWithReportReady[TestGroup](implicit reader: BSONDocumentReader[TestGroup]): Future[Option[TestGroup]] = {
     val query = BSONDocument("$and" -> BSONArray(
       BSONDocument("applicationStatus" -> thisApplicationStatus),
@@ -199,8 +198,6 @@
     selectOneRandom[TestGroup](query)
   }
 
-
-=======
   private def findAndUpdateCubiksTest(cubiksUserId: Int, update: BSONDocument) = {
     val find = BSONDocument(
       s"testGroups.$phaseName.tests" -> BSONDocument(
@@ -214,5 +211,4 @@
       case _ => ()
     }
   }
->>>>>>> f75cb6b1
 }