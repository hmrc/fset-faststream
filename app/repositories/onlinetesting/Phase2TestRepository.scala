--- conflicted
+++ resolved
@@ -93,31 +93,12 @@
             BSONDocument("assistance-details.needsSupportForOnlineAssessment" -> false),
             BSONDocument("assistance-details.needsSupportAtVenue" -> false),
             BSONDocument("assistance-details.guaranteedInterview" -> BSONDocument("$ne" -> true)))),
-<<<<<<< HEAD
-=======
-          // Gis and adjustments-confirmed
-          BSONDocument("$and" -> BSONArray(
-            BSONDocument("assistance-details.guaranteedInterview" -> true),
-            BSONDocument("assistance-details.adjustmentsConfirmed" -> true))),
-          // Non Invigilated etray with adjustments confirmed
->>>>>>> 206928d5
           BSONDocument("$and" -> BSONArray(
             BSONDocument("$or" -> BSONArray(
               BSONDocument("assistance-details.guaranteedInterview" -> true),
               BSONDocument("assistance-details.needsSupportForOnlineAssessment" -> true),
               BSONDocument("assistance-details.needsSupportAtVenue" -> true)
             )),
-<<<<<<< HEAD
-            BSONDocument("assistance-details.adjustments-confirmed" -> true),
-            BSONDocument("assistance-details.typeOfAdjustments" -> BSONDocument("$ne" -> "etrayInvigilated")
-            ))
-            // Invigilated etray with adjustments confirmed
-            /*BSONDocument("$and" -> BSONArray(
-              BSONDocument("assistance-details.needsSupportForOnlineAssessment" -> true),
-              BSONDocument("assistance-details.adjustments-confirmed" -> true),
-              BSONDocument("assistance-details.typeOfAdjustments" -> "etrayInvigilated")
-            )),*/
-=======
             BSONDocument("assistance-details.adjustmentsConfirmed" -> true),
             BSONDocument("assistance-details.typeOfAdjustments" -> BSONDocument("$ne" -> "etrayInvigilated")))
           ))
@@ -127,12 +108,11 @@
             BSONDocument("assistance-details.adjustmentsConfirmed" -> true),
             BSONDocument("assistance-details.typeOfAdjustments" -> "etrayInvigilated")
           )),*/
->>>>>>> 206928d5
 
             // TODO: We want to distinguish between invigilated and non-invigilated at this point because we might want to deliver
             // functionality even if invigilated test functionality is not ready. In that case we will remove some code
           ))
-        )))
+      )
 
     implicit val reader = bsonReader(repositories.bsonDocToOnlineTestApplication)
     selectRandom[OnlineTestApplication](query, 50)
