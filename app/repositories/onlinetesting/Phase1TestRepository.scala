--- conflicted
+++ resolved
@@ -152,22 +152,4 @@
 
     nextTestGroupWithReportReady[Phase1TestGroupWithUserIds]
   }
-<<<<<<< HEAD
-=======
-
-  override def removeTestProfileProgresses(appId: String, progressStatuses: List[ProgressStatus]): Future[Unit] = {
-    require(progressStatuses.nonEmpty)
-    require(progressStatuses forall (_.applicationStatus == ApplicationStatus.PHASE1_TESTS), "Cannot remove non Phase 1 progress status")
-
-    val query = BSONDocument(
-      "applicationId" -> appId,
-      "applicationStatus" -> ApplicationStatus.PHASE1_TESTS
-    )
-    val progressesToRemoveQueryPartial = progressStatuses map (p => s"progress-status.$p" -> BSONString(""))
-
-    val updateQuery = BSONDocument("$unset" -> BSONDocument(progressesToRemoveQueryPartial))
-
-    collection.update(query, updateQuery, upsert = false) map ( _ => () )
-  }
->>>>>>> 2648f59a
 }