--- conflicted
+++ resolved
@@ -16,15 +16,11 @@
 
 package repositories
 
-<<<<<<< HEAD
 import model.AllocationStatuses
-import model.persisted.assessor.{ Assessor, AssessorAvailability }
+import model.persisted.assessor.{ Assessor, AssessorAvailability, AssessorStatus }
 import model.persisted.eventschedules.Location
 import model.persisted.eventschedules.SkillType.SkillType
 import org.joda.time.LocalDate
-=======
-import model.persisted.assessor.{ Assessor, AssessorStatus }
->>>>>>> 8d2093b4
 import play.api.libs.json.Json
 import reactivemongo.api.DB
 import reactivemongo.bson._
@@ -56,13 +52,9 @@
     collection.find(query).one[Assessor]
   }
 
-<<<<<<< HEAD
   def save(assessor: Assessor): Future[Unit] = {
-=======
-  override def save(assessor: Assessor): Future[Unit] = {
     require(assessor.availability.isEmpty || assessor.status == AssessorStatus.AVAILABILITIES_SUBMITTED,
       "Can't submit assessor availabilities with new status")
->>>>>>> 8d2093b4
     val query = BSONDocument("userId" -> assessor.userId)
     val saveBson: BSONDocument = BSONDocument("$set" -> assessor)
     val insertIfNoRecordFound = true
@@ -71,7 +63,6 @@
     collection.update(query, saveBson, upsert = insertIfNoRecordFound) map assessorValidator
   }
 
-<<<<<<< HEAD
   def findAvailabilitiesForLocationAndDate(location: Location, date: LocalDate, skills: Seq[SkillType]): Future[Seq[Assessor]] = {
     val query = BSONDocument("$and" -> BSONArray(
       BSONDocument("skills" -> BSONDocument("$in" -> skills)),
@@ -103,11 +94,4 @@
   //    collection.count(Some(query))
   //  }
   //}
-=======
-  override def countSubmittedAvailability: Future[Int] = {
-    val query = Json.obj(Seq("status" -> Json.toJsFieldJsValueWrapper(AssessorStatus.AVAILABILITIES_SUBMITTED.toString)): _*)
-    collection.count(Some(query))
-  }
-
->>>>>>> 8d2093b4
 }