--- conflicted
+++ resolved
@@ -19,91 +19,6 @@
 import reactivemongo.bson.{ BSONDocument, BSONDocumentReader }
 
 trait BaseBSONReader {
-<<<<<<< HEAD
-=======
-  // scalastyle:off method.length
-  def toProgressResponse(applicationId: String) = bsonReader {
-    (doc: BSONDocument) => {
-      (doc.getAs[BSONDocument]("progress-status") map { root =>
-
-        def getProgress(key: String) = {
-          root.getAs[Boolean](key)
-            .orElse(root.getAs[Boolean](key.toUpperCase))
-            .orElse(root.getAs[Boolean](key.toLowerCase))
-            .getOrElse(false)
-        }
-
-        def questionnaire = root.getAs[BSONDocument]("questionnaire").map { doc =>
-          doc.elements.collect {
-            case (name, BSONBoolean(true)) => name
-          }.toList
-        }.getOrElse(Nil)
-
-        ProgressResponse(
-          applicationId,
-          personalDetails = getProgress(ProgressStatuses.PERSONAL_DETAILS.key),
-          partnerGraduateProgrammes = getProgress(ProgressStatuses.PARTNER_GRADUATE_PROGRAMMES.key),
-          schemePreferences = getProgress(ProgressStatuses.SCHEME_PREFERENCES.key),
-          assistanceDetails = getProgress(ProgressStatuses.ASSISTANCE_DETAILS.key),
-          preview = getProgress(ProgressStatuses.PREVIEW.key),
-          questionnaire = questionnaire,
-          submitted = getProgress(ProgressStatuses.SUBMITTED.key),
-          withdrawn = getProgress(ProgressStatuses.WITHDRAWN.key),
-          phase1ProgressResponse = Phase1ProgressResponse(
-            phase1TestsInvited = getProgress(ProgressStatuses.PHASE1_TESTS_INVITED.key),
-            phase1TestsFirstReminder = getProgress(ProgressStatuses.PHASE1_TESTS_FIRST_REMINDER.key),
-            phase1TestsSecondReminder = getProgress(ProgressStatuses.PHASE1_TESTS_SECOND_REMINDER.key),
-            phase1TestsResultsReady = getProgress(ProgressStatuses.PHASE1_TESTS_RESULTS_READY.key),
-            phase1TestsResultsReceived = getProgress(ProgressStatuses.PHASE1_TESTS_RESULTS_RECEIVED.key),
-            phase1TestsStarted = getProgress(ProgressStatuses.PHASE1_TESTS_STARTED.key),
-            phase1TestsCompleted = getProgress(ProgressStatuses.PHASE1_TESTS_COMPLETED.key),
-            phase1TestsExpired = getProgress(ProgressStatuses.PHASE1_TESTS_EXPIRED.key),
-            phase1TestsPassed = getProgress(ProgressStatuses.PHASE1_TESTS_PASSED.key),
-            phase1TestsFailed = getProgress(ProgressStatuses.PHASE1_TESTS_FAILED.key),
-            phase1TestsFailedNotified = getProgress(ProgressStatuses.PHASE1_TESTS_FAILED_NOTIFIED.key)
-          ),
-          phase2ProgressResponse = Phase2ProgressResponse(
-            phase2TestsInvited = getProgress(ProgressStatuses.PHASE2_TESTS_INVITED.key),
-            phase2TestsFirstReminder = getProgress(ProgressStatuses.PHASE2_TESTS_FIRST_REMINDER.key),
-            phase2TestsSecondReminder = getProgress(ProgressStatuses.PHASE2_TESTS_SECOND_REMINDER.key),
-            phase2TestsResultsReady = getProgress(ProgressStatuses.PHASE2_TESTS_RESULTS_READY.key),
-            phase2TestsResultsReceived = getProgress(ProgressStatuses.PHASE2_TESTS_RESULTS_RECEIVED.key),
-            phase2TestsStarted = getProgress(ProgressStatuses.PHASE2_TESTS_STARTED.key),
-            phase2TestsCompleted = getProgress(ProgressStatuses.PHASE2_TESTS_COMPLETED.key),
-            phase2TestsExpired = getProgress(ProgressStatuses.PHASE2_TESTS_EXPIRED.key),
-            phase2TestsPassed = getProgress(ProgressStatuses.PHASE2_TESTS_PASSED.key),
-            phase2TestsFailed = getProgress(ProgressStatuses.PHASE2_TESTS_FAILED.key),
-            phase2TestsFailedNotified = getProgress(ProgressStatuses.PHASE2_TESTS_FAILED_NOTIFIED.key)
-          ),
-          phase3ProgressResponse = Phase3ProgressResponse(
-            phase3TestsInvited = getProgress(ProgressStatuses.PHASE3_TESTS_INVITED.toString),
-            phase3TestsFirstReminder = getProgress(ProgressStatuses.PHASE3_TESTS_FIRST_REMINDER.toString),
-            phase3TestsSecondReminder = getProgress(ProgressStatuses.PHASE3_TESTS_SECOND_REMINDER.toString),
-            phase3TestsStarted = getProgress(ProgressStatuses.PHASE3_TESTS_STARTED.toString),
-            phase3TestsCompleted = getProgress(ProgressStatuses.PHASE3_TESTS_COMPLETED.toString),
-            phase3TestsExpired = getProgress(ProgressStatuses.PHASE3_TESTS_EXPIRED.toString),
-            phase3TestsResultsReceived = getProgress(ProgressStatuses.PHASE3_TESTS_RESULTS_RECEIVED.toString),
-            phase3TestsPassedWithAmber = getProgress(ProgressStatuses.PHASE3_TESTS_PASSED_WITH_AMBER.toString),
-            phase3TestsPassed = getProgress(ProgressStatuses.PHASE3_TESTS_PASSED.toString),
-            phase3TestsFailed = getProgress(ProgressStatuses.PHASE3_TESTS_FAILED.toString),
-            phase3TestsFailedNotified = getProgress(ProgressStatuses.PHASE3_TESTS_FAILED_NOTIFIED.key)
-          ),
-          failedToAttend = getProgress(FAILED_TO_ATTEND.toString),
-          assessmentScores = AssessmentScores(getProgress(ASSESSMENT_SCORES_ENTERED.toString), getProgress(ASSESSMENT_SCORES_ACCEPTED.toString)),
-          assessmentCentre = AssessmentCentre(
-            getProgress(ProgressStatuses.AWAITING_ASSESSMENT_CENTRE_RE_EVALUATION.key),
-            getProgress(ProgressStatuses.ASSESSMENT_CENTRE_PASSED.key),
-            getProgress(ProgressStatuses.ASSESSMENT_CENTRE_FAILED.key),
-            getProgress(ProgressStatuses.ASSESSMENT_CENTRE_PASSED_NOTIFIED.key),
-            getProgress(ProgressStatuses.ASSESSMENT_CENTRE_FAILED_NOTIFIED.key)
-          )
-        )
-      }).getOrElse(ProgressResponse(applicationId))
-    }
-  }
-  // scalastyle:on method.length
->>>>>>> 2a923bef
-
   protected def bsonReader[T](f: BSONDocument => T): BSONDocumentReader[T] = {
     new BSONDocumentReader[T] {
       def read(bson: BSONDocument) = f(bson)
