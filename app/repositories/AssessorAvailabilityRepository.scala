--- conflicted
+++ resolved
@@ -59,12 +59,8 @@
     val saveBson: BSONDocument = BSONDocument("$set" -> assessorAvailability)
     val insertIfNoRecordFound = true
 
-<<<<<<< HEAD
     val availabilityValidator = singleUpdateValidator(assessorAvailability.userId, actionDesc = "saveAvailability")
     collection.update(query, saveBson, upsert = insertIfNoRecordFound) map availabilityValidator
-=======
-    collection.update(query, saveBson, upsert = insertIfNoRecordFound).map(_ => ())
->>>>>>> 26c81bdc
   }
 
   override def countSubmitted: Future[Int] = {
