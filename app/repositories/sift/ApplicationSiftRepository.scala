/*
 * Copyright 2018 HM Revenue & Customs
 *
 * Licensed under the Apache License, Version 2.0 (the "License");
 * you may not use this file except in compliance with the License.
 * You may obtain a copy of the License at
 *
 *     http://www.apache.org/licenses/LICENSE-2.0
 *
 * Unless required by applicable law or agreed to in writing, software
 * distributed under the License is distributed on an "AS IS" BASIS,
 * WITHOUT WARRANTIES OR CONDITIONS OF ANY KIND, either express or implied.
 * See the License for the specific language governing permissions and
 * limitations under the License.
 */

package repositories.sift

import config.MicroserviceAppConfig
import factories.DateTimeFactory
import model.ApplicationRoute.ApplicationRoute
import model.ApplicationStatus.ApplicationStatus
import model.EvaluationResults.{ Amber, Green, Red }
import model.Exceptions.{ ApplicationNotFound, NotFoundException, PassMarkEvaluationNotFound }
import model._
import model.command.{ ApplicationForSift, ApplicationForSiftExpiry }
import model.persisted.SchemeEvaluationResult
import model.persisted.sift.NotificationExpiringSift
import model.sift.{ FixStuckUser, FixUserStuckInSiftEntered }
import org.joda.time.DateTime
import model.report.SiftPhaseReportItem
import reactivemongo.api.DB
import reactivemongo.bson.{ BSONArray, BSONDocument, BSONObjectID }
import repositories.application.GeneralApplicationRepoBSONReader
import repositories.{ BSONDateTimeHandler, CollectionNames, CurrentSchemeStatusHelper, RandomSelection, ReactiveRepositoryHelpers }
import uk.gov.hmrc.mongo.ReactiveRepository
import uk.gov.hmrc.mongo.json.ReactiveMongoFormats

import scala.concurrent.ExecutionContext.Implicits.global
import scala.concurrent.Future

trait ApplicationSiftRepository {

  def thisApplicationStatus: ApplicationStatus
  def dateTime: DateTimeFactory
  def siftableSchemeIds: Seq[SchemeId]
  val phaseName = "SIFT_PHASE"

  def nextApplicationsForSiftStage(maxBatchSize: Int): Future[List[ApplicationForSift]]
  def nextApplicationsForSiftExpiry(maxBatchSize: Int): Future[List[ApplicationForSiftExpiry]]
  def nextApplicationFailedAtSift: Future[Option[ApplicationForSift]]
  def findApplicationsReadyForSchemeSift(schemeId: SchemeId): Future[Seq[Candidate]]
  def findAllResults: Future[Seq[SiftPhaseReportItem]]
  def findAllResultsByIds(applicationIds: Seq[String]): Future[Seq[SiftPhaseReportItem]]
  def getSiftEvaluations(applicationId: String): Future[Seq[SchemeEvaluationResult]]
  def siftResultsExistsForScheme(applicationId: String, schemeId: SchemeId): Future[Boolean]
  def siftApplicationForScheme(applicationId: String, result: SchemeEvaluationResult, settableFields: Seq[BSONDocument] = Nil ): Future[Unit]
  def update(applicationId: String, predicate: BSONDocument, update: BSONDocument, action: String): Future[Unit]
  def saveSiftExpiryDate(applicationId: String, expiryDate: DateTime): Future[Unit]
  def removeTestGroup(applicationId: String): Future[Unit]
  def findAllUsersInSiftReady: Future[Seq[FixStuckUser]]
  def findAllUsersInSiftEntered: Future[Seq[FixUserStuckInSiftEntered]]
  def fixDataByRemovingSiftPhaseEvaluationAndFailureStatus(appId: String): Future[Unit]
  def fixSchemeEvaluation(applicationId: String, result: SchemeEvaluationResult): Future[Unit]
  def fixDataByRemovingSiftEvaluation(applicationId: String): Future[Unit]
  def nextApplicationForFirstSiftReminder(timeInHours: Int): Future[Option[NotificationExpiringSift]]
  def nextApplicationForSecondSiftReminder(timeInHours: Int): Future[Option[NotificationExpiringSift]]
}

class ApplicationSiftMongoRepository(
  val dateTime: DateTimeFactory,
  val siftableSchemeIds: Seq[SchemeId]
)(implicit mongo: () => DB)
  extends ReactiveRepository[ApplicationForSift, BSONObjectID](CollectionNames.APPLICATION, mongo,
    ApplicationForSift.applicationForSiftFormat,
    ReactiveMongoFormats.objectIdFormats
) with ApplicationSiftRepository with CurrentSchemeStatusHelper with RandomSelection with ReactiveRepositoryHelpers
  with GeneralApplicationRepoBSONReader
{

  val thisApplicationStatus = ApplicationStatus.SIFT
  val prevPhase = ApplicationStatus.PHASE3_TESTS_PASSED_NOTIFIED
  val prevTestGroup = "PHASE3"

  private def applicationForSiftBsonReads(document: BSONDocument): ApplicationForSift = {
    val applicationId = document.getAs[String]("applicationId").get
    val userId = document.getAs[String]("userId").get
    val appStatus = document.getAs[ApplicationStatus]("applicationStatus").get
    val currentSchemeStatus = document.getAs[Seq[SchemeEvaluationResult]]("currentSchemeStatus").getOrElse(Nil)
    ApplicationForSift(applicationId, userId, appStatus, currentSchemeStatus)
  }

  def nextApplicationsForSiftStage(batchSize: Int): Future[List[ApplicationForSift]] = {
    val fsQuery = (route: ApplicationRoute) => BSONDocument("$and" -> BSONArray(
      BSONDocument("applicationRoute" -> route),
      BSONDocument("applicationStatus" -> prevPhase),
      BSONDocument(s"testGroups.$prevTestGroup.evaluation.result" -> BSONDocument("$elemMatch" ->
        BSONDocument("schemeId" -> BSONDocument("$in" -> siftableSchemeIds),
        "result" -> EvaluationResults.Green.toString)
    ))))

    val xdipQuery = (route: ApplicationRoute) => BSONDocument(
      "applicationRoute" -> route,
      "applicationStatus" -> ApplicationStatus.PHASE1_TESTS_PASSED_NOTIFIED
    )

    lazy val eligibleForSiftQuery =
      if (MicroserviceAppConfig.disableSdipFaststreamForSift) { // FSET-1803. Disable sdipfaststream in sift temporarily
        BSONDocument("$or" -> BSONArray(
          fsQuery(ApplicationRoute.Faststream),
          xdipQuery(ApplicationRoute.Edip),
          xdipQuery(ApplicationRoute.Sdip)
        ))
      } else {
        BSONDocument("$or" -> BSONArray(
          fsQuery(ApplicationRoute.Faststream),
          fsQuery(ApplicationRoute.SdipFaststream),
          xdipQuery(ApplicationRoute.Edip),
          xdipQuery(ApplicationRoute.Sdip)
        ))
      }

    selectRandom[BSONDocument](eligibleForSiftQuery, batchSize).map {
      _.map { document => applicationForSiftBsonReads(document) }
    }
  }

<<<<<<< HEAD
  def nextApplicationForFirstSiftReminder(timeInHours: Int): Future[Option[NotificationExpiringSift]] = {
    val query = BSONDocument("$and" -> BSONArray(
      BSONDocument("applicationStatus" -> ApplicationStatus.SIFT),
      BSONDocument(s"progress-status.${ProgressStatuses.SIFT_ENTERED}" -> true),
      BSONDocument(s"progress-status.${ProgressStatuses.SIFT_READY}" -> BSONDocument("$ne" -> true)),
      BSONDocument(s"progress-status.${ProgressStatuses.SIFT_FIRST_REMINDER}" -> BSONDocument("$ne" -> true)),

      BSONDocument(s"testGroups.$phaseName.expirationDate" ->
        BSONDocument( "$lte" -> dateTime.nowLocalTimeZone.plusHours(timeInHours)) // Serialises to UTC.
      )
    ))

    implicit val reader = bsonReader(x => NotificationExpiringSift.fromBson(x, phaseName))
    selectOneRandom[NotificationExpiringSift](query)
  }

  def nextApplicationForSecondSiftReminder(timeInHours: Int): Future[Option[NotificationExpiringSift]] = {
    val query = BSONDocument("$and" -> BSONArray(
      BSONDocument("applicationStatus" -> ApplicationStatus.SIFT),
      BSONDocument(s"progress-status.${ProgressStatuses.SIFT_ENTERED}" -> true),
      BSONDocument(s"progress-status.${ProgressStatuses.SIFT_READY}" -> BSONDocument("$ne" -> true)),
      BSONDocument(s"progress-status.${ProgressStatuses.SIFT_FIRST_REMINDER}" -> true),
      BSONDocument(s"progress-status.${ProgressStatuses.SIFT_SECOND_REMINDER}" -> BSONDocument("$ne" -> true)),

      BSONDocument(s"testGroups.$phaseName.expirationDate" ->
        BSONDocument( "$lte" -> dateTime.nowLocalTimeZone.plusHours(timeInHours)) // Serialises to UTC.
      )
    ))

    implicit val reader = bsonReader(x => NotificationExpiringSift.fromBson(x, phaseName))
    selectOneRandom[NotificationExpiringSift](query)
=======
  def nextApplicationsForSiftExpiry(maxBatchSize: Int): Future[List[ApplicationForSiftExpiry]] = {
    val query = BSONDocument(
      "applicationStatus" -> ApplicationStatus.SIFT,
      s"progress-status.${ProgressStatuses.SIFT_ENTERED}" -> true,
      s"progress-status.${ProgressStatuses.SIFT_EXPIRED}" -> false,
      s"testGroups.$phaseName.expirationDate" -> BSONDocument("$lte" -> DateTimeFactory.nowLocalTimeZone)
    )

    selectRandom[BSONDocument](query, maxBatchSize).map {
      _.map { doc =>
        val applicationId = doc.getAs[String]("applicationId").get
        val userId = doc.getAs[String]("userId").get
        val appStatus = doc.getAs[ApplicationStatus]("applicationStatus").get
        ApplicationForSiftExpiry(applicationId, userId, appStatus)
      }
    }
>>>>>>> b572fc98
  }

  def nextApplicationFailedAtSift: Future[Option[ApplicationForSift]] = {
    val predicate = BSONDocument(
      "applicationStatus" -> ApplicationStatus.SIFT,
      s"progress-status.${ProgressStatuses.SIFT_COMPLETED}" -> true,
      "currentSchemeStatus.result" -> Red.toString,
      "currentSchemeStatus.result" -> BSONDocument("$nin" -> BSONArray(Green.toString, Amber.toString))
    )

    selectOneRandom[BSONDocument](predicate).map {
      _.map { document => applicationForSiftBsonReads(document) }
    }
  }

  def findApplicationsReadyForSchemeSift(schemeId: SchemeId): Future[Seq[Candidate]] = {

    val notSiftedOnScheme = BSONDocument(
      s"testGroups.$phaseName.evaluation.result.schemeId" -> BSONDocument("$nin" -> BSONArray(schemeId.value))
    )

    val query = BSONDocument("$and" -> BSONArray(
      BSONDocument(s"applicationStatus" -> ApplicationStatus.SIFT),
      BSONDocument(s"progress-status.${ProgressStatuses.SIFT_READY}" -> true),
      currentSchemeStatusGreen(schemeId),
      notSiftedOnScheme
    ))
    bsonCollection.find(query).cursor[Candidate]().collect[List]()
  }

  def findAllResults: Future[Seq[SiftPhaseReportItem]] = {
    findAllByQuery(BSONDocument.empty)
  }

  def findAllResultsByIds(applicationIds: Seq[String]): Future[Seq[SiftPhaseReportItem]] = {
    val query = BSONDocument("applicationId" -> BSONDocument("$in" -> applicationIds))
    findAllByQuery(query)
  }

  private def findAllByQuery(extraQuery: BSONDocument): Future[Seq[SiftPhaseReportItem]] = {
    val query = BSONDocument(s"testGroups.$phaseName.evaluation.result" -> BSONDocument("$exists" -> true)) ++ extraQuery
    val projection = BSONDocument(
      "_id" -> 0,
      "applicationId" -> 1,
      s"testGroups.$phaseName.evaluation.result" -> 1
    )

    collection.find(query, projection).cursor[BSONDocument]().collect[Seq]().map {
      _.map { doc =>
        val appId = doc.getAs[String]("applicationId").get
        val phaseDoc = doc.getAs[BSONDocument](s"testGroups")
          .flatMap(_.getAs[BSONDocument](phaseName))
          .flatMap(_.getAs[BSONDocument]("evaluation"))
          .flatMap(_.getAs[Seq[SchemeEvaluationResult]]("result"))

        SiftPhaseReportItem(appId, phaseDoc)
      }
    }
  }

  def siftApplicationForScheme(applicationId: String, result: SchemeEvaluationResult,
    settableFields: Seq[BSONDocument] = Nil
  ): Future[Unit] = {

    val saveEvaluationResultsDoc = BSONDocument(s"testGroups.$phaseName.evaluation.result" -> result)
    val saveSettableFieldsDoc = settableFields.foldLeft(BSONDocument.empty) { (acc, doc) => acc ++ doc }

    val update = if (saveSettableFieldsDoc.isEmpty) {
      BSONDocument("$addToSet" -> saveEvaluationResultsDoc)
    } else {
      BSONDocument(
        "$addToSet" -> saveEvaluationResultsDoc,
        "$set" -> saveSettableFieldsDoc
      )
    }

    val predicate = BSONDocument("$and" -> BSONArray(
      BSONDocument("applicationId" -> applicationId),
      BSONDocument(
        s"testGroups.$phaseName.evaluation.result.schemeId" -> BSONDocument("$nin" -> BSONArray(result.schemeId.value))
      )
    ))
    collection.update(predicate, update).map(_ => ())
  }

  def getSiftEvaluations(applicationId: String): Future[Seq[SchemeEvaluationResult]] = {
    val predicate = BSONDocument("applicationId" -> applicationId)
    val projection = BSONDocument("_id" -> 0, s"testGroups.$phaseName.evaluation.result" -> 1)

    collection.find(predicate, projection).one[BSONDocument].map(
       _.flatMap { _.getAs[BSONDocument]("testGroups") }
        .flatMap { _.getAs[BSONDocument](phaseName) }
        .flatMap { _.getAs[BSONDocument]("evaluation") }
        .flatMap { _.getAs[Seq[SchemeEvaluationResult]]("result") }
    .getOrElse(throw PassMarkEvaluationNotFound(s"Sift evaluation not found for $applicationId")))
  }

  def siftResultsExistsForScheme(applicationId: String, schemeId: SchemeId): Future[Boolean] = {
    getSiftEvaluations(applicationId).map(_.exists(_.schemeId == schemeId)).recover{ case _ => false }
  }

  def update(applicationId: String, predicate: BSONDocument, update: BSONDocument, action: String): Future[Unit] = {
    val validator = singleUpdateValidator(applicationId, action)
    collection.update(predicate, update) map validator
  }

  def saveSiftExpiryDate(applicationId: String, expiryDate: DateTime): Future[Unit] = {
    val query = BSONDocument("applicationId" -> applicationId)
    val update = BSONDocument("$set" -> BSONDocument(s"testGroups.$phaseName.expirationDate" -> expiryDate))

    val validator = singleUpdateValidator(applicationId,
      actionDesc = s"inserting expiry date during $phaseName", ApplicationNotFound(applicationId))

    collection.update(query, update) map validator
  }

  def removeTestGroup(applicationId: String): Future[Unit] = {
    val query = BSONDocument("applicationId" -> applicationId)

    val update = BSONDocument("$unset" -> BSONDocument(s"testGroups.$phaseName" -> ""))

    val validator = singleUpdateValidator(applicationId, actionDesc = "removing test group")

    collection.update(query, update) map validator
  }

  def findAllUsersInSiftReady: Future[Seq[FixStuckUser]] = {
    import BSONDateTimeHandler._

    val query = BSONDocument("applicationStatus" -> ApplicationStatus.SIFT,
      s"progress-status.${ProgressStatuses.SIFT_READY}" -> BSONDocument("$exists" -> true),
      s"progress-status.${ProgressStatuses.SIFT_COMPLETED}" -> BSONDocument("$exists" -> false),
      s"testGroups.$phaseName" -> BSONDocument("$exists" -> true)
    )

    val projection = BSONDocument(
      "_id" -> 0,
      "applicationId" -> 1,
      s"progress-status.${ProgressStatuses.SIFT_ENTERED}" -> 1,
      s"progress-status.${ProgressStatuses.SIFT_READY}" -> 1,
      s"testGroups.$phaseName" -> 1,
      "currentSchemeStatus" -> 1
    )

    collection.find(query, projection).cursor[BSONDocument]().collect[List]().map(_.map { doc =>
      val siftEvaluation = doc.getAs[BSONDocument]("testGroups")
        .flatMap { _.getAs[BSONDocument](phaseName) }
        .flatMap { _.getAs[BSONDocument]("evaluation") }
        .flatMap { _.getAs[Seq[SchemeEvaluationResult]]("result") }.getOrElse(Nil)

      val progressStatuses = doc.getAs[BSONDocument]("progress-status")
      val firstSiftTime = progressStatuses.flatMap { obj =>
        obj.getAs[DateTime](ProgressStatuses.SIFT_ENTERED.toString).orElse(obj.getAs[DateTime](ProgressStatuses.SIFT_READY.toString))
      }.getOrElse(DateTime.now())

      val css = doc.getAs[Seq[SchemeEvaluationResult]]("currentSchemeStatus").get
      val applicationId = doc.getAs[String]("applicationId").get

      FixStuckUser(
        applicationId,
        firstSiftTime,
        css,
        siftEvaluation
      )
    })
  }

  def findAllUsersInSiftEntered: Future[Seq[FixUserStuckInSiftEntered]] = {

    val query = BSONDocument("applicationStatus" -> ApplicationStatus.SIFT,
      s"progress-status.${ProgressStatuses.SIFT_ENTERED}" -> BSONDocument("$exists" -> true),
      s"progress-status.${ProgressStatuses.SIFT_READY}" -> BSONDocument("$exists" -> false),
      s"progress-status.${ProgressStatuses.SIFT_COMPLETED}" -> BSONDocument("$exists" -> false)
    )

    val projection = BSONDocument(
      "_id" -> 0,
      "applicationId" -> 1,
      "currentSchemeStatus" -> 1
    )

    collection.find(query, projection).cursor[BSONDocument]().collect[List]().map(_.map { doc =>
      val css = doc.getAs[Seq[SchemeEvaluationResult]]("currentSchemeStatus").get
      val applicationId = doc.getAs[String]("applicationId").get

      FixUserStuckInSiftEntered(applicationId, css)
    })
  }

  def fixDataByRemovingSiftPhaseEvaluationAndFailureStatus(applicationId: String): Future[Unit] = {

    val query = BSONDocument("$and" ->
      BSONArray(
        BSONDocument("applicationId" -> applicationId),
        BSONDocument("applicationStatus" -> ApplicationStatus.FAILED_AT_SIFT)
      ))

    val updateOp = bsonCollection.updateModifier(
      BSONDocument(
        "$set" -> BSONDocument("applicationStatus" -> ApplicationStatus.SIFT),
        "$unset" -> BSONDocument(s"testGroups.$phaseName" -> "")
      )
    )

    bsonCollection.findAndModify(query, updateOp).map{ result =>
      if (result.value.isEmpty) { throw new NotFoundException(s"Failed to match a document to fix for id $applicationId") }
      else { () }
    }
  }

  def fixDataByRemovingSiftEvaluation(applicationId: String): Future[Unit] = {
    val query = BSONDocument("applicationId" -> applicationId)

    val updateOp = bsonCollection.updateModifier(
      BSONDocument(
        "$set" -> BSONDocument("applicationStatus" -> ApplicationStatus.SIFT),
        "$unset" -> BSONDocument(s"testGroups.$phaseName" -> "")
      )
    )

    bsonCollection.findAndModify(query, updateOp).map{ result =>
      if (result.value.isEmpty) { throw new NotFoundException(s"Failed to match a document to fix for id $applicationId") }
      else { () }
    }
  }

  def fixSchemeEvaluation(applicationId: String, result: SchemeEvaluationResult): Future[Unit] = {

    val saveEvaluationResultsDoc = BSONDocument(s"testGroups.$phaseName.evaluation.result" -> result)

    val removeDoc = BSONDocument(
      "$pull" -> BSONDocument(s"testGroups.$phaseName.evaluation.result" -> BSONDocument("schemeId" -> result.schemeId.value))
    )
    val setDoc = BSONDocument(
      "$addToSet" -> saveEvaluationResultsDoc
    )

    val removePredicate = BSONDocument("$and" -> BSONArray(
      BSONDocument("applicationId" -> applicationId),
      BSONDocument(
        s"testGroups.$phaseName.evaluation.result.schemeId" -> BSONDocument("$in" -> BSONArray(result.schemeId.value))
      )
    ))
    val setPredicate = BSONDocument("$and" -> BSONArray(
      BSONDocument("applicationId" -> applicationId),
      BSONDocument(
        s"testGroups.$phaseName.evaluation.result.schemeId" -> BSONDocument("$nin" -> BSONArray(result.schemeId.value))
      )
    ))

    val validator = singleUpdateValidator(applicationId, s"fixing sift results for ${result.schemeId}", ApplicationNotFound(applicationId))

    for {
      _ <- collection.update(removePredicate, removeDoc) map validator
      _ <- collection.update(setPredicate, setDoc) map validator
    } yield ()
  }
}
<|MERGE_RESOLUTION|>--- conflicted
+++ resolved
@@ -125,7 +125,6 @@
     }
   }
 
-<<<<<<< HEAD
   def nextApplicationForFirstSiftReminder(timeInHours: Int): Future[Option[NotificationExpiringSift]] = {
     val query = BSONDocument("$and" -> BSONArray(
       BSONDocument("applicationStatus" -> ApplicationStatus.SIFT),
@@ -157,7 +156,8 @@
 
     implicit val reader = bsonReader(x => NotificationExpiringSift.fromBson(x, phaseName))
     selectOneRandom[NotificationExpiringSift](query)
-=======
+  }
+
   def nextApplicationsForSiftExpiry(maxBatchSize: Int): Future[List[ApplicationForSiftExpiry]] = {
     val query = BSONDocument(
       "applicationStatus" -> ApplicationStatus.SIFT,
@@ -174,7 +174,6 @@
         ApplicationForSiftExpiry(applicationId, userId, appStatus)
       }
     }
->>>>>>> b572fc98
   }
 
   def nextApplicationFailedAtSift: Future[Option[ApplicationForSift]] = {
