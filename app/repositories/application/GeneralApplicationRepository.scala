/*
 * Copyright 2016 HM Revenue & Customs
 *
 * Licensed under the Apache License, Version 2.0 (the "License");
 * you may not use this file except in compliance with the License.
 * You may obtain a copy of the License at
 *
 *     http://www.apache.org/licenses/LICENSE-2.0
 *
 * Unless required by applicable law or agreed to in writing, software
 * distributed under the License is distributed on an "AS IS" BASIS,
 * WITHOUT WARRANTIES OR CONDITIONS OF ANY KIND, either express or implied.
 * See the License for the specific language governing permissions and
 * limitations under the License.
 */

package repositories.application

import java.util.UUID
import java.util.regex.Pattern

import _root_.config.CubiksGatewayConfig
import model.ApplicationStatus._
import model.ApplicationStatusOrder._
import model.AssessmentScheduleCommands.ApplicationForAssessmentAllocationResult
import model.CivilServiceExperienceType.CivilServiceExperienceType
import model.Commands._
import model.EvaluationResults._
import model.Exceptions.{ApplicationNotFound, CannotUpdatePreview}
import model.InternshipType.InternshipType
<<<<<<< HEAD
import model.OnlineTestCommands.OnlineTestApplication
import model.SchemeType._
import model.command._
import model.persisted.ApplicationForNotification
import model.report._
import model.{ApplicationStatus, _}
=======
import model.OnlineTestCommands.{ OnlineTestApplication, TestResult }
import model.SchemeType._
import model.command._
import model.persisted.{ ApplicationForNotification, Phase1TestProfile }
import model.report.{ AdjustmentReport, ApplicationForOnlineTestPassMarkReportItem, CandidateProgressReport, PassMarkReportTestResults }
import model.{ ApplicationStatus, _ }
>>>>>>> 5a5a65bc
import org.joda.time.format.DateTimeFormat
import org.joda.time.{DateTime, LocalDate}
import play.api.libs.json.{Format, JsNumber, JsObject}
import reactivemongo.api.collections.bson.BSONCollection
import reactivemongo.api.{DB, QueryOpts, ReadPreference}
import reactivemongo.bson.{BSONDocument, _}
import reactivemongo.json.collection.JSONBatchCommands.JSONCountCommand
import repositories._
import services.TimeZoneService
import uk.gov.hmrc.mongo.ReactiveRepository
import uk.gov.hmrc.mongo.json.ReactiveMongoFormats

import scala.concurrent.ExecutionContext.Implicits.global
import scala.concurrent.Future

// TODO FAST STREAM
// This is far too large an interface - we should look at splitting up based on
// functional concerns.

// scalastyle:off number.of.methods
trait GeneralApplicationRepository {

  def create(userId: String, frameworkId: String): Future[ApplicationResponse]

  def find(applicationId: String): Future[Option[Candidate]]

  def find(applicationIds: List[String]): Future[List[Candidate]]

  def findProgress(applicationId: String): Future[ProgressResponse]

  def findStatus(applicationId: String): Future[ApplicationStatusDetails]

  def findByUserId(userId: String, frameworkId: String): Future[ApplicationResponse]

  def findCandidateByUserId(userId: String): Future[Option[Candidate]]

  def findByCriteria(firstOrPreferredName: Option[String], lastName: Option[String],
                     dateOfBirth: Option[LocalDate], userIds: List[String] = List.empty): Future[List[Candidate]]

  def findApplicationIdsByLocation(location: String): Future[List[String]]

  def findApplicationsForAssessmentAllocation(locations: List[String], start: Int, end: Int): Future[ApplicationForAssessmentAllocationResult]

  def submit(applicationId: String): Future[Unit]

  def withdraw(applicationId: String, reason: WithdrawApplication): Future[Unit]

  def preview(applicationId: String): Future[Unit]

  def updateQuestionnaireStatus(applicationId: String, sectionKey: String): Future[Unit]

  // Reports
  def candidateProgressReport(frameworkId: String): Future[List[CandidateProgressReport]]

  def diversityReport(frameworkId: String): Future[List[ApplicationForDiversityReportItem]]

  def onlineTestPassMarkReport(frameworkId: String): Future[List[ApplicationForOnlineTestPassMarkReportItem]]

  def candidateProgressReportNotWithdrawn(frameworkId: String): Future[List[CandidateProgressReport]]

  def overallReportNotWithdrawnWithPersonalDetails(frameworkId: String): Future[List[ReportWithPersonalDetails]]

  def adjustmentReport(frameworkId: String): Future[List[AdjustmentReport]]

  def candidatesAwaitingAllocation(frameworkId: String): Future[List[CandidateAwaitingAllocation]]

  def applicationsReport(frameworkId: String): Future[List[(String, IsNonSubmitted, PreferencesWithContactDetails)]]


  def confirmAdjustment(applicationId: String, data: AdjustmentManagement): Future[Unit]

  def rejectAdjustment(applicationId: String): Future[Unit]

  def gisByApplication(applicationId: String): Future[Boolean]

  def allocationExpireDateByApplicationId(applicationId: String): Future[Option[LocalDate]]

  def updateStatus(applicationId: String, applicationStatus: ApplicationStatus): Future[Unit]

  def allApplicationAndUserIds(frameworkId: String): Future[List[PersonalDetailsAdded]]

  def applicationsWithAssessmentScoresAccepted(frameworkId: String): Future[List[ApplicationPreferences]]

  def applicationsPassedInAssessmentCentre(frameworkId: String): Future[List[ApplicationPreferencesWithTestResults]]

  def nextApplicationReadyForAssessmentScoreEvaluation(currentPassmarkVersion: String): Future[Option[String]]

  def nextAssessmentCentrePassedOrFailedApplication(): Future[Option[ApplicationForNotification]]

  def saveAssessmentScoreEvaluation(applicationId: String, passmarkVersion: String,
                                    evaluationResult: AssessmentRuleCategoryResult, newApplicationStatus: ApplicationStatus): Future[Unit]

  def getOnlineTestApplication(appId: String): Future[Option[OnlineTestApplication]]

  def addProgressStatusAndUpdateAppStatus(applicationId: String, progressStatus: ProgressStatuses.ProgressStatus): Future[Unit]

  def removeProgressStatuses(applicationId: String, progressStatuses: List[ProgressStatuses.ProgressStatus]): Future[Unit]
}

// scalastyle:off number.of.methods
// scalastyle:off file.size.limit
<<<<<<< HEAD
class GeneralApplicationMongoRepository(timeZoneService: TimeZoneService,
                                        gatewayConfig: CubiksGatewayConfig,
                                        bsonToModelHelper: GeneralApplicationRepoBSONToModelHelper)(implicit mongo: () => DB)
=======
class GeneralApplicationMongoRepository(timeZoneService: TimeZoneService)(implicit mongo: () => DB)
>>>>>>> 5a5a65bc
  extends ReactiveRepository[CreateApplicationRequest, BSONObjectID]("application", mongo,
    Commands.Implicits.createApplicationRequestFormats,
    ReactiveMongoFormats.objectIdFormats) with GeneralApplicationRepository with RandomSelection with CommonBSONDocuments {

  // Use the BSON collection instead of in the inbuilt JSONCollection when performance matters
  lazy val bsonCollection = mongo().collection[BSONCollection](this.collection.name)


  // scalastyle:off method.length
  private def findProgress(document: BSONDocument, applicationId: String): ProgressResponse = {

    (document.getAs[BSONDocument]("progress-status") map { root =>

      def getProgress(key: String) = {
        root.getAs[Boolean](key).orElse(root.getAs[Boolean](key.toLowerCase)).getOrElse(false)
      }

      def questionnaire = root.getAs[BSONDocument]("questionnaire").map { doc =>
        doc.elements.collect {
          case (name, BSONBoolean(true)) => name
        }.toList
      }.getOrElse(Nil)

      ProgressResponse(
        applicationId,
        personalDetails = getProgress("personal-details"),
        partnerGraduateProgrammes = getProgress("partner-graduate-programmes"),
        schemePreferences = getProgress("scheme-preferences"),
        assistanceDetails = getProgress("assistance-details"),
        preview = getProgress("preview"),
        questionnaire = questionnaire,
        submitted = getProgress(SUBMITTED.toString),
        withdrawn = getProgress(WITHDRAWN.toString),
        phase1TestsInvited = getProgress(ProgressStatuses.PHASE1_TESTS_INVITED.toString),
        phase1TestsStarted = getProgress(ProgressStatuses.PHASE1_TESTS_STARTED.toString),
        phase1TestsCompleted = getProgress(ProgressStatuses.PHASE1_TESTS_COMPLETED.toString),
        phase1TestsExpired = getProgress(ProgressStatuses.PHASE1_TESTS_EXPIRED.toString),
        phase1TestsResultsReady = getProgress(ProgressStatuses.PHASE1_TESTS_RESULTS_READY.toString),
        phase1TestsResultsReceived = getProgress(ProgressStatuses.PHASE1_TESTS_RESULTS_RECEIVED.toString),
        phase2ProgressResponse = Phase2ProgressResponse(
          phase2TestsInvited = getProgress(ProgressStatuses.PHASE2_TESTS_INVITED.toString),
          phase2TestsStarted = getProgress(ProgressStatuses.PHASE2_TESTS_STARTED.toString),
          phase2TestsCompleted = getProgress(ProgressStatuses.PHASE2_TESTS_COMPLETED.toString),
          phase2TestsExpired = getProgress(ProgressStatuses.PHASE2_TESTS_EXPIRED.toString),
          phase2TestsResultsReady = getProgress(ProgressStatuses.PHASE2_TESTS_RESULTS_READY.toString),
          phase2TestsResultsReceived = getProgress(ProgressStatuses.PHASE2_TESTS_RESULTS_RECEIVED.toString),
          phase2TestsPassed = getProgress(ProgressStatuses.PHASE2_TESTS_PASSED.toString),
          phase2TestsFailed = getProgress(ProgressStatuses.PHASE2_TESTS_FAILED.toString)
        ),
        failedToAttend = getProgress(FAILED_TO_ATTEND.toString),
        assessmentScores = AssessmentScores(getProgress(ASSESSMENT_SCORES_ENTERED.toString), getProgress(ASSESSMENT_SCORES_ACCEPTED.toString)),
        assessmentCentre = AssessmentCentre(
          getProgress(AWAITING_ASSESSMENT_CENTRE_RE_EVALUATION.toString),
          getProgress(ASSESSMENT_CENTRE_PASSED.toString),
          getProgress(ASSESSMENT_CENTRE_FAILED.toString),
          getProgress(ASSESSMENT_CENTRE_PASSED_NOTIFIED.toString),
          getProgress(ASSESSMENT_CENTRE_FAILED_NOTIFIED.toString)
        )
      )
    }).getOrElse(ProgressResponse(applicationId))
  }
  // scalastyle:on method.length

  implicit val readerPD = bsonReader(bsonToModelHelper.toReportWithPersonalDetails(findProgress))
  implicit val readerTPM = bsonReader(bsonToModelHelper.toApplicationForOnlineTestPassMarkReportItem)
  implicit val readerCandidate = bsonReader(bsonToModelHelper.toCandidate)
  implicit val readerCPR = bsonReader(bsonToModelHelper.toCandidateProgressReport(findProgress))
  implicit val readerDiversity = bsonReader(bsonToModelHelper.toApplicationForDiversityReportItem(findProgress))

  override def create(userId: String, frameworkId: String): Future[ApplicationResponse] = {
    val applicationId = UUID.randomUUID().toString
    val applicationBSON = BSONDocument(
      "applicationId" -> applicationId,
      "userId" -> userId,
      "frameworkId" -> frameworkId,
      "applicationStatus" -> CREATED
    )
    collection.insert(applicationBSON) flatMap { _ =>
      findProgress(applicationId).map { p =>
        ApplicationResponse(applicationId, CREATED, userId, p, None)
      }
    }
  }

  def find(applicationId: String): Future[Option[Candidate]] = {
    val query = BSONDocument("applicationId" -> applicationId)
    bsonCollection.find(query).one[Candidate]
  }

  def find(applicationIds: List[String]): Future[List[Candidate]] = {
    val query = BSONDocument("applicationId" -> BSONDocument("$in" -> applicationIds))
    bsonCollection.find(query).cursor[Candidate]().collect[List]()
  }

  override def findProgress(applicationId: String): Future[ProgressResponse] = {
    val query = BSONDocument("applicationId" -> applicationId)
    val projection = BSONDocument("progress-status" -> 2, "_id" -> 0)

    collection.find(query, projection).one[BSONDocument] map {
      case Some(document) => findProgress(document, applicationId)
      case None => throw ApplicationNotFound(applicationId)
    }
  }

  def findStatus(applicationId: String): Future[ApplicationStatusDetails] = {
    val query = BSONDocument("applicationId" -> applicationId)
    val projection = BSONDocument("applicationStatus" -> 1, "progress-status-timestamp" -> 1, "progress-status-dates" -> 1, "_id" -> 0)

    collection.find(query, projection).one[BSONDocument] map {
      case Some(document) =>
        val applicationStatus = document.getAs[ApplicationStatus]("applicationStatus").get
        val progressStatusTimeStamp = document.getAs[BSONDocument]("progress-status-timestamp")
          .flatMap(_.getAs[DateTime](applicationStatus))
          .orElse(
            document.getAs[BSONDocument]("progress-status-dates")
              .flatMap(_.getAs[LocalDate](applicationStatus.toLowerCase).map(_.toDateTimeAtStartOfDay))
          )
        ApplicationStatusDetails(applicationStatus, progressStatusTimeStamp)

      case None => throw ApplicationNotFound(applicationId)
    }
  }

  def findByUserId(userId: String, frameworkId: String): Future[ApplicationResponse] = {
    val query = BSONDocument("userId" -> userId, "frameworkId" -> frameworkId)

    collection.find(query).one[BSONDocument] flatMap {
      case Some(document) =>
        val applicationId = document.getAs[String]("applicationId").get
        val applicationStatus = document.getAs[ApplicationStatus]("applicationStatus").get
        val fastPassReceived = document.getAs[CivilServiceExperienceDetails]("civil-service-experience-details")
        findProgress(applicationId).map { progress =>
          ApplicationResponse(applicationId, applicationStatus, userId, progress, fastPassReceived)
        }
      case None => throw ApplicationNotFound(userId)
    }
  }

  def findCandidateByUserId(userId: String): Future[Option[Candidate]] = {
    val query = BSONDocument("userId" -> userId)
    bsonCollection.find(query).one[Candidate]
  }

  def findByCriteria(firstOrPreferredNameOpt: Option[String],
                     lastNameOpt: Option[String],
                     dateOfBirth: Option[LocalDate],
                     filterToUserIds: List[String]
                    ): Future[List[Candidate]] = {

    def matchIfSome(value: Option[String]) = value.map(v => BSONRegex("^" + Pattern.quote(v) + "$", "i"))

    val innerQuery = BSONArray(
      BSONDocument("$or" -> BSONArray(
        BSONDocument("personal-details.firstName" -> matchIfSome(firstOrPreferredNameOpt)),
        BSONDocument("personal-details.preferredName" -> matchIfSome(firstOrPreferredNameOpt))
      )),
      BSONDocument("personal-details.lastName" -> matchIfSome(lastNameOpt)),
      BSONDocument("personal-details.dateOfBirth" -> dateOfBirth)
    )

    val fullQuery = if (filterToUserIds.isEmpty) {
      innerQuery
    } else {
      innerQuery ++ BSONDocument("userId" -> BSONDocument("$in" -> filterToUserIds))
    }

    val query = BSONDocument("$and" -> fullQuery)

    bsonCollection.find(query).cursor[Candidate]().collect[List]()
  }

  override def findApplicationIdsByLocation(location: String): Future[List[String]] = {
    val query = BSONDocument("$and" -> BSONArray(
      BSONDocument("$and" -> BSONArray(
        BSONDocument("applicationStatus" -> BSONDocument("$ne" -> "CREATED")),
        BSONDocument("applicationStatus" -> BSONDocument("$ne" -> "WITHDRAWN")),
        BSONDocument("applicationStatus" -> BSONDocument("$ne" -> "IN_PROGRESS"))
      )),
      BSONDocument("$or" -> BSONArray(
        BSONDocument("framework-preferences.firstLocation.location" -> location),
        BSONDocument("framework-preferences.secondLocation.location" -> location)
      ))
    ))

    val projection = BSONDocument("applicationId" -> 1)

    collection.find(query, projection).cursor[BSONDocument]().collect[List]().map { docList =>
      docList.map { doc =>
        doc.getAs[String]("applicationId").get
      }
    }
  }

  override def findApplicationsForAssessmentAllocation(locations: List[String], start: Int,
                                                       end: Int): Future[ApplicationForAssessmentAllocationResult] = {
    val query = BSONDocument("$and" -> BSONArray(
      BSONDocument("applicationStatus" -> "AWAITING_ALLOCATION"),
      BSONDocument("framework-preferences.firstLocation.location" -> BSONDocument("$in" -> locations))
    ))

    collection.runCommand(JSONCountCommand.Count(query)).flatMap { c =>
      val count = c.count
      if (count == 0) {
        Future.successful(ApplicationForAssessmentAllocationResult(List.empty, 0))
      } else {
        val projection = BSONDocument(
          "userId" -> 1,
          "applicationId" -> 1,
          "personal-details.firstName" -> 1,
          "personal-details.lastName" -> 1,
          "assistance-details.needsSupportAtVenue" -> 1,
          "online-tests.invitationDate" -> 1
        )
        val sort = JsObject(Seq("online-tests.invitationDate" -> JsNumber(1)))

        collection.find(query, projection).sort(sort).options(QueryOpts(skipN = start)).cursor[BSONDocument]().collect[List](end - start + 1).
          map { docList =>
            docList.map { doc =>
              bsonToModelHelper.toApplicationsForAssessmentAllocation(doc)
            }
          }.flatMap { result =>
          Future.successful(ApplicationForAssessmentAllocationResult(result, count))
        }
      }
    }
  }

  override def submit(applicationId: String): Future[Unit] = {
    val query = BSONDocument("applicationId" -> applicationId)
    val updateBSON = BSONDocument("$set" -> applicationStatusBSON(SUBMITTED))
    collection.update(query, updateBSON, upsert = false) map { _ => }
  }

  override def withdraw(applicationId: String, reason: WithdrawApplication): Future[Unit] = {
    val query = BSONDocument("applicationId" -> applicationId)
    val applicationBSON = BSONDocument("$set" -> BSONDocument(
      "withdraw" -> reason
    ).add(
      applicationStatusBSON(WITHDRAWN)
    )
    )
    collection.update(query, applicationBSON, upsert = false) map { _ => }
  }

  override def updateQuestionnaireStatus(applicationId: String, sectionKey: String): Future[Unit] = {
    val query = BSONDocument("applicationId" -> applicationId)
    val progressStatusBSON = BSONDocument("$set" -> BSONDocument(
      s"progress-status.questionnaire.$sectionKey" -> true
    ))

    collection.update(query, progressStatusBSON, upsert = false) map { _ => }
  }

  override def preview(applicationId: String): Future[Unit] = {
    val query = BSONDocument("applicationId" -> applicationId)
    val progressStatusBSON = BSONDocument("$set" -> BSONDocument(
      "progress-status.preview" -> true
    ))

    collection.update(query, progressStatusBSON, upsert = true) map {
      case result if result.nModified == 0 && result.n == 0 =>
        logger.error(
          s"""Failed to write assistance details for application: $applicationId ->
              |${result.writeConcernError.map(_.errmsg).mkString(",")}""".stripMargin)
        throw CannotUpdatePreview(applicationId)
      case _ => ()
    }

  }

  override def onlineTestPassMarkReport(frameworkId: String): Future[List[ApplicationForOnlineTestPassMarkReportItem]] = {
    val query = BSONDocument("$and" -> BSONArray(
      BSONDocument("frameworkId" -> frameworkId),
      BSONDocument(s"progress-status.PHASE1_TESTS_RESULTS_RECEIVED" -> true)
    ))

    val projection = BSONDocument(
      "userId" -> "1",
      "applicationId" -> "1",
      "scheme-preferences.schemes" -> "1",
      "assistance-details" -> "1",
      "testGroups" -> "1",
      "progress-status" -> "2"
    )

    reportQueryWithProjectionsBSON[ApplicationForOnlineTestPassMarkReportItem](query, projection)
  }

  override def candidateProgressReportNotWithdrawn(frameworkId: String): Future[List[CandidateProgressReport]] =
    candidateProgressReport(BSONDocument("$and" -> BSONArray(
      BSONDocument("frameworkId" -> frameworkId),
      BSONDocument("applicationStatus" -> BSONDocument("$ne" -> "WITHDRAWN"))
    )))

  override def overallReportNotWithdrawnWithPersonalDetails(frameworkId: String): Future[List[ReportWithPersonalDetails]] =
    overallReportWithPersonalDetails(BSONDocument("$and" -> BSONArray(
      BSONDocument("frameworkId" -> frameworkId),
      BSONDocument("applicationStatus" -> BSONDocument("$ne" -> "WITHDRAWN"))
    )))

  override def candidateProgressReport(frameworkId: String): Future[List[CandidateProgressReport]] =
    candidateProgressReport(BSONDocument("frameworkId" -> frameworkId))

  private def candidateProgressReport(query: BSONDocument): Future[List[CandidateProgressReport]] = {
    val projection = BSONDocument(
      "userId" -> "1",
      "scheme-preferences.schemes" -> "1",
      "assistance-details" -> "1",
      "civil-service-experience-details" -> "1",
      "applicationId" -> "1",
      "progress-status" -> "2"
    )

    reportQueryWithProjectionsBSON[CandidateProgressReport](query, projection)
  }

  override def diversityReport(frameworkId: String): Future[List[ApplicationForDiversityReportItem]] = {
    val query = BSONDocument("frameworkId" -> frameworkId)
    val projection = BSONDocument(
      "userId" -> "1",
      "scheme-preferences.schemes" -> "1",
      "assistance-details" -> "1",
      "civil-service-experience-details" -> "1",
      "applicationId" -> "1",
      "progress-status" -> "2"
    )
    reportQueryWithProjectionsBSON[ApplicationForDiversityReportItem](query, projection)
  }

  override def applicationsWithAssessmentScoresAccepted(frameworkId: String): Future[List[ApplicationPreferences]] =
    applicationPreferences(BSONDocument("$and" -> BSONArray(
      BSONDocument("frameworkId" -> frameworkId),
      BSONDocument(s"progress-status.${ASSESSMENT_SCORES_ACCEPTED.toLowerCase}" -> true),
      BSONDocument("applicationStatus" -> BSONDocument("$ne" -> WITHDRAWN))
    )))

  // scalastyle:off method.length
  private def applicationPreferences(query: BSONDocument): Future[List[ApplicationPreferences]] = {
    val projection = BSONDocument(
      "userId" -> "1",
      "framework-preferences.alternatives.location" -> "1",
      "framework-preferences.alternatives.framework" -> "1",
      "framework-preferences.firstLocation.location" -> "1",
      "framework-preferences.secondLocation.location" -> "1",
      "framework-preferences.firstLocation.firstFramework" -> "1",
      "framework-preferences.secondLocation.firstFramework" -> "1",
      "framework-preferences.firstLocation.secondFramework" -> "1",
      "framework-preferences.secondLocation.secondFramework" -> "1",
      "assistance-details.needsAssistance" -> "1",
      "assistance-details.needsAdjustment" -> "1",
      "assistance-details.guaranteedInterview" -> "1",
      "personal-details.aLevel" -> "1",
      "personal-details.stemLevel" -> "1",
      "passmarkEvaluation" -> "2",
      "applicationId" -> "1"
    )

    reportQueryWithProjections[BSONDocument](query, projection).map { list =>
      list.map { document =>
        val userId = document.getAs[String]("userId").getOrElse("")

        val fr = document.getAs[BSONDocument]("framework-preferences")

        val fr1 = fr.flatMap(_.getAs[BSONDocument]("firstLocation"))
        val fr1FirstLocation = fr1.flatMap(_.getAs[String]("location"))
        val fr1FirstFramework = fr1.flatMap(_.getAs[String]("firstFramework"))
        val fr1SecondFramework = fr1.flatMap(_.getAs[String]("secondFramework"))

        val fr2 = fr.flatMap(_.getAs[BSONDocument]("secondLocation"))
        val fr2FirstLocation = fr2.flatMap(_.getAs[String]("location"))
        val fr2FirstFramework = fr2.flatMap(_.getAs[String]("firstFramework"))
        val fr2SecondFramework = fr2.flatMap(_.getAs[String]("secondFramework"))

        val frAlternatives = fr.flatMap(_.getAs[BSONDocument]("alternatives"))
        val location = frAlternatives.flatMap(_.getAs[Boolean]("location").map(booleanTranslator))
        val framework = frAlternatives.flatMap(_.getAs[Boolean]("framework").map(booleanTranslator))

        val ad = document.getAs[BSONDocument]("assistance-details")
        val needsAssistance = ad.flatMap(_.getAs[String]("needsAssistance"))
        val needsAdjustment = ad.flatMap(_.getAs[String]("needsAdjustment"))
        val guaranteedInterview = ad.flatMap(_.getAs[String]("guaranteedInterview"))

        val pd = document.getAs[BSONDocument]("personal-details")
        val aLevel = pd.flatMap(_.getAs[Boolean]("aLevel").map(booleanTranslator))
        val stemLevel = pd.flatMap(_.getAs[Boolean]("stemLevel").map(booleanTranslator))

        val applicationId = document.getAs[String]("applicationId").getOrElse("")

        val pe = document.getAs[BSONDocument]("passmarkEvaluation")

        val otLocation1Scheme1PassmarkEvaluation = pe.flatMap(_.getAs[String]("location1Scheme1").map(Result(_).toPassmark))
        val otLocation1Scheme2PassmarkEvaluation = pe.flatMap(_.getAs[String]("location1Scheme2").map(Result(_).toPassmark))
        val otLocation2Scheme1PassmarkEvaluation = pe.flatMap(_.getAs[String]("location2Scheme1").map(Result(_).toPassmark))
        val otLocation2Scheme2PassmarkEvaluation = pe.flatMap(_.getAs[String]("location2Scheme2").map(Result(_).toPassmark))
        val otAlternativeSchemePassmarkEvaluation = pe.flatMap(_.getAs[String]("alternativeScheme").map(Result(_).toPassmark))

        ApplicationPreferences(userId, applicationId, fr1FirstLocation, fr1FirstFramework, fr1SecondFramework,
          fr2FirstLocation, fr2FirstFramework, fr2SecondFramework, location, framework, needsAssistance,
          guaranteedInterview, needsAdjustment, aLevel, stemLevel,
          OnlineTestPassmarkEvaluationSchemes(otLocation1Scheme1PassmarkEvaluation, otLocation1Scheme2PassmarkEvaluation,
            otLocation2Scheme1PassmarkEvaluation, otLocation2Scheme2PassmarkEvaluation, otAlternativeSchemePassmarkEvaluation))
      }
    }
  }

  // scalstyle:on method.length
  override def applicationsPassedInAssessmentCentre(frameworkId: String): Future[List[ApplicationPreferencesWithTestResults]] =
    applicationPreferencesWithTestResults(BSONDocument("$and" -> BSONArray(
      BSONDocument("frameworkId" -> frameworkId),
      BSONDocument(s"progress-status.${ASSESSMENT_CENTRE_PASSED.toLowerCase}" -> true),
      BSONDocument("applicationStatus" -> BSONDocument("$ne" -> ApplicationStatus.WITHDRAWN))
    )))

  // scalastyle:off method.length
  private def applicationPreferencesWithTestResults(query: BSONDocument): Future[List[ApplicationPreferencesWithTestResults]] = {
    val projection = BSONDocument(
      "userId" -> "1",
      "framework-preferences.alternatives.location" -> "1",
      "framework-preferences.alternatives.framework" -> "1",
      "framework-preferences.firstLocation.location" -> "1",
      "framework-preferences.secondLocation.location" -> "1",
      "framework-preferences.firstLocation.firstFramework" -> "1",
      "framework-preferences.secondLocation.firstFramework" -> "1",
      "framework-preferences.firstLocation.secondFramework" -> "1",
      "framework-preferences.secondLocation.secondFramework" -> "1",
      "assessment-centre-passmark-evaluation" -> "2",
      "applicationId" -> "1",
      "personal-details.firstName" -> "1",
      "personal-details.lastName" -> "1",
      "personal-details.preferredName" -> "1",
      "personal-details.aLevel" -> "1",
      "personal-details.stemLevel" -> "1"
    )

    reportQueryWithProjections[BSONDocument](query, projection).map { list =>
      list.map { document =>
        val userId = document.getAs[String]("userId").getOrElse("")

        val fr = document.getAs[BSONDocument]("framework-preferences")

        val fr1 = fr.flatMap(_.getAs[BSONDocument]("firstLocation"))
        val fr1FirstLocation = fr1.flatMap(_.getAs[String]("location"))
        val fr1FirstFramework = fr1.flatMap(_.getAs[String]("firstFramework"))
        val fr1SecondFramework = fr1.flatMap(_.getAs[String]("secondFramework"))

        val fr2 = fr.flatMap(_.getAs[BSONDocument]("secondLocation"))
        val fr2FirstLocation = fr2.flatMap(_.getAs[String]("location"))
        val fr2FirstFramework = fr2.flatMap(_.getAs[String]("firstFramework"))
        val fr2SecondFramework = fr2.flatMap(_.getAs[String]("secondFramework"))

        val frAlternatives = fr.flatMap(_.getAs[BSONDocument]("alternatives"))
        val location = frAlternatives.flatMap(_.getAs[Boolean]("location").map(booleanTranslator))
        val framework = frAlternatives.flatMap(_.getAs[Boolean]("framework").map(booleanTranslator))

        val applicationId = document.getAs[String]("applicationId").getOrElse("")

        val pe = document.getAs[BSONDocument]("assessment-centre-passmark-evaluation")

        val ca = pe.flatMap(_.getAs[BSONDocument]("competency-average"))
        val leadingAndCommunicatingAverage = ca.flatMap(_.getAs[Double]("leadingAndCommunicatingAverage"))
        val collaboratingAndPartneringAverage = ca.flatMap(_.getAs[Double]("collaboratingAndPartneringAverage"))
        val deliveringAtPaceAverage = ca.flatMap(_.getAs[Double]("deliveringAtPaceAverage"))
        val makingEffectiveDecisionsAverage = ca.flatMap(_.getAs[Double]("makingEffectiveDecisionsAverage"))
        val changingAndImprovingAverage = ca.flatMap(_.getAs[Double]("changingAndImprovingAverage"))
        val buildingCapabilityForAllAverage = ca.flatMap(_.getAs[Double]("buildingCapabilityForAllAverage"))
        val motivationFitAverage = ca.flatMap(_.getAs[Double]("motivationFitAverage"))
        val overallScore = ca.flatMap(_.getAs[Double]("overallScore"))

        val se = pe.flatMap(_.getAs[BSONDocument]("schemes-evaluation"))
        val commercial = se.flatMap(_.getAs[String](Schemes.Commercial).map(Result(_).toPassmark))
        val digitalAndTechnology = se.flatMap(_.getAs[String](Schemes.DigitalAndTechnology).map(Result(_).toPassmark))
        val business = se.flatMap(_.getAs[String](Schemes.Business).map(Result(_).toPassmark))
        val projectDelivery = se.flatMap(_.getAs[String](Schemes.ProjectDelivery).map(Result(_).toPassmark))
        val finance = se.flatMap(_.getAs[String](Schemes.Finance).map(Result(_).toPassmark))

        val pd = document.getAs[BSONDocument]("personal-details")
        val firstName = pd.flatMap(_.getAs[String]("firstName"))
        val lastName = pd.flatMap(_.getAs[String]("lastName"))
        val preferredName = pd.flatMap(_.getAs[String]("preferredName"))
        val aLevel = pd.flatMap(_.getAs[Boolean]("aLevel").map(booleanTranslator))
        val stemLevel = pd.flatMap(_.getAs[Boolean]("stemLevel").map(booleanTranslator))

        ApplicationPreferencesWithTestResults(userId, applicationId, fr1FirstLocation, fr1FirstFramework,
          fr1SecondFramework, fr2FirstLocation, fr2FirstFramework, fr2SecondFramework, location, framework,
          PersonalInfo(firstName, lastName, preferredName, aLevel, stemLevel),
          CandidateScoresSummary(leadingAndCommunicatingAverage, collaboratingAndPartneringAverage,
            deliveringAtPaceAverage, makingEffectiveDecisionsAverage, changingAndImprovingAverage,
            buildingCapabilityForAllAverage, motivationFitAverage, overallScore),
          SchemeEvaluation(commercial, digitalAndTechnology, business, projectDelivery, finance))
      }
    }
  }

  // scalstyle:on method.length
  private def overallReportWithPersonalDetails(query: BSONDocument): Future[List[ReportWithPersonalDetails]] = {
    val projection = BSONDocument(
      "userId" -> "1",
      "framework-preferences.alternatives.location" -> "1",
      "framework-preferences.alternatives.framework" -> "1",
      "framework-preferences.firstLocation.location" -> "1",
      "framework-preferences.secondLocation.location" -> "1",
      "framework-preferences.firstLocation.firstFramework" -> "1",
      "framework-preferences.secondLocation.firstFramework" -> "1",
      "framework-preferences.firstLocation.secondFramework" -> "1",
      "framework-preferences.secondLocation.secondFramework" -> "1",
      "personal-details.aLevel" -> "1",
      "personal-details.dateOfBirth" -> "1",
      "personal-details.firstName" -> "1",
      "personal-details.lastName" -> "1",
      "personal-details.preferredName" -> "1",
      "personal-details.stemLevel" -> "1",
      "online-tests.cubiksUserId" -> "1",
      "assistance-details.needsAssistance" -> "1",
      "assistance-details.needsAdjustment" -> "1",
      "assistance-details.guaranteedInterview" -> "1",
      "applicationId" -> "1",
      "progress-status" -> "2"
    )

    reportQueryWithProjectionsBSON[ReportWithPersonalDetails](query, projection)
  }

  def adjustmentReport(frameworkId: String): Future[List[AdjustmentReport]] = {
    val query = BSONDocument("$and" ->
      BSONArray(
        BSONDocument("frameworkId" -> frameworkId),
        BSONDocument("applicationStatus" -> BSONDocument("$ne" -> ApplicationStatus.CREATED)),
        BSONDocument("applicationStatus" -> BSONDocument("$ne" -> ApplicationStatus.IN_PROGRESS)),
        BSONDocument("applicationStatus" -> BSONDocument("$ne" -> ApplicationStatus.WITHDRAWN)),
        BSONDocument("$or" ->
          BSONArray(
            BSONDocument("assistance-details.needsSupportForOnlineAssessment" -> true),
            BSONDocument("assistance-details.needsSupportAtVenue" -> true),
            BSONDocument("assistance-details.guaranteedInterview" -> true)
          ))
      ))

    val projection = BSONDocument(
      "userId" -> "1",
      "applicationStatus" -> "1",
      "applicationId" -> "1",
      "personal-details.firstName" -> "1",
      "personal-details.lastName" -> "1",
      "personal-details.preferredName" -> "1",
      "assistance-details.hasDisability" -> "1",
      "assistance-details.needsSupportAtVenueDescription" -> "1",
      "assistance-details.needsSupportForOnlineAssessmentDescription" -> "1",
      "assistance-details.guaranteedInterview" -> "1",
      "assistance-details.hasDisabilityDescription" -> "1"
    )

    reportQueryWithProjections[BSONDocument](query, projection).map { list =>
      list.map { document =>

        val personalDetails = document.getAs[BSONDocument]("personal-details")
        val userId = document.getAs[String]("userId").getOrElse("")
        val applicationId = document.getAs[String]("applicationId")
        val applicationStatus = document.getAs[String]("applicationStatus")
        val firstName = extract("firstName")(personalDetails)
        val lastName = extract("lastName")(personalDetails)
        val preferredName = extract("preferredName")(personalDetails)

        val assistance = document.getAs[BSONDocument]("assistance-details")
        val gis = assistance.flatMap(_.getAs[Boolean]("guaranteedInterview")).flatMap(b => Some(booleanTranslator(b)))
        val needsSupportForOnlineAssessmentDescription = extract("needsSupportForOnlineAssessmentDescription")(assistance)
        val needsSupportAtVenueDescription = extract("needsSupportAtVenueDescription")(assistance)
        val hasDisability = extract("hasDisability")(assistance)
        val hasDisabilityDescription = extract("hasDisabilityDescription")(assistance)

        AdjustmentReport(
          userId,
          applicationId,
          firstName,
          lastName,
          preferredName,
          None,
          None,
          gis,
          applicationStatus,
          needsSupportForOnlineAssessmentDescription,
          needsSupportAtVenueDescription,
          hasDisability,
          hasDisabilityDescription)
      }
    }
  }

  def candidatesAwaitingAllocation(frameworkId: String): Future[List[CandidateAwaitingAllocation]] = {
    val query = BSONDocument("$and" ->
      BSONArray(
        BSONDocument("frameworkId" -> frameworkId),
        BSONDocument("applicationStatus" -> "AWAITING_ALLOCATION")
      ))

    val projection = BSONDocument(
      "userId" -> "1",
      "personal-details.firstName" -> "1",
      "personal-details.lastName" -> "1",
      "personal-details.preferredName" -> "1",
      "personal-details.dateOfBirth" -> "1",
      "framework-preferences.firstLocation.location" -> "1",
      "assistance-details.typeOfAdjustments" -> "1",
      "assistance-details.otherAdjustments" -> "1"
    )

    reportQueryWithProjections[BSONDocument](query, projection).map { list =>
      list.map { document =>

        val userId = document.getAs[String]("userId").get
        val personalDetails = document.getAs[BSONDocument]("personal-details").get
        val firstName = personalDetails.getAs[String]("firstName").get
        val lastName = personalDetails.getAs[String]("lastName").get
        val preferredName = personalDetails.getAs[String]("preferredName").get
        val dateOfBirth = personalDetails.getAs[LocalDate]("dateOfBirth").get
        val frameworkPreferences = document.getAs[BSONDocument]("framework-preferences").get
        val firstLocationDoc = frameworkPreferences.getAs[BSONDocument]("firstLocation").get
        val firstLocation = firstLocationDoc.getAs[String]("location").get

        val assistance = document.getAs[BSONDocument]("assistance-details")
        val typesOfAdjustments = assistance.flatMap(_.getAs[List[String]]("typeOfAdjustments"))

        val otherAdjustments = extract("otherAdjustments")(assistance)
        val adjustments = typesOfAdjustments.getOrElse(Nil) ::: otherAdjustments.toList
        val finalTOA = if (adjustments.isEmpty) None else Some(adjustments.mkString("|"))

        CandidateAwaitingAllocation(userId, firstName, lastName, preferredName, firstLocation, finalTOA, dateOfBirth)
      }
    }
  }

  def applicationsReport(frameworkId: String): Future[List[(String, IsNonSubmitted, PreferencesWithContactDetails)]] = {
    val query = BSONDocument("frameworkId" -> frameworkId)

    val projection = BSONDocument(
      "applicationId" -> "1",
      "personal-details.preferredName" -> "1",
      "userId" -> "1",
      "framework-preferences" -> "1",
      "progress-status" -> "2"
    )

    val seed = Future.successful(List.empty[(String, Boolean, PreferencesWithContactDetails)])
    reportQueryWithProjections[BSONDocument](query, projection).flatMap { lst =>
      lst.foldLeft(seed) { (applicationsFuture, document) =>
        applicationsFuture.map { applications =>
          val timeCreated = isoTimeToPrettyDateTime(getDocumentId(document).time)
          val applicationId = document.getAs[String]("applicationId").get
          val personalDetails = document.getAs[BSONDocument]("personal-details")
          val preferredName = extract("preferredName")(personalDetails)
          val userId = document.getAs[String]("userId").get
          val frameworkPreferences = document.getAs[Preferences]("framework-preferences")

          val location1 = frameworkPreferences.map(_.firstLocation.location)
          val location1Scheme1 = frameworkPreferences.map(_.firstLocation.firstFramework)
          val location1Scheme2 = frameworkPreferences.flatMap(_.firstLocation.secondFramework)

          val location2 = frameworkPreferences.flatMap(_.secondLocation.map(_.location))
          val location2Scheme1 = frameworkPreferences.flatMap(_.secondLocation.map(_.firstFramework))
          val location2Scheme2 = frameworkPreferences.flatMap(_.secondLocation.flatMap(_.secondFramework))

          val p = findProgress(document, applicationId)

          val preferences = PreferencesWithContactDetails(None, None, preferredName, None, None,
            location1, location1Scheme1, location1Scheme2,
            location2, location2Scheme1, location2Scheme2,
            Some(ApplicationStatusOrder.getStatus(p)), Some(timeCreated))

          (userId, isNonSubmittedStatus(p), preferences) +: applications
        }
      }
    }
  }

  private def getDocumentId(document: BSONDocument): BSONObjectID =
    document.get("_id").get match {
      case id: BSONObjectID => id
      case id: BSONString => BSONObjectID(id.value)
    }

  private def isoTimeToPrettyDateTime(utcMillis: Long): String =
    timeZoneService.localize(utcMillis).toString("yyyy-MM-dd HH:mm:ss")

  private def booleanTranslator(bool: Boolean) = bool match {
    case true => "Yes"
    case false => "No"
  }

  private def reportQueryWithProjections[A](
                                             query: BSONDocument,
                                             prj: BSONDocument,
                                             upTo: Int = Int.MaxValue,
                                             stopOnError: Boolean = true
                                           )(implicit reader: Format[A]): Future[List[A]] =
    collection.find(query).projection(prj).cursor[A](ReadPreference.nearest).collect[List](upTo, stopOnError)

  def extract(key: String)(root: Option[BSONDocument]) = root.flatMap(_.getAs[String](key))

  /*private def getAdjustmentsConfirmed(assistance: Option[BSONDocument]): Option[String] = {
    assistance.flatMap(_.getAs[Boolean]("adjustments-confirmed")).getOrElse(false) match {
      case false => Some("Unconfirmed")
      case true => Some("Confirmed")
    }
  }*/

  private def reportQueryWithProjectionsBSON[A](
                                                 query: BSONDocument,
                                                 prj: BSONDocument,
                                                 upTo: Int = Int.MaxValue,
                                                 stopOnError: Boolean = true
                                               )(implicit reader: BSONDocumentReader[A]): Future[List[A]] =
    bsonCollection.find(query).projection(prj)
      .cursor[A](ReadPreference.nearest)
      .collect[List](Int.MaxValue, true)


  def confirmAdjustment(applicationId: String, data: AdjustmentManagement): Future[Unit] = {

    val query = BSONDocument("applicationId" -> applicationId)
    val verbalAdjustment = data.timeNeeded.map(i => BSONDocument("assistance-details.verbalTimeAdjustmentPercentage" -> i))
      .getOrElse(BSONDocument.empty)
    val numericalAdjustment = data.timeNeededNum.map(i => BSONDocument("assistance-details.numericalTimeAdjustmentPercentage" -> i))
      .getOrElse(BSONDocument.empty)
    val otherAdjustments = data.otherAdjustments.map(s => BSONDocument("assistance-details.otherAdjustments" -> s))
      .getOrElse(BSONDocument.empty)

    val adjustmentsConfirmationBSON = BSONDocument("$set" -> BSONDocument(
      "assistance-details.typeOfAdjustments" -> data.adjustments.getOrElse(List.empty[String]),
      "assistance-details.adjustments-confirmed" -> true
    ).add(verbalAdjustment).add(numericalAdjustment).add(otherAdjustments))

    collection.update(query, adjustmentsConfirmationBSON, upsert = false) map { _ => }
  }

  def rejectAdjustment(applicationId: String): Future[Unit] = {

    val query = BSONDocument("applicationId" -> applicationId)

    val adjustmentRejection = BSONDocument("$set" -> BSONDocument(
      "assistance-details.typeOfAdjustments" -> List.empty[String],
      "assistance-details.needsAdjustment" -> "No"
    ))

    collection.update(query, adjustmentRejection, upsert = false) map { _ => }
  }

  def gisByApplication(applicationId: String): Future[Boolean] = {
    val query = BSONDocument("applicationId" -> applicationId)

    val projection = BSONDocument(
      "assistance-details.guaranteedInterview" -> "1"
    )

    collection.find(query, projection).one[BSONDocument].map {
      _.flatMap { doc =>
        doc.getAs[BSONDocument]("assistance-details").map(_.getAs[Boolean]("guaranteedInterview").contains(true))
      }.getOrElse(false)
    }
  }

  def allocationExpireDateByApplicationId(applicationId: String): Future[Option[LocalDate]] = {
    val query = BSONDocument("applicationId" -> applicationId)
    val format = DateTimeFormat.forPattern("yyyy-MM-dd")
    val projection = BSONDocument(
      "allocation-expire-date" -> "1"
    )

    collection.find(query, projection).one[BSONDocument].map {
      _.flatMap { doc =>
        doc.getAs[String]("allocation-expire-date").map(d => format.parseDateTime(d).toLocalDate)
      }
    }
  }

  def updateStatus(applicationId: String, applicationStatus: ApplicationStatus): Future[Unit] = {
    val query = BSONDocument("applicationId" -> applicationId)
    collection.update(query, BSONDocument("$set" -> applicationStatusBSON(applicationStatus))) map { _ => }
  }

  def allApplicationAndUserIds(frameworkId: String): Future[List[PersonalDetailsAdded]] = {
    val query = BSONDocument("frameworkId" -> frameworkId)
    val projection = BSONDocument(
      "applicationId" -> "1",
      "userId" -> "1"
    )

    collection.find(query, projection).cursor[BSONDocument]().collect[List]().map {
      _.map { doc =>
        val userId = doc.getAs[String]("userId").getOrElse("")
        val applicationId = doc.getAs[String]("applicationId").getOrElse("")
        PersonalDetailsAdded(applicationId, userId)
      }
    }
  }

  def nextApplicationReadyForAssessmentScoreEvaluation(currentPassmarkVersion: String): Future[Option[String]] = {
    val query =
      BSONDocument("$or" ->
        BSONArray(
          BSONDocument(
            "$and" -> BSONArray(
              BSONDocument("applicationStatus" -> ASSESSMENT_SCORES_ACCEPTED),
              BSONDocument("assessment-centre-passmark-evaluation.passmarkVersion" -> BSONDocument("$exists" -> false))
            )
          ),
          BSONDocument(
            "$and" -> BSONArray(
              BSONDocument("applicationStatus" -> AWAITING_ASSESSMENT_CENTRE_RE_EVALUATION),
              BSONDocument("assessment-centre-passmark-evaluation.passmarkVersion" -> BSONDocument("$ne" -> currentPassmarkVersion))
            )
          )
        ))

    implicit val reader = bsonReader { doc => doc.getAs[String]("applicationId").get }
    selectOneRandom[String](query)
  }

  def nextAssessmentCentrePassedOrFailedApplication(): Future[Option[ApplicationForNotification]] = {
    val query = BSONDocument(
      "$and" -> BSONArray(
        BSONDocument("online-tests.pdfReportSaved" -> true),
        BSONDocument(
          "$or" -> BSONArray(
            BSONDocument("applicationStatus" -> ASSESSMENT_CENTRE_PASSED),
            BSONDocument("applicationStatus" -> ASSESSMENT_CENTRE_FAILED)
          )
        )
      )
    )
<<<<<<< HEAD
    selectRandom(query).map(_.map(bsonToModelHelper.toApplicationForNotification))
=======
    implicit val reader = bsonReader(bsonDocToApplicationForNotification)
    selectOneRandom[ApplicationForNotification](query)
>>>>>>> 5a5a65bc
  }

  def saveAssessmentScoreEvaluation(applicationId: String, passmarkVersion: String,
                                    evaluationResult: AssessmentRuleCategoryResult, newApplicationStatus: ApplicationStatus): Future[Unit] = {
    val query = BSONDocument("$and" -> BSONArray(
      BSONDocument("applicationId" -> applicationId),
      BSONDocument(
        "$or" -> BSONArray(
          BSONDocument("applicationStatus" -> ASSESSMENT_SCORES_ACCEPTED),
          BSONDocument("applicationStatus" -> AWAITING_ASSESSMENT_CENTRE_RE_EVALUATION)
        )
      )
    ))

    val passMarkEvaluation = BSONDocument("$set" ->
      BSONDocument(
        "assessment-centre-passmark-evaluation" -> BSONDocument("passmarkVersion" -> passmarkVersion)
          .add(booleanToBSON("passedMinimumCompetencyLevel", evaluationResult.passedMinimumCompetencyLevel))
          .add(resultToBSON("location1Scheme1", evaluationResult.location1Scheme1))
          .add(resultToBSON("location1Scheme2", evaluationResult.location1Scheme2))
          .add(resultToBSON("location2Scheme1", evaluationResult.location2Scheme1))
          .add(resultToBSON("location2Scheme2", evaluationResult.location2Scheme2))
          .add(resultToBSON("alternativeScheme", evaluationResult.alternativeScheme))
          .add(averageToBSON("competency-average", evaluationResult.competencyAverageResult))
          .add(perSchemeToBSON("schemes-evaluation", evaluationResult.schemesEvaluation))
      )
        .add(applicationStatusBSON(newApplicationStatus))
    )

    collection.update(query, passMarkEvaluation, upsert = false) map { _ => }
  }

  override def getOnlineTestApplication(appId: String): Future[Option[OnlineTestApplication]] = {
    val query = BSONDocument("applicationId" -> appId)
    collection.find(query).one[BSONDocument] map {
      _.map(bsonDocToOnlineTestApplication)
    }
  }

  override def addProgressStatusAndUpdateAppStatus(applicationId: String, progressStatus: ProgressStatuses.ProgressStatus): Future[Unit] = {
    val query = BSONDocument("applicationId" -> applicationId)
    collection.update(query, BSONDocument("$set" ->
      applicationStatusBSON(progressStatus))
    ) map { _ => }
  }

  override def removeProgressStatuses(applicationId: String, progressStatuses: List[ProgressStatuses.ProgressStatus]): Future[Unit] = {
    val query = BSONDocument("applicationId" -> applicationId)

    val statusesToUnset = progressStatuses.flatMap { progressStatus =>
      Map(s"progress-status.$progressStatus" -> BSONString(""))
    }

    val unsetDoc = BSONDocument("$unset" -> BSONDocument(statusesToUnset))

    collection.update(query, unsetDoc)
      .map { _ => () }
  }

  private def resultToBSON(schemeName: String, result: Option[EvaluationResults.Result]): BSONDocument = result match {
    case Some(r) => BSONDocument(schemeName -> r.toString)
    case _ => BSONDocument.empty
  }

  private def booleanToBSON(schemeName: String, result: Option[Boolean]): BSONDocument = result match {
    case Some(r) => BSONDocument(schemeName -> r)
    case _ => BSONDocument.empty
  }

  private def averageToBSON(name: String, result: Option[CompetencyAverageResult]): BSONDocument = result match {
    case Some(r) => BSONDocument(name -> r)
    case _ => BSONDocument.empty
  }

  private def perSchemeToBSON(name: String, result: Option[List[PerSchemeEvaluation]]): BSONDocument = result match {
    case Some(m) =>
      val schemes = m.map(x => BSONDocument(x.schemeName -> x.result.toString))
      val schemesDoc = schemes.foldRight(BSONDocument.empty)((acc, doc) => acc.add(doc))
      BSONDocument(name -> schemesDoc)
    case _ => BSONDocument.empty
  }

  private def bsonReader[T](f: BSONDocument => T): BSONDocumentReader[T] = {
    new BSONDocumentReader[T] {
      def read(bson: BSONDocument) = f(bson)
    }
  }
}<|MERGE_RESOLUTION|>--- conflicted
+++ resolved
@@ -23,26 +23,14 @@
 import model.ApplicationStatus._
 import model.ApplicationStatusOrder._
 import model.AssessmentScheduleCommands.ApplicationForAssessmentAllocationResult
-import model.CivilServiceExperienceType.CivilServiceExperienceType
 import model.Commands._
 import model.EvaluationResults._
 import model.Exceptions.{ApplicationNotFound, CannotUpdatePreview}
-import model.InternshipType.InternshipType
-<<<<<<< HEAD
 import model.OnlineTestCommands.OnlineTestApplication
-import model.SchemeType._
 import model.command._
 import model.persisted.ApplicationForNotification
-import model.report._
+import model.report.{AdjustmentReport, ApplicationForOnlineTestPassMarkReportItem, CandidateProgressReport, _}
 import model.{ApplicationStatus, _}
-=======
-import model.OnlineTestCommands.{ OnlineTestApplication, TestResult }
-import model.SchemeType._
-import model.command._
-import model.persisted.{ ApplicationForNotification, Phase1TestProfile }
-import model.report.{ AdjustmentReport, ApplicationForOnlineTestPassMarkReportItem, CandidateProgressReport, PassMarkReportTestResults }
-import model.{ ApplicationStatus, _ }
->>>>>>> 5a5a65bc
 import org.joda.time.format.DateTimeFormat
 import org.joda.time.{DateTime, LocalDate}
 import play.api.libs.json.{Format, JsNumber, JsObject}
@@ -144,13 +132,9 @@
 
 // scalastyle:off number.of.methods
 // scalastyle:off file.size.limit
-<<<<<<< HEAD
 class GeneralApplicationMongoRepository(timeZoneService: TimeZoneService,
                                         gatewayConfig: CubiksGatewayConfig,
                                         bsonToModelHelper: GeneralApplicationRepoBSONToModelHelper)(implicit mongo: () => DB)
-=======
-class GeneralApplicationMongoRepository(timeZoneService: TimeZoneService)(implicit mongo: () => DB)
->>>>>>> 5a5a65bc
   extends ReactiveRepository[CreateApplicationRequest, BSONObjectID]("application", mongo,
     Commands.Implicits.createApplicationRequestFormats,
     ReactiveMongoFormats.objectIdFormats) with GeneralApplicationRepository with RandomSelection with CommonBSONDocuments {
@@ -979,12 +963,8 @@
         )
       )
     )
-<<<<<<< HEAD
-    selectRandom(query).map(_.map(bsonToModelHelper.toApplicationForNotification))
-=======
-    implicit val reader = bsonReader(bsonDocToApplicationForNotification)
+    implicit val reader = bsonReader(bsonToModelHelper.toApplicationForNotification)
     selectOneRandom[ApplicationForNotification](query)
->>>>>>> 5a5a65bc
   }
 
   def saveAssessmentScoreEvaluation(applicationId: String, passmarkVersion: String,
