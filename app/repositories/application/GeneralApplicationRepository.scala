/*
 * Copyright 2016 HM Revenue & Customs
 *
 * Licensed under the Apache License, Version 2.0 (the "License");
 * you may not use this file except in compliance with the License.
 * You may obtain a copy of the License at
 *
 *     http://www.apache.org/licenses/LICENSE-2.0
 *
 * Unless required by applicable law or agreed to in writing, software
 * distributed under the License is distributed on an "AS IS" BASIS,
 * WITHOUT WARRANTIES OR CONDITIONS OF ANY KIND, either express or implied.
 * See the License for the specific language governing permissions and
 * limitations under the License.
 */

package repositories.application

import java.util.UUID

import model.ApplicationStatusOrder._
import model.AssessmentScheduleCommands.{ ApplicationForAssessmentAllocation, ApplicationForAssessmentAllocationResult }
import model.Commands._
import model.EvaluationResults._
import model.Exceptions.ApplicationNotFound
import model.PersistedObjects.ApplicationForNotification
import model._
import org.joda.time.format.DateTimeFormat
import org.joda.time.{ DateTime, LocalDate }
import play.api.Logger
import play.api.libs.json.{ Format, JsNumber, JsObject }
import reactivemongo.api.{ DB, QueryOpts, ReadPreference }
import reactivemongo.bson.{ BSONDocument, _ }
import reactivemongo.json.collection.JSONBatchCommands.JSONCountCommand
import repositories._
import services.TimeZoneService
import uk.gov.hmrc.mongo.ReactiveRepository
import uk.gov.hmrc.mongo.json.ReactiveMongoFormats

import scala.concurrent.ExecutionContext.Implicits.global
import scala.concurrent.Future

trait GeneralApplicationRepository {

  def create(userId: String, frameworkId: String): Future[ApplicationResponse]

  def find(applicationIds: List[String]): Future[List[Candidate]]

  def findProgress(applicationId: String): Future[ProgressResponse]

  def findByUserId(userId: String, frameworkId: String): Future[ApplicationResponse]

  def findCandidateByUserId(userId: String): Future[Option[Candidate]]

  def findByCriteria(lastName: Option[String], dateOfBirth: Option[LocalDate]): Future[List[Candidate]]

  def findApplicationIdsByLocation(location: String): Future[List[String]]

  def findApplicationsForAssessmentAllocation(locations: List[String], start: Int, end: Int): Future[ApplicationForAssessmentAllocationResult]

  def submit(applicationId: String): Future[Unit]

  def withdraw(applicationId: String, reason: WithdrawApplicationRequest): Future[Unit]

  def review(applicationId: String): Future[Unit]

  def updateQuestionnaireStatus(applicationId: String, sectionKey: String): Future[Unit]

  def overallReport(frameworkId: String): Future[List[Report]]

  def overallReportNotWithdrawn(frameworkId: String): Future[List[Report]]

  def overallReportNotWithdrawnWithPersonalDetails(frameworkId: String): Future[List[ReportWithPersonalDetails]]

  def adjustmentReport(frameworkId: String): Future[List[AdjustmentReport]]

  def candidatesAwaitingAllocation(frameworkId: String): Future[List[CandidateAwaitingAllocation]]

  def applicationsReport(frameworkId: String): Future[List[(String, IsNonSubmitted, PreferencesWithContactDetails)]]

  def confirmAdjustment(applicationId: String, data: AdjustmentManagement): Future[Unit]

  def rejectAdjustment(applicationId: String): Future[Unit]

  def gisByApplication(applicationId: String): Future[Boolean]

  def allocationExpireDateByApplicationId(applicationId: String): Future[Option[LocalDate]]

  def updateStatus(applicationId: String, status: String): Future[Unit]

  def allApplicationAndUserIds(frameworkId: String): Future[List[PersonalDetailsAdded]]

  def applicationsWithAssessmentScoresAccepted(frameworkId: String): Future[List[ApplicationPreferences]]

  def applicationsPassedInAssessmentCentre(frameworkId: String): Future[List[ApplicationPreferencesWithTestResults]]

  def nextApplicationReadyForAssessmentScoreEvaluation(currentPassmarkVersion: String): Future[Option[String]]

  def nextAssessmentCentrePassedOrFailedApplication(): Future[Option[ApplicationForNotification]]

  def saveAssessmentScoreEvaluation(applicationId: String, passmarkVersion: String,
    evaluationResult: AssessmentRuleCategoryResult, newApplicationStatus: String): Future[Unit]

}

// scalastyle:off number.of.methods
// scalastyle:off file.size.limit
class GeneralApplicationMongoRepository(timeZoneService: TimeZoneService)(implicit mongo: () => DB)
  extends ReactiveRepository[CreateApplicationRequest, BSONObjectID]("application", mongo,
    Commands.Implicits.createApplicationRequestFormats,
    ReactiveMongoFormats.objectIdFormats) with GeneralApplicationRepository with RandomSelection {

  override def create(userId: String, frameworkId: String): Future[ApplicationResponse] = {
    val applicationId = UUID.randomUUID().toString
    val createdStatus = "CREATED"

    val applicationBSON = BSONDocument(
      "applicationId" -> applicationId,
      "userId" -> userId,
      "frameworkId" -> frameworkId,
      "applicationStatus" -> createdStatus
    )

    collection.insert(applicationBSON) flatMap { _ =>
      findProgress(applicationId).map { p =>
        ApplicationResponse(applicationId, createdStatus, userId, p)
      }
    }
  }

  def docToCandidate(doc: BSONDocument): Candidate = {
    val userId = doc.getAs[String]("userId").getOrElse("")
    val applicationId = doc.getAs[String]("applicationId")

    val psRoot = doc.getAs[BSONDocument]("personal-details")
    val firstName = psRoot.flatMap(_.getAs[String]("firstName"))
    val lastName = psRoot.flatMap(_.getAs[String]("lastName"))
    val dateOfBirth = psRoot.flatMap(_.getAs[LocalDate]("dateOfBirth"))

    Candidate(userId, applicationId, None, firstName, lastName, dateOfBirth, None, None)
  }
  def find(applicationIds: List[String]): Future[List[Candidate]] = {

    val query = BSONDocument("applicationId" -> BSONDocument("$in" -> applicationIds))

    collection.find(query).cursor[BSONDocument]().collect[List]().map(_.map(docToCandidate))
  }

  private def findProgress(document: BSONDocument, applicationId: String): ProgressResponse = {

    (document.getAs[BSONDocument]("progress-status") map { root =>

      def getProgress(key: String) = {
        root.getAs[Boolean](key).getOrElse(false)
      }

      def questionnaire = root.getAs[BSONDocument]("questionnaire").map { doc =>
        doc.elements.collect {
          case (name, BSONBoolean(true)) => name
        }.toList
      }.getOrElse(Nil)

      ProgressResponse(
        applicationId,
        personalDetails = getProgress("personal-details"),
<<<<<<< HEAD
        frameworksLocation = getProgress("frameworks-location"),
        assistanceDetails = getProgress("assistance-details"),
=======
        schemePreferences = getProgress("scheme-preferences"),
        assistance = getProgress("assistance"),
>>>>>>> 8f812418
        review = getProgress("review"),
        questionnaire = questionnaire,
        submitted = getProgress("submitted"),
        withdrawn = getProgress("withdrawn"),
        onlineTestInvited = getProgress("online_test_invited"),
        onlineTestStarted = getProgress("online_test_started"),
        onlineTestCompleted = getProgress("online_test_completed"),
        onlineTestExpired = getProgress("online_test_expired"),
        onlineTestAwaitingReevaluation = getProgress("awaiting_online_test_re_evaluation"),
        onlineTestFailed = getProgress("online_test_failed"),
        onlineTestFailedNotified = getProgress("online_test_failed_notified"),
        onlineTestAwaitingAllocation = getProgress("awaiting_online_test_allocation"),
        onlineTestAllocationConfirmed = getProgress("allocation_confirmed"),
        onlineTestAllocationUnconfirmed = getProgress("allocation_unconfirmed"),
        failedToAttend = getProgress("failed_to_attend"),
        assessmentScores = AssessmentScores(getProgress("assessment_scores_entered"), getProgress("assessment_scores_accepted")),
        assessmentCentre = AssessmentCentre(
          getProgress("awaiting_assessment_centre_re_evaluation"),
          getProgress("assessment_centre_passed"),
          getProgress("assessment_centre_failed"),
          getProgress("assessment_centre_passed_notified"),
          getProgress("assessment_centre_failed_notified")
        )
      )
    }).getOrElse(ProgressResponse(applicationId))
  }

  override def findProgress(applicationId: String): Future[ProgressResponse] = {
    val query = BSONDocument("applicationId" -> applicationId)
    val projection = BSONDocument("progress-status" -> 2, "_id" -> 0)

    collection.find(query, projection).one[BSONDocument] map {
      case Some(document) => findProgress(document, applicationId)
      case None => ProgressResponse(applicationId)
    }
  }

  def findByUserId(userId: String, frameworkId: String): Future[ApplicationResponse] = {
    val query = BSONDocument("userId" -> userId, "frameworkId" -> frameworkId)

    val resp: Future[Future[ApplicationResponse]] = collection.find(query).one[BSONDocument] map {
      case Some(document) =>
        val applicationId = document.getAs[String]("applicationId").get
        val applicationStatus = document.getAs[String]("applicationStatus").get
        findProgress(applicationId).map { (p: ProgressResponse) =>
          ApplicationResponse(applicationId, applicationStatus, userId, p)
        }
      case None => throw new ApplicationNotFound(userId)
    }
    resp.flatMap(identity)
  }

  def findCandidateByUserId(userId: String): Future[Option[Candidate]] = {

    val query = BSONDocument("userId" -> userId)

    collection.find(query).one[BSONDocument].map(_.map(docToCandidate))
  }

  def findByCriteria(lastName: Option[String], dateOfBirth: Option[LocalDate]): Future[List[Candidate]] = {

    val query = BSONDocument("personal-details.lastName" -> lastName, "personal-details.dateOfBirth" -> dateOfBirth)

    collection.find(query).cursor[BSONDocument]().collect[List]().map(_.map(docToCandidate))
  }

  override def findApplicationIdsByLocation(location: String): Future[List[String]] = {
    val query = BSONDocument("$and" -> BSONArray(
      BSONDocument("$and" -> BSONArray(
        BSONDocument("applicationStatus" -> BSONDocument("$ne" -> "CREATED")),
        BSONDocument("applicationStatus" -> BSONDocument("$ne" -> "WITHDRAWN")),
        BSONDocument("applicationStatus" -> BSONDocument("$ne" -> "IN_PROGRESS"))
      )),
      BSONDocument("$or" -> BSONArray(
        BSONDocument("framework-preferences.firstLocation.location" -> location),
        BSONDocument("framework-preferences.secondLocation.location" -> location)
      ))
    ))

    val projection = BSONDocument("applicationId" -> 1)

    collection.find(query, projection).cursor[BSONDocument]().collect[List]().map { docList =>
      docList.map { doc =>
        doc.getAs[String]("applicationId").get
      }
    }
  }

  override def findApplicationsForAssessmentAllocation(locations: List[String], start: Int,
    end: Int): Future[ApplicationForAssessmentAllocationResult] = {
    val query = BSONDocument("$and" -> BSONArray(
      BSONDocument("applicationStatus" -> "AWAITING_ALLOCATION"),
      BSONDocument("framework-preferences.firstLocation.location" -> BSONDocument("$in" -> locations))
    ))

    collection.runCommand(JSONCountCommand.Count(query)).flatMap { c =>
      val count = c.count
      if (count == 0) {
        Future.successful(ApplicationForAssessmentAllocationResult(List.empty, 0))
      } else {
        val projection = BSONDocument(
          "userId" -> 1,
          "applicationId" -> 1,
          "personal-details.firstName" -> 1,
          "personal-details.lastName" -> 1,
          "assistance-details.needsAdjustment" -> 1,
          "online-tests.invitationDate" -> 1
        )
        val sort = new JsObject(Seq("online-tests.invitationDate" -> JsNumber(1)))

        collection.find(query, projection).sort(sort).options(QueryOpts(skipN = start)).cursor[BSONDocument]().collect[List](end - start + 1).
          map { docList =>
            docList.map { doc =>
              bsonDocToApplicationsForAssessmentAllocation(doc)
            }
          }.flatMap { result =>
            Future.successful(ApplicationForAssessmentAllocationResult(result, count))
          }
      }
    }
  }

  override def submit(applicationId: String): Future[Unit] = {
    val query = BSONDocument("applicationId" -> applicationId)
    val applicationStatusBSON = BSONDocument("$set" -> BSONDocument(
      "applicationStatus" -> "SUBMITTED",
      "progress-status.submitted" -> true
    ))

    collection.update(query, applicationStatusBSON, upsert = false) map {
      case _ => ()
    }
  }

  override def withdraw(applicationId: String, reason: WithdrawApplicationRequest): Future[Unit] = {
    val query = BSONDocument("applicationId" -> applicationId)
    val applicationStatusBSON = BSONDocument("$set" -> BSONDocument(
      "withdraw" -> reason,
      "applicationStatus" -> "WITHDRAWN",
      "progress-status.withdrawn" -> true
    ))

    collection.update(query, applicationStatusBSON, upsert = false) map {
      case _ => ()
    }
  }

  override def updateQuestionnaireStatus(applicationId: String, sectionKey: String): Future[Unit] = {
    val query = BSONDocument("applicationId" -> applicationId)
    val applicationStatusBSON = BSONDocument("$set" -> BSONDocument(
      s"progress-status.questionnaire.$sectionKey" -> true
    ))

    collection.update(query, applicationStatusBSON, upsert = false) map {
      case _ => ()
    }
  }

  override def review(applicationId: String): Future[Unit] = {
    val query = BSONDocument("applicationId" -> applicationId)
    val applicationStatusBSON = BSONDocument("$set" -> BSONDocument(
      "progress-status.review" -> true
    ))

    collection.update(query, applicationStatusBSON, upsert = false) map {
      case _ => ()
    }
  }

  override def overallReportNotWithdrawn(frameworkId: String): Future[List[Report]] =
    overallReport(BSONDocument("$and" -> BSONArray(
      BSONDocument("frameworkId" -> frameworkId),
      BSONDocument("applicationStatus" -> BSONDocument("$ne" -> "WITHDRAWN"))
    )))

  override def overallReportNotWithdrawnWithPersonalDetails(frameworkId: String): Future[List[ReportWithPersonalDetails]] =
    overallReportWithPersonalDetails(BSONDocument("$and" -> BSONArray(
      BSONDocument("frameworkId" -> frameworkId),
      BSONDocument("applicationStatus" -> BSONDocument("$ne" -> "WITHDRAWN"))
    )))

  override def overallReport(frameworkId: String): Future[List[Report]] =
    overallReport(BSONDocument("frameworkId" -> frameworkId))

  private def overallReport(query: BSONDocument): Future[List[Report]] = {
    val projection = BSONDocument(
      "userId" -> "1",
      "framework-preferences.alternatives.location" -> "1",
      "framework-preferences.alternatives.framework" -> "1",
      "framework-preferences.firstLocation.location" -> "1",
      "framework-preferences.secondLocation.location" -> "1",
      "framework-preferences.firstLocation.firstFramework" -> "1",
      "framework-preferences.secondLocation.firstFramework" -> "1",
      "framework-preferences.firstLocation.secondFramework" -> "1",
      "framework-preferences.secondLocation.secondFramework" -> "1",
      "personal-details.aLevel" -> "1",
      "personal-details.stemLevel" -> "1",
      "assistance-details.needsAssistance" -> "1",
      "assistance-details.needsAdjustment" -> "1",
      "assistance-details.guaranteedInterview" -> "1",
      "issue" -> "1",
      "applicationId" -> "1",
      "progress-status" -> "2"
    )

    reportQueryWithProjections[BSONDocument](query, projection) map { lst =>
      lst.map(docToReport)
    }
  }

  override def applicationsWithAssessmentScoresAccepted(frameworkId: String): Future[List[ApplicationPreferences]] =
    applicationPreferences(BSONDocument("$and" -> BSONArray(
      BSONDocument("frameworkId" -> frameworkId),
      BSONDocument(s"progress-status.${ApplicationStatuses.AssessmentScoresAccepted.toLowerCase}" -> true),
      BSONDocument("applicationStatus" -> BSONDocument("$ne" -> ApplicationStatuses.Withdrawn))
    )))

  // scalastyle:off method.length
  private def applicationPreferences(query: BSONDocument): Future[List[ApplicationPreferences]] = {
    val projection = BSONDocument(
      "userId" -> "1",
      "framework-preferences.alternatives.location" -> "1",
      "framework-preferences.alternatives.framework" -> "1",
      "framework-preferences.firstLocation.location" -> "1",
      "framework-preferences.secondLocation.location" -> "1",
      "framework-preferences.firstLocation.firstFramework" -> "1",
      "framework-preferences.secondLocation.firstFramework" -> "1",
      "framework-preferences.firstLocation.secondFramework" -> "1",
      "framework-preferences.secondLocation.secondFramework" -> "1",
      "assistance-details.needsAssistance" -> "1",
      "assistance-details.needsAdjustment" -> "1",
      "assistance-details.guaranteedInterview" -> "1",
      "personal-details.aLevel" -> "1",
      "personal-details.stemLevel" -> "1",
      "passmarkEvaluation" -> "2",
      "applicationId" -> "1"
    )

    reportQueryWithProjections[BSONDocument](query, projection).map { list =>
      list.map { document =>
        val userId = document.getAs[String]("userId").getOrElse("")

        val fr = document.getAs[BSONDocument]("framework-preferences")

        val fr1 = fr.flatMap(_.getAs[BSONDocument]("firstLocation"))
        val fr1FirstLocation = fr1.flatMap(_.getAs[String]("location"))
        val fr1FirstFramework = fr1.flatMap(_.getAs[String]("firstFramework"))
        val fr1SecondFramework = fr1.flatMap(_.getAs[String]("secondFramework"))

        val fr2 = fr.flatMap(_.getAs[BSONDocument]("secondLocation"))
        val fr2FirstLocation = fr2.flatMap(_.getAs[String]("location"))
        val fr2FirstFramework = fr2.flatMap(_.getAs[String]("firstFramework"))
        val fr2SecondFramework = fr2.flatMap(_.getAs[String]("secondFramework"))

        val frAlternatives = fr.flatMap(_.getAs[BSONDocument]("alternatives"))
        val location = frAlternatives.flatMap(_.getAs[Boolean]("location").map(booleanTranslator))
        val framework = frAlternatives.flatMap(_.getAs[Boolean]("framework").map(booleanTranslator))

        val ad = document.getAs[BSONDocument]("assistance-details")
        val needsAssistance = ad.flatMap(_.getAs[String]("needsAssistance"))
        val needsAdjustment = ad.flatMap(_.getAs[String]("needsAdjustment"))
        val guaranteedInterview = ad.flatMap(_.getAs[String]("guaranteedInterview"))

        val pd = document.getAs[BSONDocument]("personal-details")
        val aLevel = pd.flatMap(_.getAs[Boolean]("aLevel").map(booleanTranslator))
        val stemLevel = pd.flatMap(_.getAs[Boolean]("stemLevel").map(booleanTranslator))

        val applicationId = document.getAs[String]("applicationId").getOrElse("")

        val pe = document.getAs[BSONDocument]("passmarkEvaluation")

        val otLocation1Scheme1PassmarkEvaluation = pe.flatMap(_.getAs[String]("location1Scheme1").map(Result(_).toPassmark))
        val otLocation1Scheme2PassmarkEvaluation = pe.flatMap(_.getAs[String]("location1Scheme2").map(Result(_).toPassmark))
        val otLocation2Scheme1PassmarkEvaluation = pe.flatMap(_.getAs[String]("location2Scheme1").map(Result(_).toPassmark))
        val otLocation2Scheme2PassmarkEvaluation = pe.flatMap(_.getAs[String]("location2Scheme2").map(Result(_).toPassmark))
        val otAlternativeSchemePassmarkEvaluation = pe.flatMap(_.getAs[String]("alternativeScheme").map(Result(_).toPassmark))

        ApplicationPreferences(userId, applicationId, fr1FirstLocation, fr1FirstFramework, fr1SecondFramework,
          fr2FirstLocation, fr2FirstFramework, fr2SecondFramework, location, framework, needsAssistance,
          guaranteedInterview, needsAdjustment, aLevel, stemLevel,
          OnlineTestPassmarkEvaluationSchemes(otLocation1Scheme1PassmarkEvaluation, otLocation1Scheme2PassmarkEvaluation,
            otLocation2Scheme1PassmarkEvaluation, otLocation2Scheme2PassmarkEvaluation, otAlternativeSchemePassmarkEvaluation))
      }
    }
  }
  // scalstyle:on method.length

  override def applicationsPassedInAssessmentCentre(frameworkId: String): Future[List[ApplicationPreferencesWithTestResults]] =
    applicationPreferencesWithTestResults(BSONDocument("$and" -> BSONArray(
      BSONDocument("frameworkId" -> frameworkId),
      BSONDocument(s"progress-status.${ApplicationStatuses.AssessmentCentrePassed.toLowerCase}" -> true),
      BSONDocument("applicationStatus" -> BSONDocument("$ne" -> ApplicationStatuses.Withdrawn))
    )))

  // scalastyle:off method.length
  private def applicationPreferencesWithTestResults(query: BSONDocument): Future[List[ApplicationPreferencesWithTestResults]] = {
    val projection = BSONDocument(
      "userId" -> "1",
      "framework-preferences.alternatives.location" -> "1",
      "framework-preferences.alternatives.framework" -> "1",
      "framework-preferences.firstLocation.location" -> "1",
      "framework-preferences.secondLocation.location" -> "1",
      "framework-preferences.firstLocation.firstFramework" -> "1",
      "framework-preferences.secondLocation.firstFramework" -> "1",
      "framework-preferences.firstLocation.secondFramework" -> "1",
      "framework-preferences.secondLocation.secondFramework" -> "1",
      "assessment-centre-passmark-evaluation" -> "2",
      "applicationId" -> "1",
      "personal-details.firstName" -> "1",
      "personal-details.lastName" -> "1",
      "personal-details.preferredName" -> "1",
      "personal-details.aLevel" -> "1",
      "personal-details.stemLevel" -> "1"
    )

    reportQueryWithProjections[BSONDocument](query, projection).map { list =>
      list.map { document =>
        val userId = document.getAs[String]("userId").getOrElse("")

        val fr = document.getAs[BSONDocument]("framework-preferences")

        val fr1 = fr.flatMap(_.getAs[BSONDocument]("firstLocation"))
        val fr1FirstLocation = fr1.flatMap(_.getAs[String]("location"))
        val fr1FirstFramework = fr1.flatMap(_.getAs[String]("firstFramework"))
        val fr1SecondFramework = fr1.flatMap(_.getAs[String]("secondFramework"))

        val fr2 = fr.flatMap(_.getAs[BSONDocument]("secondLocation"))
        val fr2FirstLocation = fr2.flatMap(_.getAs[String]("location"))
        val fr2FirstFramework = fr2.flatMap(_.getAs[String]("firstFramework"))
        val fr2SecondFramework = fr2.flatMap(_.getAs[String]("secondFramework"))

        val frAlternatives = fr.flatMap(_.getAs[BSONDocument]("alternatives"))
        val location = frAlternatives.flatMap(_.getAs[Boolean]("location").map(booleanTranslator))
        val framework = frAlternatives.flatMap(_.getAs[Boolean]("framework").map(booleanTranslator))

        val applicationId = document.getAs[String]("applicationId").getOrElse("")

        val pe = document.getAs[BSONDocument]("assessment-centre-passmark-evaluation")

        val ca = pe.flatMap(_.getAs[BSONDocument]("competency-average"))
        val leadingAndCommunicatingAverage = ca.flatMap(_.getAs[Double]("leadingAndCommunicatingAverage"))
        val collaboratingAndPartneringAverage = ca.flatMap(_.getAs[Double]("collaboratingAndPartneringAverage"))
        val deliveringAtPaceAverage = ca.flatMap(_.getAs[Double]("deliveringAtPaceAverage"))
        val makingEffectiveDecisionsAverage = ca.flatMap(_.getAs[Double]("makingEffectiveDecisionsAverage"))
        val changingAndImprovingAverage = ca.flatMap(_.getAs[Double]("changingAndImprovingAverage"))
        val buildingCapabilityForAllAverage = ca.flatMap(_.getAs[Double]("buildingCapabilityForAllAverage"))
        val motivationFitAverage = ca.flatMap(_.getAs[Double]("motivationFitAverage"))
        val overallScore = ca.flatMap(_.getAs[Double]("overallScore"))

        val se = pe.flatMap(_.getAs[BSONDocument]("schemes-evaluation"))
        val commercial = se.flatMap(_.getAs[String](Schemes.Commercial).map(Result(_).toPassmark))
        val digitalAndTechnology = se.flatMap(_.getAs[String](Schemes.DigitalAndTechnology).map(Result(_).toPassmark))
        val business = se.flatMap(_.getAs[String](Schemes.Business).map(Result(_).toPassmark))
        val projectDelivery = se.flatMap(_.getAs[String](Schemes.ProjectDelivery).map(Result(_).toPassmark))
        val finance = se.flatMap(_.getAs[String](Schemes.Finance).map(Result(_).toPassmark))

        val pd = document.getAs[BSONDocument]("personal-details")
        val firstName = pd.flatMap(_.getAs[String]("firstName"))
        val lastName = pd.flatMap(_.getAs[String]("lastName"))
        val preferredName = pd.flatMap(_.getAs[String]("preferredName"))
        val aLevel = pd.flatMap(_.getAs[Boolean]("aLevel").map(booleanTranslator))
        val stemLevel = pd.flatMap(_.getAs[Boolean]("stemLevel").map(booleanTranslator))

        ApplicationPreferencesWithTestResults(userId, applicationId, fr1FirstLocation, fr1FirstFramework,
          fr1SecondFramework, fr2FirstLocation, fr2FirstFramework, fr2SecondFramework, location, framework,
          PersonalInfo(firstName, lastName, preferredName, aLevel, stemLevel),
          CandidateScoresSummary(leadingAndCommunicatingAverage, collaboratingAndPartneringAverage,
            deliveringAtPaceAverage, makingEffectiveDecisionsAverage, changingAndImprovingAverage,
            buildingCapabilityForAllAverage, motivationFitAverage, overallScore),
          SchemeEvaluation(commercial, digitalAndTechnology, business, projectDelivery, finance))
      }
    }
  }
  // scalstyle:on method.length

  private def overallReportWithPersonalDetails(query: BSONDocument): Future[List[ReportWithPersonalDetails]] = {
    val projection = BSONDocument(
      "userId" -> "1",
      "framework-preferences.alternatives.location" -> "1",
      "framework-preferences.alternatives.framework" -> "1",
      "framework-preferences.firstLocation.location" -> "1",
      "framework-preferences.secondLocation.location" -> "1",
      "framework-preferences.firstLocation.firstFramework" -> "1",
      "framework-preferences.secondLocation.firstFramework" -> "1",
      "framework-preferences.firstLocation.secondFramework" -> "1",
      "framework-preferences.secondLocation.secondFramework" -> "1",
      "personal-details.aLevel" -> "1",
      "personal-details.dateOfBirth" -> "1",
      "personal-details.firstName" -> "1",
      "personal-details.lastName" -> "1",
      "personal-details.preferredName" -> "1",
      "personal-details.stemLevel" -> "1",
      "online-tests.cubiksUserId" -> "1",
      "assistance-details.needsAssistance" -> "1",
      "assistance-details.needsAdjustment" -> "1",
      "assistance-details.guaranteedInterview" -> "1",
      "applicationId" -> "1",
      "progress-status" -> "2"
    )

    reportQueryWithProjections[BSONDocument](query, projection) map { lst =>
      lst.map(docToReportWithPersonalDetails)
    }
  }

  private def docToReport(document: BSONDocument) = {
    val fr = document.getAs[BSONDocument]("framework-preferences")
    val fr1 = fr.flatMap(_.getAs[BSONDocument]("firstLocation"))
    val fr2 = fr.flatMap(_.getAs[BSONDocument]("secondLocation"))

    def frLocation(root: Option[BSONDocument]) = extract("location")(root)
    def frScheme1(root: Option[BSONDocument]) = extract("firstFramework")(root)
    def frScheme2(root: Option[BSONDocument]) = extract("secondFramework")(root)

    val personalDetails = document.getAs[BSONDocument]("personal-details")
    val aLevel = personalDetails.flatMap(_.getAs[Boolean]("aLevel").map(booleanTranslator))
    val stemLevel = personalDetails.flatMap(_.getAs[Boolean]("stemLevel").map(booleanTranslator))

    val fpAlternatives = fr.flatMap(_.getAs[BSONDocument]("alternatives"))
    val location = fpAlternatives.flatMap(_.getAs[Boolean]("location").map(booleanTranslator))
    val framework = fpAlternatives.flatMap(_.getAs[Boolean]("framework").map(booleanTranslator))

    val ad = document.getAs[BSONDocument]("assistance-details")
    val needsAssistance = ad.flatMap(_.getAs[String]("needsAssistance"))
    val needsAdjustment = ad.flatMap(_.getAs[String]("needsAdjustment"))
    val guaranteedInterview = ad.flatMap(_.getAs[String]("guaranteedInterview"))

    val applicationId = document.getAs[String]("applicationId").getOrElse("")
    val progress: ProgressResponse = findProgress(document, applicationId)

    val issue = document.getAs[String]("issue")

    Report(
      applicationId, Some(getStatus(progress)), frLocation(fr1), frScheme1(fr1), frScheme2(fr1),
      frLocation(fr2), frScheme1(fr2), frScheme2(fr2), aLevel,
      stemLevel, location, framework, needsAssistance, needsAdjustment, guaranteedInterview, issue
    )
  }

  private def docToReportWithPersonalDetails(document: BSONDocument) = {
    val fr = document.getAs[BSONDocument]("framework-preferences")
    val fr1 = fr.flatMap(_.getAs[BSONDocument]("firstLocation"))
    val fr2 = fr.flatMap(_.getAs[BSONDocument]("secondLocation"))

    def frLocation(root: Option[BSONDocument]) = extract("location")(root)
    def frScheme1(root: Option[BSONDocument]) = extract("firstFramework")(root)
    def frScheme2(root: Option[BSONDocument]) = extract("secondFramework")(root)

    val personalDetails = document.getAs[BSONDocument]("personal-details")
    val aLevel = personalDetails.flatMap(_.getAs[Boolean]("aLevel").map(booleanTranslator))
    val stemLevel = personalDetails.flatMap(_.getAs[Boolean]("stemLevel").map(booleanTranslator))
    val firstName = personalDetails.flatMap(_.getAs[String]("firstName"))
    val lastName = personalDetails.flatMap(_.getAs[String]("lastName"))
    val preferredName = personalDetails.flatMap(_.getAs[String]("preferredName"))
    val dateOfBirth = personalDetails.flatMap(_.getAs[String]("dateOfBirth"))

    val fpAlternatives = fr.flatMap(_.getAs[BSONDocument]("alternatives"))
    val location = fpAlternatives.flatMap(_.getAs[Boolean]("location").map(booleanTranslator))
    val framework = fpAlternatives.flatMap(_.getAs[Boolean]("framework").map(booleanTranslator))

    val ad = document.getAs[BSONDocument]("assistance-details")
    val needsAssistance = ad.flatMap(_.getAs[String]("needsAssistance"))
    val needsAdjustment = ad.flatMap(_.getAs[String]("needsAdjustment"))
    val guaranteedInterview = ad.flatMap(_.getAs[String]("guaranteedInterview"))

    val applicationId = document.getAs[String]("applicationId").getOrElse("")
    val userId = document.getAs[String]("userId").getOrElse("")
    val progress: ProgressResponse = findProgress(document, applicationId)

    val onlineTests = document.getAs[BSONDocument]("online-tests")
    val cubiksUserId = onlineTests.flatMap(_.getAs[Int]("cubiksUserId"))

    ReportWithPersonalDetails(
      applicationId, userId, Some(getStatus(progress)), frLocation(fr1), frScheme1(fr1), frScheme2(fr1),
      frLocation(fr2), frScheme1(fr2), frScheme2(fr2), aLevel,
      stemLevel, location, framework, needsAssistance, needsAdjustment, guaranteedInterview, firstName, lastName,
      preferredName, dateOfBirth, cubiksUserId
    )
  }

  def adjustmentReport(frameworkId: String): Future[List[AdjustmentReport]] = {
    val query = BSONDocument("$and" ->
      BSONArray(
        BSONDocument("frameworkId" -> frameworkId),
        BSONDocument("applicationStatus" -> BSONDocument("$ne" -> "IN_PROGRESS")),
        BSONDocument("applicationStatus" -> BSONDocument("$ne" -> "WITHDRAWN")),
        BSONDocument("$or" ->
          BSONArray(
            BSONDocument("assistance-details.needsAdjustment" -> "Yes"),
            BSONDocument("assistance-details.guaranteedInterview" -> "Yes")
          ))
      ))

    val projection = BSONDocument(
      "userId" -> "1",
      "personal-details.firstName" -> "1",
      "personal-details.lastName" -> "1",
      "personal-details.preferredName" -> "1",
      "assistance-details.guaranteedInterview" -> "1",
      "assistance-details.typeOfAdjustments" -> "1",
      "assistance-details.otherAdjustments" -> "1",
      "assistance-details.adjustments-confirmed" -> "1"
    )

    reportQueryWithProjections[BSONDocument](query, projection).map { list =>
      list.map { document =>

        val personalDetails = document.getAs[BSONDocument]("personal-details")
        val userId = document.getAs[String]("userId").getOrElse("")
        val firstName = extract("firstName")(personalDetails)
        val lastName = extract("lastName")(personalDetails)
        val preferredName = extract("preferredName")(personalDetails)

        val assistance = document.getAs[BSONDocument]("assistance-details")
        val gis = extract("guaranteedInterview")(assistance)
        val typesOfAdjustments = assistance.flatMap(_.getAs[List[String]]("typeOfAdjustments"))
        val otherAdjustments = extract("otherAdjustments")(assistance)
        val adjustmentsConfirmed = getAdjustmentsConfirmed(assistance)
        val adjustments = typesOfAdjustments.getOrElse(Nil) ::: otherAdjustments.toList
        val finalTOA = if (adjustments.isEmpty) None else Some(adjustments.mkString("|"))

        AdjustmentReport(userId, firstName, lastName, preferredName, None, None, finalTOA, gis, adjustmentsConfirmed)
      }
    }
  }

  def candidatesAwaitingAllocation(frameworkId: String): Future[List[CandidateAwaitingAllocation]] = {
    val query = BSONDocument("$and" ->
      BSONArray(
        BSONDocument("frameworkId" -> frameworkId),
        BSONDocument("applicationStatus" -> "AWAITING_ALLOCATION")
      ))

    val projection = BSONDocument(
      "userId" -> "1",
      "personal-details.firstName" -> "1",
      "personal-details.lastName" -> "1",
      "personal-details.preferredName" -> "1",
      "personal-details.dateOfBirth" -> "1",
      "framework-preferences.firstLocation.location" -> "1",
      "assistance-details.typeOfAdjustments" -> "1",
      "assistance-details.otherAdjustments" -> "1"
    )

    reportQueryWithProjections[BSONDocument](query, projection).map { list =>
      list.map { document =>

        val userId = document.getAs[String]("userId").get
        val personalDetails = document.getAs[BSONDocument]("personal-details").get
        val firstName = personalDetails.getAs[String]("firstName").get
        val lastName = personalDetails.getAs[String]("lastName").get
        val preferredName = personalDetails.getAs[String]("preferredName").get
        val dateOfBirth = personalDetails.getAs[LocalDate]("dateOfBirth").get
        val frameworkPreferences = document.getAs[BSONDocument]("framework-preferences").get
        val firstLocationDoc = frameworkPreferences.getAs[BSONDocument]("firstLocation").get
        val firstLocation = firstLocationDoc.getAs[String]("location").get

        val assistance = document.getAs[BSONDocument]("assistance-details")
        val typesOfAdjustments = assistance.flatMap(_.getAs[List[String]]("typeOfAdjustments"))

        val otherAdjustments = extract("otherAdjustments")(assistance)
        val adjustments = typesOfAdjustments.getOrElse(Nil) ::: otherAdjustments.toList
        val finalTOA = if (adjustments.isEmpty) None else Some(adjustments.mkString("|"))

        CandidateAwaitingAllocation(userId, firstName, lastName, preferredName, firstLocation, finalTOA, dateOfBirth)
      }
    }
  }

  def applicationsReport(frameworkId: String): Future[List[(String, IsNonSubmitted, PreferencesWithContactDetails)]] = {
    val query = BSONDocument("frameworkId" -> frameworkId)

    val projection = BSONDocument(
      "applicationId" -> "1",
      "personal-details.preferredName" -> "1",
      "userId" -> "1",
      "framework-preferences" -> "1",
      "progress-status" -> "2"
    )

    val seed = Future.successful(List.empty[(String, Boolean, PreferencesWithContactDetails)])
    reportQueryWithProjections[BSONDocument](query, projection).flatMap { lst =>
      lst.foldLeft(seed) { (applicationsFuture, document) =>
        applicationsFuture.map { applications =>
          val timeCreated = isoTimeToPrettyDateTime(getDocumentId(document).time)
          val applicationId = document.getAs[String]("applicationId").get
          val personalDetails = document.getAs[BSONDocument]("personal-details")
          val preferredName = extract("preferredName")(personalDetails)
          val userId = document.getAs[String]("userId").get
          val frameworkPreferences = document.getAs[Preferences]("framework-preferences")

          val location1 = frameworkPreferences.map(_.firstLocation.location)
          val location1Scheme1 = frameworkPreferences.map(_.firstLocation.firstFramework)
          val location1Scheme2 = frameworkPreferences.flatMap(_.firstLocation.secondFramework)

          val location2 = frameworkPreferences.flatMap(_.secondLocation.map(_.location))
          val location2Scheme1 = frameworkPreferences.flatMap(_.secondLocation.map(_.firstFramework))
          val location2Scheme2 = frameworkPreferences.flatMap(_.secondLocation.flatMap(_.secondFramework))

          val p = findProgress(document, applicationId)

          val preferences = PreferencesWithContactDetails(None, None, preferredName, None, None,
            location1, location1Scheme1, location1Scheme2,
            location2, location2Scheme1, location2Scheme2,
            Some(ApplicationStatusOrder.getStatus(p)), Some(timeCreated))

          (userId, isNonSubmittedStatus(p), preferences) +: applications
        }
      }
    }
  }

  private def getDocumentId(document: BSONDocument): BSONObjectID =
    document.get("_id").get match {
      case id: BSONObjectID => id
      case id: BSONString => BSONObjectID(id.value)
    }

  private def isoTimeToPrettyDateTime(utcMillis: Long): String =
    timeZoneService.localize(utcMillis).toString("yyyy-MM-dd HH:mm:ss")

  private def booleanTranslator(bool: Boolean) = bool match {
    case true => "Yes"
    case false => "No"
  }

  private def reportQueryWithProjections[A](
    query: BSONDocument,
    prj: BSONDocument,
    upTo: Int = Int.MaxValue,
    stopOnError: Boolean = true
  )(implicit reader: Format[A]): Future[List[A]] =
    collection.find(query).projection(prj).cursor[A](ReadPreference.nearest).collect[List](upTo, stopOnError)

  def extract(key: String)(root: Option[BSONDocument]) = root.flatMap(_.getAs[String](key))

  private def getAdjustmentsConfirmed(assistance: Option[BSONDocument]): Option[String] = {
    assistance.flatMap(_.getAs[Boolean]("adjustments-confirmed")).getOrElse(false) match {
      case false => Some("Unconfirmed")
      case true => Some("Confirmed")
    }
  }

  def confirmAdjustment(applicationId: String, data: AdjustmentManagement): Future[Unit] = {

    val query = BSONDocument("applicationId" -> applicationId)
    val verbalAdjustment = data.timeNeeded.map(i => BSONDocument("assistance-details.verbalTimeAdjustmentPercentage" -> i))
      .getOrElse(BSONDocument.empty)
    val numericalAdjustment = data.timeNeededNum.map(i => BSONDocument("assistance-details.numericalTimeAdjustmentPercentage" -> i))
      .getOrElse(BSONDocument.empty)
    val otherAdjustments = data.otherAdjustments.map(s => BSONDocument("assistance-details.otherAdjustments" -> s))
      .getOrElse(BSONDocument.empty)

    val adjustmentsConfirmationBSON = BSONDocument("$set" -> BSONDocument(
      "assistance-details.typeOfAdjustments" -> data.adjustments.getOrElse(List.empty[String]),
      "assistance-details.adjustments-confirmed" -> true
    ).add(verbalAdjustment).add(numericalAdjustment).add(otherAdjustments))

    collection.update(query, adjustmentsConfirmationBSON, upsert = false) map {
      case _ => ()
    }
  }

  def rejectAdjustment(applicationId: String): Future[Unit] = {

    val query = BSONDocument("applicationId" -> applicationId)

    val adjustmentRejection = BSONDocument("$set" -> BSONDocument(
      "assistance-details.typeOfAdjustments" -> List.empty[String],
      "assistance-details.needsAdjustment" -> "No"
    ))

    collection.update(query, adjustmentRejection, upsert = false) map {
      case _ => ()
    }
  }

  def gisByApplication(applicationId: String): Future[Boolean] = {
    val query = BSONDocument("applicationId" -> applicationId)

    val projection = BSONDocument(
      "assistance-details.guaranteedInterview" -> "1"
    )

    collection.find(query, projection).one[BSONDocument].map {
      _.flatMap { doc =>
        doc.getAs[BSONDocument]("assistance-details").map(_.getAs[Boolean]("guaranteedInterview").contains(true))
      }.getOrElse(false)
    }
  }

  def allocationExpireDateByApplicationId(applicationId: String): Future[Option[LocalDate]] = {
    val query = BSONDocument("applicationId" -> applicationId)
    val format = DateTimeFormat.forPattern("yyyy-MM-dd")
    val projection = BSONDocument(
      "allocation-expire-date" -> "1"
    )

    collection.find(query, projection).one[BSONDocument].map {
      _.flatMap { doc =>
        doc.getAs[String]("allocation-expire-date").map(d => format.parseDateTime(d).toLocalDate)
      }
    }
  }

  def updateStatus(applicationId: String, status: String): Future[Unit] = {
    val query = BSONDocument("applicationId" -> applicationId)
    val lowercaseStatus = status.toLowerCase
    val applicationStatusBSON = BSONDocument("$set" -> BSONDocument(
      "applicationStatus" -> status,
      s"progress-status.$lowercaseStatus" -> true,
      s"progress-status-dates.$lowercaseStatus" -> LocalDate.now()
    ))

    collection.update(query, applicationStatusBSON, upsert = false) map {
      case _ => ()
    }
  }

  def allApplicationAndUserIds(frameworkId: String): Future[List[PersonalDetailsAdded]] = {
    val query = BSONDocument("frameworkId" -> frameworkId)
    val projection = BSONDocument(
      "applicationId" -> "1",
      "userId" -> "1"
    )

    collection.find(query, projection).cursor[BSONDocument]().collect[List]().map {
      _.map { doc =>
        val userId = doc.getAs[String]("userId").getOrElse("")
        val applicationId = doc.getAs[String]("applicationId").getOrElse("")
        PersonalDetailsAdded(applicationId, userId)
      }
    }
  }

  def nextApplicationReadyForAssessmentScoreEvaluation(currentPassmarkVersion: String): Future[Option[String]] = {
    val query =
      BSONDocument("$or" ->
        BSONArray(
          BSONDocument(
            "$and" -> BSONArray(
              BSONDocument("applicationStatus" -> ApplicationStatuses.AssessmentScoresAccepted),
              BSONDocument("assessment-centre-passmark-evaluation.passmarkVersion" -> BSONDocument("$exists" -> false))
            )
          ),
          BSONDocument(
            "$and" -> BSONArray(
              BSONDocument("applicationStatus" -> ApplicationStatuses.AwaitingAssessmentCentreReevaluation),
              BSONDocument("assessment-centre-passmark-evaluation.passmarkVersion" -> BSONDocument("$ne" -> currentPassmarkVersion))
            )
          )
        ))

    selectRandom(query).map(_.map(doc => doc.getAs[String]("applicationId").get))
  }

  def nextAssessmentCentrePassedOrFailedApplication(): Future[Option[ApplicationForNotification]] = {
    val query = BSONDocument(
      "$and" -> BSONArray(
        BSONDocument("online-tests.pdfReportSaved" -> true),
        BSONDocument(
          "$or" -> BSONArray(
            BSONDocument("applicationStatus" -> ApplicationStatuses.AssessmentCentrePassed),
            BSONDocument("applicationStatus" -> ApplicationStatuses.AssessmentCentreFailed)
          )
        )
      )
    )
    selectRandom(query).map(_.map(bsonDocToApplicationForNotification))
  }

  def saveAssessmentScoreEvaluation(applicationId: String, passmarkVersion: String,
    evaluationResult: AssessmentRuleCategoryResult, newApplicationStatus: String): Future[Unit] = {
    val query = BSONDocument("$and" -> BSONArray(
      BSONDocument("applicationId" -> applicationId),
      BSONDocument(
        "$or" -> BSONArray(
          BSONDocument("applicationStatus" -> ApplicationStatuses.AssessmentScoresAccepted),
          BSONDocument("applicationStatus" -> ApplicationStatuses.AwaitingAssessmentCentreReevaluation)
        )
      )
    ))
    val progressStatus = newApplicationStatus.toLowerCase

    val passMarkEvaluation = BSONDocument("$set" ->
      BSONDocument(
        "applicationStatus" -> newApplicationStatus,
        s"progress-status.$progressStatus" -> true,
        s"progress-status-dates.$progressStatus" -> LocalDate.now(),
        "assessment-centre-passmark-evaluation" -> BSONDocument("passmarkVersion" -> passmarkVersion)
          .add(booleanToBSON("passedMinimumCompetencyLevel", evaluationResult.passedMinimumCompetencyLevel))
          .add(resultToBSON("location1Scheme1", evaluationResult.location1Scheme1))
          .add(resultToBSON("location1Scheme2", evaluationResult.location1Scheme2))
          .add(resultToBSON("location2Scheme1", evaluationResult.location2Scheme1))
          .add(resultToBSON("location2Scheme2", evaluationResult.location2Scheme2))
          .add(resultToBSON("alternativeScheme", evaluationResult.alternativeScheme))
          .add(averageToBSON("competency-average", evaluationResult.competencyAverageResult))
          .add(perSchemeToBSON("schemes-evaluation", evaluationResult.schemesEvaluation))
      ))

    collection.update(query, passMarkEvaluation, upsert = false) map {
      case _ => ()
    }
  }

  private def resultToBSON(schemeName: String, result: Option[EvaluationResults.Result]): BSONDocument = result match {
    case Some(r) => BSONDocument(schemeName -> r.toString)
    case _ => BSONDocument.empty
  }
  private def booleanToBSON(schemeName: String, result: Option[Boolean]): BSONDocument = result match {
    case Some(r) => BSONDocument(schemeName -> r)
    case _ => BSONDocument.empty
  }
  private def averageToBSON(name: String, result: Option[CompetencyAverageResult]): BSONDocument = result match {
    case Some(r) => BSONDocument(name -> r)
    case _ => BSONDocument.empty
  }
  private def perSchemeToBSON(name: String, result: Option[List[PerSchemeEvaluation]]): BSONDocument = result match {
    case Some(m) =>
      val schemes = m.map(x => BSONDocument(x.schemeName -> x.result.toString))
      val schemesDoc = schemes.foldRight(BSONDocument.empty)((acc, doc) => acc.add(doc))
      BSONDocument(name -> schemesDoc)
    case _ => BSONDocument.empty
  }

  private def bsonDocToApplicationsForAssessmentAllocation(doc: BSONDocument) = {
    val userId = doc.getAs[String]("userId").get
    val applicationId = doc.getAs[String]("applicationId").get
    val personalDetails = doc.getAs[BSONDocument]("personal-details").get
    val firstName = personalDetails.getAs[String]("firstName").get
    val lastName = personalDetails.getAs[String]("lastName").get
    val assistanceDetails = doc.getAs[BSONDocument]("assistance-details").get
    val needsAdjustment = assistanceDetails.getAs[String]("needsAdjustment").get
    val onlineTestDetails = doc.getAs[BSONDocument]("online-tests").get
    val invitationDate = onlineTestDetails.getAs[DateTime]("invitationDate").get
    ApplicationForAssessmentAllocation(firstName, lastName, userId, applicationId, needsAdjustment, invitationDate)
  }

  private def bsonDocToApplicationForNotification(doc: BSONDocument) = {
    val applicationId = doc.getAs[String]("applicationId").get
    val userId = doc.getAs[String]("userId").get
    val applicationStatus = doc.getAs[String]("applicationStatus").get
    val personalDetailsRoot = doc.getAs[BSONDocument]("personal-details").get
    val preferredName = personalDetailsRoot.getAs[String]("preferredName").get
    ApplicationForNotification(applicationId, userId, preferredName, applicationStatus)
  }
}<|MERGE_RESOLUTION|>--- conflicted
+++ resolved
@@ -163,13 +163,8 @@
       ProgressResponse(
         applicationId,
         personalDetails = getProgress("personal-details"),
-<<<<<<< HEAD
-        frameworksLocation = getProgress("frameworks-location"),
+        schemePreferences = getProgress("scheme-preferences"),
         assistanceDetails = getProgress("assistance-details"),
-=======
-        schemePreferences = getProgress("scheme-preferences"),
-        assistance = getProgress("assistance"),
->>>>>>> 8f812418
         review = getProgress("review"),
         questionnaire = questionnaire,
         submitted = getProgress("submitted"),
