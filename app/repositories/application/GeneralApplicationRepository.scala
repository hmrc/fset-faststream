--- conflicted
+++ resolved
@@ -47,12 +47,8 @@
 import uk.gov.hmrc.mongo.json.ReactiveMongoFormats
 
 import scala.concurrent.ExecutionContext.Implicits.global
-<<<<<<< HEAD
-import scala.concurrent.Future
+import scala.concurrent.{ ExecutionContext, Future }
 import scala.util.Try
-=======
-import scala.concurrent.{ ExecutionContext, Future }
->>>>>>> 38b36141
 
 // TODO FAST STREAM
 // This is far too large an interface - we should look at splitting up based on
