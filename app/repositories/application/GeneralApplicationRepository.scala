--- conflicted
+++ resolved
@@ -969,16 +969,6 @@
     case Some(r) => BSONDocument(name -> r)
     case _ => BSONDocument.empty
   }
-<<<<<<< HEAD
-=======
-
-  private def perSchemeToBSON(name: String, result: Option[List[PerSchemeEvaluation]]): BSONDocument = result match {
-    case Some(m) =>
-      val schemes = m.map(x => BSONDocument(x.schemeName -> x.result.toString))
-      val schemesDoc = schemes.foldRight(BSONDocument.empty)((acc, doc) => acc.add(doc))
-      BSONDocument(name -> schemesDoc)
-    case _ => BSONDocument.empty
-  }
 
   def getApplicationRoute(applicationId: String): Future[ApplicationRoute] = {
     val projection = BSONDocument("_id" -> false, "applicationRoute" -> true)
@@ -987,5 +977,4 @@
       doc.getAs[ApplicationRoute]("applicationRoute")
     }.getOrElse(throw ApplicationNotFound(s"No application found for $applicationId")))
   }
->>>>>>> 367b3b32
 }