/*
 * Copyright 2016 HM Revenue & Customs
 *
 * Licensed under the Apache License, Version 2.0 (the "License");
 * you may not use this file except in compliance with the License.
 * You may obtain a copy of the License at
 *
 *     http://www.apache.org/licenses/LICENSE-2.0
 *
 * Unless required by applicable law or agreed to in writing, software
 * distributed under the License is distributed on an "AS IS" BASIS,
 * WITHOUT WARRANTIES OR CONDITIONS OF ANY KIND, either express or implied.
 * See the License for the specific language governing permissions and
 * limitations under the License.
 */

package repositories.application

import java.util.UUID
import java.util.regex.Pattern

import config.CubiksGatewayConfig
import model.ApplicationStatus._
import model.ApplicationStatusOrder._
import model.AssessmentScheduleCommands.ApplicationForAssessmentAllocationResult
import model.Commands._
import model.EvaluationResults._
import model.Exceptions.{ ApplicationNotFound, CannotUpdatePreview }
import model.OnlineTestCommands.OnlineTestApplication
import model.command._
import model.persisted.{ ApplicationForDiversityReport, ApplicationForNotification, NotificationFailedTest }
import model.report.{ AdjustmentReport, CandidateProgressReport, _ }
import model.{ ApplicationStatus, _ }
import org.joda.time.format.DateTimeFormat
import org.joda.time.{ DateTime, LocalDate }
import play.api.libs.json.{ Format, JsNumber, JsObject }
import reactivemongo.api.collections.bson.BSONCollection
import reactivemongo.api.{ DB, QueryOpts, ReadPreference }
import reactivemongo.bson.{ BSONDocument, _ }
import reactivemongo.json.collection.JSONBatchCommands.JSONCountCommand
import repositories._
import services.TimeZoneService
import uk.gov.hmrc.mongo.ReactiveRepository
import uk.gov.hmrc.mongo.json.ReactiveMongoFormats

import scala.concurrent.ExecutionContext.Implicits.global
import scala.concurrent.Future

// TODO FAST STREAM
// This is far too large an interface - we should look at splitting up based on
// functional concerns.

// scalastyle:off number.of.methods
trait GeneralApplicationRepository {

  def create(userId: String, frameworkId: String): Future[ApplicationResponse]

  def find(applicationId: String): Future[Option[Candidate]]

  def find(applicationIds: List[String]): Future[List[Candidate]]

  def findProgress(applicationId: String): Future[ProgressResponse]

  def findStatus(applicationId: String): Future[ApplicationStatusDetails]

  def findByUserId(userId: String, frameworkId: String): Future[ApplicationResponse]

  def findCandidateByUserId(userId: String): Future[Option[Candidate]]

  def findByCriteria(firstOrPreferredName: Option[String], lastName: Option[String],
                     dateOfBirth: Option[LocalDate], userIds: List[String] = List.empty): Future[List[Candidate]]

  def findApplicationIdsByLocation(location: String): Future[List[String]]

  def findApplicationsForAssessmentAllocation(locations: List[String], start: Int, end: Int): Future[ApplicationForAssessmentAllocationResult]

  def submit(applicationId: String): Future[Unit]

  def withdraw(applicationId: String, reason: WithdrawApplication): Future[Unit]

  def preview(applicationId: String): Future[Unit]

  def updateQuestionnaireStatus(applicationId: String, sectionKey: String): Future[Unit]

  // Reports
  def candidateProgressReport(frameworkId: String): Future[List[CandidateProgressReport]]

  def diversityReport(frameworkId: String): Future[List[ApplicationForDiversityReport]]

  def onlineTestPassMarkReport(frameworkId: String): Future[List[ApplicationForOnlineTestPassMarkReportItem]]

  def candidateProgressReportNotWithdrawn(frameworkId: String): Future[List[CandidateProgressReport]]

  def overallReportNotWithdrawnWithPersonalDetails(frameworkId: String): Future[List[ReportWithPersonalDetails]]

  def adjustmentReport(frameworkId: String): Future[List[AdjustmentReport]]

  def candidatesAwaitingAllocation(frameworkId: String): Future[List[CandidateAwaitingAllocation]]

  def applicationsReport(frameworkId: String): Future[List[(String, IsNonSubmitted, PreferencesWithContactDetails)]]


  def confirmAdjustment(applicationId: String, data: AdjustmentManagement): Future[Unit]

  def rejectAdjustment(applicationId: String): Future[Unit]

  def gisByApplication(applicationId: String): Future[Boolean]

  def allocationExpireDateByApplicationId(applicationId: String): Future[Option[LocalDate]]

  def updateStatus(applicationId: String, applicationStatus: ApplicationStatus): Future[Unit]

  def allApplicationAndUserIds(frameworkId: String): Future[List[PersonalDetailsAdded]]

  def applicationsWithAssessmentScoresAccepted(frameworkId: String): Future[List[ApplicationPreferences]]

  def applicationsPassedInAssessmentCentre(frameworkId: String): Future[List[ApplicationPreferencesWithTestResults]]

  def nextApplicationReadyForAssessmentScoreEvaluation(currentPassmarkVersion: String): Future[Option[String]]

  def nextAssessmentCentrePassedOrFailedApplication(): Future[Option[ApplicationForNotification]]

  def saveAssessmentScoreEvaluation(applicationId: String, passmarkVersion: String,
                                    evaluationResult: AssessmentRuleCategoryResult, newApplicationStatus: ApplicationStatus): Future[Unit]

  def getOnlineTestApplication(appId: String): Future[Option[OnlineTestApplication]]

  def addProgressStatusAndUpdateAppStatus(applicationId: String, progressStatus: ProgressStatuses.ProgressStatus): Future[Unit]

  def removeProgressStatuses(applicationId: String, progressStatuses: List[ProgressStatuses.ProgressStatus]): Future[Unit]

  def findFailedTestForNotification(appStatus: ApplicationStatus,
                                    progressStatus: ProgressStatuses.ProgressStatus): Future[Option[NotificationFailedTest]]
}

// scalastyle:off number.of.methods
// scalastyle:off file.size.limit
class GeneralApplicationMongoRepository(timeZoneService: TimeZoneService,
                                        gatewayConfig: CubiksGatewayConfig,
                                        bsonToModelHelper: GeneralApplicationRepoBSONToModelHelper)(implicit mongo: () => DB)
  extends ReactiveRepository[CreateApplicationRequest, BSONObjectID]("application", mongo,
    Commands.Implicits.createApplicationRequestFormats,
    ReactiveMongoFormats.objectIdFormats) with GeneralApplicationRepository with RandomSelection with CommonBSONDocuments {


  // Use the BSON collection instead of in the inbuilt JSONCollection when performance matters
  lazy val bsonCollection = mongo().collection[BSONCollection](this.collection.name)


  // scalastyle:off method.length
  private def findProgress(document: BSONDocument, applicationId: String): ProgressResponse = {

    (document.getAs[BSONDocument]("progress-status") map { root =>

      def getProgress(key: String) = {
        root.getAs[Boolean](key)
          .orElse(root.getAs[Boolean](key.toUpperCase))
          .orElse(root.getAs[Boolean](key.toLowerCase))
          .getOrElse(false)
      }

      def questionnaire = root.getAs[BSONDocument]("questionnaire").map { doc =>
        doc.elements.collect {
          case (name, BSONBoolean(true)) => name
        }.toList
      }.getOrElse(Nil)

      ProgressResponse(
        applicationId,
        personalDetails = getProgress("personal-details"),
        partnerGraduateProgrammes = getProgress("partner-graduate-programmes"),
        schemePreferences = getProgress("scheme-preferences"),
        assistanceDetails = getProgress("assistance-details"),
        preview = getProgress("preview"),
        questionnaire = questionnaire,
        submitted = getProgress(SUBMITTED.toString),
        withdrawn = getProgress(WITHDRAWN.toString),
        phase1ProgressResponse = Phase1ProgressResponse(
          phase1TestsInvited = getProgress(ProgressStatuses.PHASE1_TESTS_INVITED.toString),
<<<<<<< HEAD
          phase1TestsStarted = getProgress(ProgressStatuses.PHASE1_TESTS_STARTED.toString),
          phase1TestsCompleted = getProgress(ProgressStatuses.PHASE1_TESTS_COMPLETED.toString),
          phase1TestsExpired = getProgress(ProgressStatuses.PHASE1_TESTS_EXPIRED.toString),
          phase1TestsResultsReady = getProgress(ProgressStatuses.PHASE1_TESTS_RESULTS_READY.toString),
          phase1TestsResultsReceived = getProgress(ProgressStatuses.PHASE1_TESTS_RESULTS_RECEIVED.toString),
=======
          phase1TestsFirstRemainder = getProgress(ProgressStatuses.PHASE1_TESTS_FIRST_REMINDER.toString),
          phase1TestsSecondRemainder = getProgress(ProgressStatuses.PHASE1_TESTS_SECOND_REMINDER.toString),
          phase1TestsResultsReady = getProgress(ProgressStatuses.PHASE1_TESTS_RESULTS_READY.toString),
          phase1TestsResultsReceived = getProgress(ProgressStatuses.PHASE1_TESTS_RESULTS_RECEIVED.toString),
          phase1TestsStarted = getProgress(ProgressStatuses.PHASE1_TESTS_STARTED.toString),
          phase1TestsCompleted = getProgress(ProgressStatuses.PHASE1_TESTS_COMPLETED.toString),
          phase1TestsExpired = getProgress(ProgressStatuses.PHASE1_TESTS_EXPIRED.toString),
>>>>>>> 010a2190
          phase1TestsPassed = getProgress(ProgressStatuses.PHASE1_TESTS_PASSED.toString),
          phase1TestsFailed = getProgress(ProgressStatuses.PHASE1_TESTS_FAILED.toString)
        ),
        phase2ProgressResponse = Phase2ProgressResponse(
          phase2TestsInvited = getProgress(ProgressStatuses.PHASE2_TESTS_INVITED.toString),
          phase2TestsFirstRemainder = getProgress(ProgressStatuses.PHASE2_TESTS_FIRST_REMINDER.toString),
          phase2TestsSecondRemainder = getProgress(ProgressStatuses.PHASE2_TESTS_SECOND_REMINDER.toString),
          phase2TestsResultsReady = getProgress(ProgressStatuses.PHASE2_TESTS_RESULTS_READY.toString),
          phase2TestsResultsReceived = getProgress(ProgressStatuses.PHASE2_TESTS_RESULTS_RECEIVED.toString),
          phase2TestsStarted = getProgress(ProgressStatuses.PHASE2_TESTS_STARTED.toString),
          phase2TestsCompleted = getProgress(ProgressStatuses.PHASE2_TESTS_COMPLETED.toString),
          phase2TestsExpired = getProgress(ProgressStatuses.PHASE2_TESTS_EXPIRED.toString),
          phase2TestsPassed = getProgress(ProgressStatuses.PHASE2_TESTS_PASSED.toString),
          phase2TestsFailed = getProgress(ProgressStatuses.PHASE2_TESTS_FAILED.toString)
        ),
        phase3ProgressResponse = Phase3ProgressResponse(
          phase3TestsInvited = getProgress(ProgressStatuses.PHASE3_TESTS_INVITED.toString),
          phase3TestsStarted = getProgress(ProgressStatuses.PHASE3_TESTS_STARTED.toString),
          phase3TestsCompleted = getProgress(ProgressStatuses.PHASE3_TESTS_COMPLETED.toString),
          phase3TestsExpired = getProgress(ProgressStatuses.PHASE3_TESTS_EXPIRED.toString),
          phase3TestsResultsReady = getProgress(ProgressStatuses.PHASE3_TESTS_RESULTS_READY.toString),
          phase3TestsResultsReceived = getProgress(ProgressStatuses.PHASE3_TESTS_RESULTS_RECEIVED.toString),
          phase3TestsPassed = getProgress(ProgressStatuses.PHASE3_TESTS_PASSED.toString),
          phase3TestsFailed = getProgress(ProgressStatuses.PHASE3_TESTS_FAILED.toString)
        ),
        failedToAttend = getProgress(FAILED_TO_ATTEND.toString),
        assessmentScores = AssessmentScores(getProgress(ASSESSMENT_SCORES_ENTERED.toString), getProgress(ASSESSMENT_SCORES_ACCEPTED.toString)),
        assessmentCentre = AssessmentCentre(
          getProgress(AWAITING_ASSESSMENT_CENTRE_RE_EVALUATION.toString),
          getProgress(ASSESSMENT_CENTRE_PASSED.toString),
          getProgress(ASSESSMENT_CENTRE_FAILED.toString),
          getProgress(ASSESSMENT_CENTRE_PASSED_NOTIFIED.toString),
          getProgress(ASSESSMENT_CENTRE_FAILED_NOTIFIED.toString)
        )
      )
    }).getOrElse(ProgressResponse(applicationId))
  }
  // scalastyle:on method.length

  implicit val readerPD = bsonReader(bsonToModelHelper.toReportWithPersonalDetails(findProgress))
  implicit val readerTPM = bsonReader(bsonToModelHelper.toApplicationForOnlineTestPassMarkReportItem)
  implicit val readerCandidate = bsonReader(bsonToModelHelper.toCandidate)
  implicit val readerCPR = bsonReader(bsonToModelHelper.toCandidateProgressReport(findProgress))
  implicit val readerDiversity = bsonReader(bsonToModelHelper.toApplicationForDiversityReport(findProgress))

  override def create(userId: String, frameworkId: String): Future[ApplicationResponse] = {
    val applicationId = UUID.randomUUID().toString
    val applicationBSON = BSONDocument(
      "applicationId" -> applicationId,
      "userId" -> userId,
      "frameworkId" -> frameworkId,
      "applicationStatus" -> CREATED
    )
    collection.insert(applicationBSON) flatMap { _ =>
      findProgress(applicationId).map { p =>
        ApplicationResponse(applicationId, CREATED, userId, p, None)
      }
    }
  }

  def find(applicationId: String): Future[Option[Candidate]] = {
    val query = BSONDocument("applicationId" -> applicationId)
    bsonCollection.find(query).one[Candidate]
  }

  def find(applicationIds: List[String]): Future[List[Candidate]] = {
    val query = BSONDocument("applicationId" -> BSONDocument("$in" -> applicationIds))
    bsonCollection.find(query).cursor[Candidate]().collect[List]()
  }

  override def findProgress(applicationId: String): Future[ProgressResponse] = {
    val query = BSONDocument("applicationId" -> applicationId)
    val projection = BSONDocument("progress-status" -> 2, "_id" -> 0)

    collection.find(query, projection).one[BSONDocument] map {
      case Some(document) => findProgress(document, applicationId)
      case None => throw ApplicationNotFound(applicationId)
    }
  }

  def findStatus(applicationId: String): Future[ApplicationStatusDetails] = {
    val query = BSONDocument("applicationId" -> applicationId)
    val projection = BSONDocument("applicationStatus" -> 1, "progress-status-timestamp" -> 1, "progress-status-dates" -> 1, "_id" -> 0)

    collection.find(query, projection).one[BSONDocument] map {
      case Some(document) =>
        val applicationStatus = document.getAs[ApplicationStatus]("applicationStatus").get
        val progressStatusTimeStamp = document.getAs[BSONDocument]("progress-status-timestamp")
          .flatMap(_.getAs[DateTime](applicationStatus))
          .orElse(
            document.getAs[BSONDocument]("progress-status-dates")
              .flatMap(_.getAs[LocalDate](applicationStatus.toLowerCase).map(_.toDateTimeAtStartOfDay))
          )
        ApplicationStatusDetails(applicationStatus, progressStatusTimeStamp)

      case None => throw ApplicationNotFound(applicationId)
    }
  }

  def findByUserId(userId: String, frameworkId: String): Future[ApplicationResponse] = {
    val query = BSONDocument("userId" -> userId, "frameworkId" -> frameworkId)

    collection.find(query).one[BSONDocument] flatMap {
      case Some(document) =>
        val applicationId = document.getAs[String]("applicationId").get
        val applicationStatus = document.getAs[ApplicationStatus]("applicationStatus").get
        val fastPassReceived = document.getAs[CivilServiceExperienceDetails]("civil-service-experience-details")
        findProgress(applicationId).map { progress =>
          ApplicationResponse(applicationId, applicationStatus, userId, progress, fastPassReceived)
        }
      case None => throw ApplicationNotFound(userId)
    }
  }

  def findCandidateByUserId(userId: String): Future[Option[Candidate]] = {
    val query = BSONDocument("userId" -> userId)
    bsonCollection.find(query).one[Candidate]
  }

  def findByCriteria(firstOrPreferredNameOpt: Option[String],
                     lastNameOpt: Option[String],
                     dateOfBirth: Option[LocalDate],
                     filterToUserIds: List[String]
                    ): Future[List[Candidate]] = {

    def matchIfSome(value: Option[String]) = value.map(v => BSONRegex("^" + Pattern.quote(v) + "$", "i"))

    val innerQuery = BSONArray(
      BSONDocument("$or" -> BSONArray(
        BSONDocument("personal-details.firstName" -> matchIfSome(firstOrPreferredNameOpt)),
        BSONDocument("personal-details.preferredName" -> matchIfSome(firstOrPreferredNameOpt))
      )),
      BSONDocument("personal-details.lastName" -> matchIfSome(lastNameOpt)),
      BSONDocument("personal-details.dateOfBirth" -> dateOfBirth)
    )

    val fullQuery = if (filterToUserIds.isEmpty) {
      innerQuery
    } else {
      innerQuery ++ BSONDocument("userId" -> BSONDocument("$in" -> filterToUserIds))
    }

    val query = BSONDocument("$and" -> fullQuery)

    bsonCollection.find(query).cursor[Candidate]().collect[List]()
  }

  override def findApplicationIdsByLocation(location: String): Future[List[String]] = {
    val query = BSONDocument("$and" -> BSONArray(
      BSONDocument("$and" -> BSONArray(
        BSONDocument("applicationStatus" -> BSONDocument("$ne" -> "CREATED")),
        BSONDocument("applicationStatus" -> BSONDocument("$ne" -> "WITHDRAWN")),
        BSONDocument("applicationStatus" -> BSONDocument("$ne" -> "IN_PROGRESS"))
      )),
      BSONDocument("$or" -> BSONArray(
        BSONDocument("framework-preferences.firstLocation.location" -> location),
        BSONDocument("framework-preferences.secondLocation.location" -> location)
      ))
    ))

    val projection = BSONDocument("applicationId" -> 1)

    collection.find(query, projection).cursor[BSONDocument]().collect[List]().map { docList =>
      docList.map { doc =>
        doc.getAs[String]("applicationId").get
      }
    }
  }

  override def findApplicationsForAssessmentAllocation(locations: List[String], start: Int,
                                                       end: Int): Future[ApplicationForAssessmentAllocationResult] = {
    val query = BSONDocument("$and" -> BSONArray(
      BSONDocument("applicationStatus" -> "AWAITING_ALLOCATION"),
      BSONDocument("framework-preferences.firstLocation.location" -> BSONDocument("$in" -> locations))
    ))

    collection.runCommand(JSONCountCommand.Count(query)).flatMap { c =>
      val count = c.count
      if (count == 0) {
        Future.successful(ApplicationForAssessmentAllocationResult(List.empty, 0))
      } else {
        val projection = BSONDocument(
          "userId" -> 1,
          "applicationId" -> 1,
          "personal-details.firstName" -> 1,
          "personal-details.lastName" -> 1,
          "assistance-details.needsSupportAtVenue" -> 1,
          "online-tests.invitationDate" -> 1
        )
        val sort = JsObject(Seq("online-tests.invitationDate" -> JsNumber(1)))

        collection.find(query, projection).sort(sort).options(QueryOpts(skipN = start)).cursor[BSONDocument]().collect[List](end - start + 1).
          map { docList =>
            docList.map { doc =>
              bsonToModelHelper.toApplicationsForAssessmentAllocation(doc)
            }
          }.flatMap { result =>
          Future.successful(ApplicationForAssessmentAllocationResult(result, count))
        }
      }
    }
  }

  override def submit(applicationId: String): Future[Unit] = {
    val query = BSONDocument("applicationId" -> applicationId)
    val updateBSON = BSONDocument("$set" -> applicationStatusBSON(SUBMITTED))
    collection.update(query, updateBSON, upsert = false) map { _ => }
  }

  override def withdraw(applicationId: String, reason: WithdrawApplication): Future[Unit] = {
    val query = BSONDocument("applicationId" -> applicationId)
    val applicationBSON = BSONDocument("$set" -> BSONDocument(
      "withdraw" -> reason
    ).add(
      applicationStatusBSON(WITHDRAWN)
    )
    )
    collection.update(query, applicationBSON, upsert = false) map { _ => }
  }

  override def updateQuestionnaireStatus(applicationId: String, sectionKey: String): Future[Unit] = {
    val query = BSONDocument("applicationId" -> applicationId)
    val progressStatusBSON = BSONDocument("$set" -> BSONDocument(
      s"progress-status.questionnaire.$sectionKey" -> true
    ))

    collection.update(query, progressStatusBSON, upsert = false) map { _ => }
  }

  override def preview(applicationId: String): Future[Unit] = {
    val query = BSONDocument("applicationId" -> applicationId)
    val progressStatusBSON = BSONDocument("$set" -> BSONDocument(
      "progress-status.preview" -> true
    ))

    collection.update(query, progressStatusBSON, upsert = true) map {
      case result if result.nModified == 0 && result.n == 0 =>
        logger.error(
          s"""Failed to write assistance details for application: $applicationId ->
              |${result.writeConcernError.map(_.errmsg).mkString(",")}""".stripMargin)
        throw CannotUpdatePreview(applicationId)
      case _ => ()
    }

  }

  override def onlineTestPassMarkReport(frameworkId: String): Future[List[ApplicationForOnlineTestPassMarkReportItem]] = {
    val query = BSONDocument("$and" -> BSONArray(
      BSONDocument("frameworkId" -> frameworkId),
      BSONDocument(s"progress-status.PHASE1_TESTS_RESULTS_RECEIVED" -> true)
    ))

    val projection = BSONDocument(
      "userId" -> "1",
      "applicationId" -> "1",
      "scheme-preferences.schemes" -> "1",
      "assistance-details" -> "1",
      "testGroups" -> "1",
      "progress-status" -> "2"
    )

    reportQueryWithProjectionsBSON[ApplicationForOnlineTestPassMarkReportItem](query, projection)
  }

  override def candidateProgressReportNotWithdrawn(frameworkId: String): Future[List[CandidateProgressReport]] =
    candidateProgressReport(BSONDocument("$and" -> BSONArray(
      BSONDocument("frameworkId" -> frameworkId),
      BSONDocument("applicationStatus" -> BSONDocument("$ne" -> "WITHDRAWN"))
    )))

  override def overallReportNotWithdrawnWithPersonalDetails(frameworkId: String): Future[List[ReportWithPersonalDetails]] =
    overallReportWithPersonalDetails(BSONDocument("$and" -> BSONArray(
      BSONDocument("frameworkId" -> frameworkId),
      BSONDocument("applicationStatus" -> BSONDocument("$ne" -> "WITHDRAWN"))
    )))

  override def candidateProgressReport(frameworkId: String): Future[List[CandidateProgressReport]] =
    candidateProgressReport(BSONDocument("frameworkId" -> frameworkId))

  private def candidateProgressReport(query: BSONDocument): Future[List[CandidateProgressReport]] = {
    val projection = BSONDocument(
      "userId" -> "1",
      "scheme-preferences.schemes" -> "1",
      "assistance-details" -> "1",
      "civil-service-experience-details" -> "1",
      "applicationId" -> "1",
      "progress-status" -> "2"
    )

    reportQueryWithProjectionsBSON[CandidateProgressReport](query, projection)
  }

  override def diversityReport(frameworkId: String): Future[List[ApplicationForDiversityReport]] = {
    val query = BSONDocument("frameworkId" -> frameworkId)
    val projection = BSONDocument(
      "userId" -> "1",
      "scheme-preferences.schemes" -> "1",
      "assistance-details" -> "1",
      "civil-service-experience-details" -> "1",
      "applicationId" -> "1",
      "progress-status" -> "2"
    )
    reportQueryWithProjectionsBSON[ApplicationForDiversityReport](query, projection)
  }

  override def applicationsWithAssessmentScoresAccepted(frameworkId: String): Future[List[ApplicationPreferences]] =
    applicationPreferences(BSONDocument("$and" -> BSONArray(
      BSONDocument("frameworkId" -> frameworkId),
      BSONDocument(s"progress-status.${ASSESSMENT_SCORES_ACCEPTED.toLowerCase}" -> true),
      BSONDocument("applicationStatus" -> BSONDocument("$ne" -> WITHDRAWN))
    )))

  override def findFailedTestForNotification(appStatus: ApplicationStatus,
                                             progressStatus: ProgressStatuses.ProgressStatus): Future[Option[NotificationFailedTest]] = {
    val query = BSONDocument("$and" -> BSONArray(
      BSONDocument("applicationStatus" -> appStatus),
      BSONDocument(s"progress-status.$progressStatus" -> BSONDocument("$ne" -> true)),
      BSONDocument(s"progress-status.PHASE1_TESTS_RESULTS_RECEIVED" -> true)
    ))

    implicit val reader = bsonReader(NotificationFailedTest.fromBson)
    selectOneRandom[NotificationFailedTest](query)
  }

  // scalastyle:off method.length
  private def applicationPreferences(query: BSONDocument): Future[List[ApplicationPreferences]] = {
    val projection = BSONDocument(
      "userId" -> "1",
      "framework-preferences.alternatives.location" -> "1",
      "framework-preferences.alternatives.framework" -> "1",
      "framework-preferences.firstLocation.location" -> "1",
      "framework-preferences.secondLocation.location" -> "1",
      "framework-preferences.firstLocation.firstFramework" -> "1",
      "framework-preferences.secondLocation.firstFramework" -> "1",
      "framework-preferences.firstLocation.secondFramework" -> "1",
      "framework-preferences.secondLocation.secondFramework" -> "1",
      "assistance-details.needsAssistance" -> "1",
      "assistance-details.needsAdjustment" -> "1",
      "assistance-details.guaranteedInterview" -> "1",
      "personal-details.aLevel" -> "1",
      "personal-details.stemLevel" -> "1",
      "passmarkEvaluation" -> "2",
      "applicationId" -> "1"
    )

    reportQueryWithProjections[BSONDocument](query, projection).map { list =>
      list.map { document =>
        val userId = document.getAs[String]("userId").getOrElse("")

        val fr = document.getAs[BSONDocument]("framework-preferences")

        val fr1 = fr.flatMap(_.getAs[BSONDocument]("firstLocation"))
        val fr1FirstLocation = fr1.flatMap(_.getAs[String]("location"))
        val fr1FirstFramework = fr1.flatMap(_.getAs[String]("firstFramework"))
        val fr1SecondFramework = fr1.flatMap(_.getAs[String]("secondFramework"))

        val fr2 = fr.flatMap(_.getAs[BSONDocument]("secondLocation"))
        val fr2FirstLocation = fr2.flatMap(_.getAs[String]("location"))
        val fr2FirstFramework = fr2.flatMap(_.getAs[String]("firstFramework"))
        val fr2SecondFramework = fr2.flatMap(_.getAs[String]("secondFramework"))

        val frAlternatives = fr.flatMap(_.getAs[BSONDocument]("alternatives"))
        val location = frAlternatives.flatMap(_.getAs[Boolean]("location").map(booleanTranslator))
        val framework = frAlternatives.flatMap(_.getAs[Boolean]("framework").map(booleanTranslator))

        val ad = document.getAs[BSONDocument]("assistance-details")
        val needsAssistance = ad.flatMap(_.getAs[String]("needsAssistance"))
        val needsAdjustment = ad.flatMap(_.getAs[String]("needsAdjustment"))
        val guaranteedInterview = ad.flatMap(_.getAs[String]("guaranteedInterview"))

        val pd = document.getAs[BSONDocument]("personal-details")
        val aLevel = pd.flatMap(_.getAs[Boolean]("aLevel").map(booleanTranslator))
        val stemLevel = pd.flatMap(_.getAs[Boolean]("stemLevel").map(booleanTranslator))

        val applicationId = document.getAs[String]("applicationId").getOrElse("")

        val pe = document.getAs[BSONDocument]("passmarkEvaluation")

        val otLocation1Scheme1PassmarkEvaluation = pe.flatMap(_.getAs[String]("location1Scheme1").map(Result(_).toPassmark))
        val otLocation1Scheme2PassmarkEvaluation = pe.flatMap(_.getAs[String]("location1Scheme2").map(Result(_).toPassmark))
        val otLocation2Scheme1PassmarkEvaluation = pe.flatMap(_.getAs[String]("location2Scheme1").map(Result(_).toPassmark))
        val otLocation2Scheme2PassmarkEvaluation = pe.flatMap(_.getAs[String]("location2Scheme2").map(Result(_).toPassmark))
        val otAlternativeSchemePassmarkEvaluation = pe.flatMap(_.getAs[String]("alternativeScheme").map(Result(_).toPassmark))

        ApplicationPreferences(userId, applicationId, fr1FirstLocation, fr1FirstFramework, fr1SecondFramework,
          fr2FirstLocation, fr2FirstFramework, fr2SecondFramework, location, framework, needsAssistance,
          guaranteedInterview, needsAdjustment, aLevel, stemLevel,
          OnlineTestPassmarkEvaluationSchemes(otLocation1Scheme1PassmarkEvaluation, otLocation1Scheme2PassmarkEvaluation,
            otLocation2Scheme1PassmarkEvaluation, otLocation2Scheme2PassmarkEvaluation, otAlternativeSchemePassmarkEvaluation))
      }
    }
  }

  // scalstyle:on method.length
  override def applicationsPassedInAssessmentCentre(frameworkId: String): Future[List[ApplicationPreferencesWithTestResults]] =
    applicationPreferencesWithTestResults(BSONDocument("$and" -> BSONArray(
      BSONDocument("frameworkId" -> frameworkId),
      BSONDocument(s"progress-status.${ASSESSMENT_CENTRE_PASSED.toLowerCase}" -> true),
      BSONDocument("applicationStatus" -> BSONDocument("$ne" -> ApplicationStatus.WITHDRAWN))
    )))

  // scalastyle:off method.length
  private def applicationPreferencesWithTestResults(query: BSONDocument): Future[List[ApplicationPreferencesWithTestResults]] = {
    val projection = BSONDocument(
      "userId" -> "1",
      "framework-preferences.alternatives.location" -> "1",
      "framework-preferences.alternatives.framework" -> "1",
      "framework-preferences.firstLocation.location" -> "1",
      "framework-preferences.secondLocation.location" -> "1",
      "framework-preferences.firstLocation.firstFramework" -> "1",
      "framework-preferences.secondLocation.firstFramework" -> "1",
      "framework-preferences.firstLocation.secondFramework" -> "1",
      "framework-preferences.secondLocation.secondFramework" -> "1",
      "assessment-centre-passmark-evaluation" -> "2",
      "applicationId" -> "1",
      "personal-details.firstName" -> "1",
      "personal-details.lastName" -> "1",
      "personal-details.preferredName" -> "1",
      "personal-details.aLevel" -> "1",
      "personal-details.stemLevel" -> "1"
    )

    reportQueryWithProjections[BSONDocument](query, projection).map { list =>
      list.map { document =>
        val userId = document.getAs[String]("userId").getOrElse("")

        val fr = document.getAs[BSONDocument]("framework-preferences")

        val fr1 = fr.flatMap(_.getAs[BSONDocument]("firstLocation"))
        val fr1FirstLocation = fr1.flatMap(_.getAs[String]("location"))
        val fr1FirstFramework = fr1.flatMap(_.getAs[String]("firstFramework"))
        val fr1SecondFramework = fr1.flatMap(_.getAs[String]("secondFramework"))

        val fr2 = fr.flatMap(_.getAs[BSONDocument]("secondLocation"))
        val fr2FirstLocation = fr2.flatMap(_.getAs[String]("location"))
        val fr2FirstFramework = fr2.flatMap(_.getAs[String]("firstFramework"))
        val fr2SecondFramework = fr2.flatMap(_.getAs[String]("secondFramework"))

        val frAlternatives = fr.flatMap(_.getAs[BSONDocument]("alternatives"))
        val location = frAlternatives.flatMap(_.getAs[Boolean]("location").map(booleanTranslator))
        val framework = frAlternatives.flatMap(_.getAs[Boolean]("framework").map(booleanTranslator))

        val applicationId = document.getAs[String]("applicationId").getOrElse("")

        val pe = document.getAs[BSONDocument]("assessment-centre-passmark-evaluation")

        val ca = pe.flatMap(_.getAs[BSONDocument]("competency-average"))
        val leadingAndCommunicatingAverage = ca.flatMap(_.getAs[Double]("leadingAndCommunicatingAverage"))
        val collaboratingAndPartneringAverage = ca.flatMap(_.getAs[Double]("collaboratingAndPartneringAverage"))
        val deliveringAtPaceAverage = ca.flatMap(_.getAs[Double]("deliveringAtPaceAverage"))
        val makingEffectiveDecisionsAverage = ca.flatMap(_.getAs[Double]("makingEffectiveDecisionsAverage"))
        val changingAndImprovingAverage = ca.flatMap(_.getAs[Double]("changingAndImprovingAverage"))
        val buildingCapabilityForAllAverage = ca.flatMap(_.getAs[Double]("buildingCapabilityForAllAverage"))
        val motivationFitAverage = ca.flatMap(_.getAs[Double]("motivationFitAverage"))
        val overallScore = ca.flatMap(_.getAs[Double]("overallScore"))

        val se = pe.flatMap(_.getAs[BSONDocument]("schemes-evaluation"))
        val commercial = se.flatMap(_.getAs[String](Schemes.Commercial).map(Result(_).toPassmark))
        val digitalAndTechnology = se.flatMap(_.getAs[String](Schemes.DigitalAndTechnology).map(Result(_).toPassmark))
        val business = se.flatMap(_.getAs[String](Schemes.Business).map(Result(_).toPassmark))
        val projectDelivery = se.flatMap(_.getAs[String](Schemes.ProjectDelivery).map(Result(_).toPassmark))
        val finance = se.flatMap(_.getAs[String](Schemes.Finance).map(Result(_).toPassmark))

        val pd = document.getAs[BSONDocument]("personal-details")
        val firstName = pd.flatMap(_.getAs[String]("firstName"))
        val lastName = pd.flatMap(_.getAs[String]("lastName"))
        val preferredName = pd.flatMap(_.getAs[String]("preferredName"))
        val aLevel = pd.flatMap(_.getAs[Boolean]("aLevel").map(booleanTranslator))
        val stemLevel = pd.flatMap(_.getAs[Boolean]("stemLevel").map(booleanTranslator))

        ApplicationPreferencesWithTestResults(userId, applicationId, fr1FirstLocation, fr1FirstFramework,
          fr1SecondFramework, fr2FirstLocation, fr2FirstFramework, fr2SecondFramework, location, framework,
          PersonalInfo(firstName, lastName, preferredName, aLevel, stemLevel),
          CandidateScoresSummary(leadingAndCommunicatingAverage, collaboratingAndPartneringAverage,
            deliveringAtPaceAverage, makingEffectiveDecisionsAverage, changingAndImprovingAverage,
            buildingCapabilityForAllAverage, motivationFitAverage, overallScore),
          SchemeEvaluation(commercial, digitalAndTechnology, business, projectDelivery, finance))
      }
    }
  }

  // scalstyle:on method.length
  private def overallReportWithPersonalDetails(query: BSONDocument): Future[List[ReportWithPersonalDetails]] = {
    val projection = BSONDocument(
      "userId" -> "1",
      "framework-preferences.alternatives.location" -> "1",
      "framework-preferences.alternatives.framework" -> "1",
      "framework-preferences.firstLocation.location" -> "1",
      "framework-preferences.secondLocation.location" -> "1",
      "framework-preferences.firstLocation.firstFramework" -> "1",
      "framework-preferences.secondLocation.firstFramework" -> "1",
      "framework-preferences.firstLocation.secondFramework" -> "1",
      "framework-preferences.secondLocation.secondFramework" -> "1",
      "personal-details.aLevel" -> "1",
      "personal-details.dateOfBirth" -> "1",
      "personal-details.firstName" -> "1",
      "personal-details.lastName" -> "1",
      "personal-details.preferredName" -> "1",
      "personal-details.stemLevel" -> "1",
      "online-tests.cubiksUserId" -> "1",
      "assistance-details.needsAssistance" -> "1",
      "assistance-details.needsAdjustment" -> "1",
      "assistance-details.guaranteedInterview" -> "1",
      "applicationId" -> "1",
      "progress-status" -> "2"
    )

    reportQueryWithProjectionsBSON[ReportWithPersonalDetails](query, projection)
  }

  def adjustmentReport(frameworkId: String): Future[List[AdjustmentReport]] = {
    val query = BSONDocument("$and" ->
      BSONArray(
        BSONDocument("frameworkId" -> frameworkId),
        BSONDocument("applicationStatus" -> BSONDocument("$ne" -> ApplicationStatus.CREATED)),
        BSONDocument("applicationStatus" -> BSONDocument("$ne" -> ApplicationStatus.IN_PROGRESS)),
        BSONDocument("applicationStatus" -> BSONDocument("$ne" -> ApplicationStatus.WITHDRAWN)),
        BSONDocument("$or" ->
          BSONArray(
            BSONDocument("assistance-details.needsSupportForOnlineAssessment" -> true),
            BSONDocument("assistance-details.needsSupportAtVenue" -> true),
            BSONDocument("assistance-details.guaranteedInterview" -> true)
          ))
      ))

    val projection = BSONDocument(
      "userId" -> "1",
      "applicationStatus" -> "1",
      "applicationId" -> "1",
      "personal-details.firstName" -> "1",
      "personal-details.lastName" -> "1",
      "personal-details.preferredName" -> "1",
      "assistance-details.hasDisability" -> "1",
      "assistance-details.needsSupportAtVenueDescription" -> "1",
      "assistance-details.needsSupportForOnlineAssessmentDescription" -> "1",
      "assistance-details.guaranteedInterview" -> "1",
      "assistance-details.hasDisabilityDescription" -> "1"
    )

    reportQueryWithProjections[BSONDocument](query, projection).map { list =>
      list.map { document =>

        val personalDetails = document.getAs[BSONDocument]("personal-details")
        val userId = document.getAs[String]("userId").getOrElse("")
        val applicationId = document.getAs[String]("applicationId")
        val applicationStatus = document.getAs[String]("applicationStatus")
        val firstName = extract("firstName")(personalDetails)
        val lastName = extract("lastName")(personalDetails)
        val preferredName = extract("preferredName")(personalDetails)

        val assistance = document.getAs[BSONDocument]("assistance-details")
        val gis = assistance.flatMap(_.getAs[Boolean]("guaranteedInterview")).flatMap(b => Some(booleanTranslator(b)))
        val needsSupportForOnlineAssessmentDescription = extract("needsSupportForOnlineAssessmentDescription")(assistance)
        val needsSupportAtVenueDescription = extract("needsSupportAtVenueDescription")(assistance)
        val hasDisability = extract("hasDisability")(assistance)
        val hasDisabilityDescription = extract("hasDisabilityDescription")(assistance)

        AdjustmentReport(
          userId,
          applicationId,
          firstName,
          lastName,
          preferredName,
          None,
          None,
          gis,
          applicationStatus,
          needsSupportForOnlineAssessmentDescription,
          needsSupportAtVenueDescription,
          hasDisability,
          hasDisabilityDescription)
      }
    }
  }

  def candidatesAwaitingAllocation(frameworkId: String): Future[List[CandidateAwaitingAllocation]] = {
    val query = BSONDocument("$and" ->
      BSONArray(
        BSONDocument("frameworkId" -> frameworkId),
        BSONDocument("applicationStatus" -> "AWAITING_ALLOCATION")
      ))

    val projection = BSONDocument(
      "userId" -> "1",
      "personal-details.firstName" -> "1",
      "personal-details.lastName" -> "1",
      "personal-details.preferredName" -> "1",
      "personal-details.dateOfBirth" -> "1",
      "framework-preferences.firstLocation.location" -> "1",
      "assistance-details.typeOfAdjustments" -> "1",
      "assistance-details.otherAdjustments" -> "1"
    )

    reportQueryWithProjections[BSONDocument](query, projection).map { list =>
      list.map { document =>

        val userId = document.getAs[String]("userId").get
        val personalDetails = document.getAs[BSONDocument]("personal-details").get
        val firstName = personalDetails.getAs[String]("firstName").get
        val lastName = personalDetails.getAs[String]("lastName").get
        val preferredName = personalDetails.getAs[String]("preferredName").get
        val dateOfBirth = personalDetails.getAs[LocalDate]("dateOfBirth").get
        val frameworkPreferences = document.getAs[BSONDocument]("framework-preferences").get
        val firstLocationDoc = frameworkPreferences.getAs[BSONDocument]("firstLocation").get
        val firstLocation = firstLocationDoc.getAs[String]("location").get

        val assistance = document.getAs[BSONDocument]("assistance-details")
        val typesOfAdjustments = assistance.flatMap(_.getAs[List[String]]("typeOfAdjustments"))

        val otherAdjustments = extract("otherAdjustments")(assistance)
        val adjustments = typesOfAdjustments.getOrElse(Nil) ::: otherAdjustments.toList
        val finalTOA = if (adjustments.isEmpty) None else Some(adjustments.mkString("|"))

        CandidateAwaitingAllocation(userId, firstName, lastName, preferredName, firstLocation, finalTOA, dateOfBirth)
      }
    }
  }

  def applicationsReport(frameworkId: String): Future[List[(String, IsNonSubmitted, PreferencesWithContactDetails)]] = {
    val query = BSONDocument("frameworkId" -> frameworkId)

    val projection = BSONDocument(
      "applicationId" -> "1",
      "personal-details.preferredName" -> "1",
      "userId" -> "1",
      "framework-preferences" -> "1",
      "progress-status" -> "2"
    )

    val seed = Future.successful(List.empty[(String, Boolean, PreferencesWithContactDetails)])
    reportQueryWithProjections[BSONDocument](query, projection).flatMap { lst =>
      lst.foldLeft(seed) { (applicationsFuture, document) =>
        applicationsFuture.map { applications =>
          val timeCreated = isoTimeToPrettyDateTime(getDocumentId(document).time)
          val applicationId = document.getAs[String]("applicationId").get
          val personalDetails = document.getAs[BSONDocument]("personal-details")
          val preferredName = extract("preferredName")(personalDetails)
          val userId = document.getAs[String]("userId").get
          val frameworkPreferences = document.getAs[Preferences]("framework-preferences")

          val location1 = frameworkPreferences.map(_.firstLocation.location)
          val location1Scheme1 = frameworkPreferences.map(_.firstLocation.firstFramework)
          val location1Scheme2 = frameworkPreferences.flatMap(_.firstLocation.secondFramework)

          val location2 = frameworkPreferences.flatMap(_.secondLocation.map(_.location))
          val location2Scheme1 = frameworkPreferences.flatMap(_.secondLocation.map(_.firstFramework))
          val location2Scheme2 = frameworkPreferences.flatMap(_.secondLocation.flatMap(_.secondFramework))

          val p = findProgress(document, applicationId)

          val preferences = PreferencesWithContactDetails(None, None, preferredName, None, None,
            location1, location1Scheme1, location1Scheme2,
            location2, location2Scheme1, location2Scheme2,
            Some(ApplicationStatusOrder.getStatus(p)), Some(timeCreated))

          (userId, isNonSubmittedStatus(p), preferences) +: applications
        }
      }
    }
  }

  private def getDocumentId(document: BSONDocument): BSONObjectID =
    document.get("_id").get match {
      case id: BSONObjectID => id
      case id: BSONString => BSONObjectID(id.value)
    }

  private def isoTimeToPrettyDateTime(utcMillis: Long): String =
    timeZoneService.localize(utcMillis).toString("yyyy-MM-dd HH:mm:ss")

  private def booleanTranslator(bool: Boolean) = bool match {
    case true => "Yes"
    case false => "No"
  }

  private def reportQueryWithProjections[A](
                                             query: BSONDocument,
                                             prj: BSONDocument,
                                             upTo: Int = Int.MaxValue,
                                             stopOnError: Boolean = true
                                           )(implicit reader: Format[A]): Future[List[A]] =
    collection.find(query).projection(prj).cursor[A](ReadPreference.nearest).collect[List](upTo, stopOnError)

  def extract(key: String)(root: Option[BSONDocument]) = root.flatMap(_.getAs[String](key))

  /*private def getAdjustmentsConfirmed(assistance: Option[BSONDocument]): Option[String] = {
    assistance.flatMap(_.getAs[Boolean]("adjustments-confirmed")).getOrElse(false) match {
      case false => Some("Unconfirmed")
      case true => Some("Confirmed")
    }
  }*/

  private def reportQueryWithProjectionsBSON[A](
                                                 query: BSONDocument,
                                                 prj: BSONDocument,
                                                 upTo: Int = Int.MaxValue,
                                                 stopOnError: Boolean = true
                                               )(implicit reader: BSONDocumentReader[A]): Future[List[A]] =
    bsonCollection.find(query).projection(prj)
      .cursor[A](ReadPreference.nearest)
      .collect[List](Int.MaxValue, true)


  def confirmAdjustment(applicationId: String, data: AdjustmentManagement): Future[Unit] = {

    val query = BSONDocument("applicationId" -> applicationId)
    val verbalAdjustment = data.timeNeeded.map(i => BSONDocument("assistance-details.verbalTimeAdjustmentPercentage" -> i))
      .getOrElse(BSONDocument.empty)
    val numericalAdjustment = data.timeNeededNum.map(i => BSONDocument("assistance-details.numericalTimeAdjustmentPercentage" -> i))
      .getOrElse(BSONDocument.empty)
    val otherAdjustments = data.otherAdjustments.map(s => BSONDocument("assistance-details.otherAdjustments" -> s))
      .getOrElse(BSONDocument.empty)

    val adjustmentsConfirmationBSON = BSONDocument("$set" -> BSONDocument(
      "assistance-details.typeOfAdjustments" -> data.adjustments.getOrElse(List.empty[String]),
      "assistance-details.adjustments-confirmed" -> true
    ).add(verbalAdjustment).add(numericalAdjustment).add(otherAdjustments))

    collection.update(query, adjustmentsConfirmationBSON, upsert = false) map { _ => }
  }

  def rejectAdjustment(applicationId: String): Future[Unit] = {

    val query = BSONDocument("applicationId" -> applicationId)

    val adjustmentRejection = BSONDocument("$set" -> BSONDocument(
      "assistance-details.typeOfAdjustments" -> List.empty[String],
      "assistance-details.needsAdjustment" -> "No"
    ))

    collection.update(query, adjustmentRejection, upsert = false) map { _ => }
  }

  def gisByApplication(applicationId: String): Future[Boolean] = {
    val query = BSONDocument("applicationId" -> applicationId)

    val projection = BSONDocument(
      "assistance-details.guaranteedInterview" -> "1"
    )

    collection.find(query, projection).one[BSONDocument].map {
      _.flatMap { doc =>
        doc.getAs[BSONDocument]("assistance-details").map(_.getAs[Boolean]("guaranteedInterview").contains(true))
      }.getOrElse(false)
    }
  }

  def allocationExpireDateByApplicationId(applicationId: String): Future[Option[LocalDate]] = {
    val query = BSONDocument("applicationId" -> applicationId)
    val format = DateTimeFormat.forPattern("yyyy-MM-dd")
    val projection = BSONDocument(
      "allocation-expire-date" -> "1"
    )

    collection.find(query, projection).one[BSONDocument].map {
      _.flatMap { doc =>
        doc.getAs[String]("allocation-expire-date").map(d => format.parseDateTime(d).toLocalDate)
      }
    }
  }

  def updateStatus(applicationId: String, applicationStatus: ApplicationStatus): Future[Unit] = {
    val query = BSONDocument("applicationId" -> applicationId)
    collection.update(query, BSONDocument("$set" -> applicationStatusBSON(applicationStatus))) map { _ => }
  }

  def allApplicationAndUserIds(frameworkId: String): Future[List[PersonalDetailsAdded]] = {
    val query = BSONDocument("frameworkId" -> frameworkId)
    val projection = BSONDocument(
      "applicationId" -> "1",
      "userId" -> "1"
    )

    collection.find(query, projection).cursor[BSONDocument]().collect[List]().map {
      _.map { doc =>
        val userId = doc.getAs[String]("userId").getOrElse("")
        val applicationId = doc.getAs[String]("applicationId").getOrElse("")
        PersonalDetailsAdded(applicationId, userId)
      }
    }
  }

  def nextApplicationReadyForAssessmentScoreEvaluation(currentPassmarkVersion: String): Future[Option[String]] = {
    val query =
      BSONDocument("$or" ->
        BSONArray(
          BSONDocument(
            "$and" -> BSONArray(
              BSONDocument("applicationStatus" -> ASSESSMENT_SCORES_ACCEPTED),
              BSONDocument("assessment-centre-passmark-evaluation.passmarkVersion" -> BSONDocument("$exists" -> false))
            )
          ),
          BSONDocument(
            "$and" -> BSONArray(
              BSONDocument("applicationStatus" -> AWAITING_ASSESSMENT_CENTRE_RE_EVALUATION),
              BSONDocument("assessment-centre-passmark-evaluation.passmarkVersion" -> BSONDocument("$ne" -> currentPassmarkVersion))
            )
          )
        ))

    implicit val reader = bsonReader { doc => doc.getAs[String]("applicationId").get }
    selectOneRandom[String](query)
  }

  def nextAssessmentCentrePassedOrFailedApplication(): Future[Option[ApplicationForNotification]] = {
    val query = BSONDocument(
      "$and" -> BSONArray(
        BSONDocument("online-tests.pdfReportSaved" -> true),
        BSONDocument(
          "$or" -> BSONArray(
            BSONDocument("applicationStatus" -> ASSESSMENT_CENTRE_PASSED),
            BSONDocument("applicationStatus" -> ASSESSMENT_CENTRE_FAILED)
          )
        )
      )
    )
    implicit val reader = bsonReader(bsonToModelHelper.toApplicationForNotification)
    selectOneRandom[ApplicationForNotification](query)
  }

  def saveAssessmentScoreEvaluation(applicationId: String, passmarkVersion: String,
                                    evaluationResult: AssessmentRuleCategoryResult, newApplicationStatus: ApplicationStatus): Future[Unit] = {
    val query = BSONDocument("$and" -> BSONArray(
      BSONDocument("applicationId" -> applicationId),
      BSONDocument(
        "$or" -> BSONArray(
          BSONDocument("applicationStatus" -> ASSESSMENT_SCORES_ACCEPTED),
          BSONDocument("applicationStatus" -> AWAITING_ASSESSMENT_CENTRE_RE_EVALUATION)
        )
      )
    ))

    val passMarkEvaluation = BSONDocument("$set" ->
      BSONDocument(
        "assessment-centre-passmark-evaluation" -> BSONDocument("passmarkVersion" -> passmarkVersion)
          .add(booleanToBSON("passedMinimumCompetencyLevel", evaluationResult.passedMinimumCompetencyLevel))
          .add(resultToBSON("location1Scheme1", evaluationResult.location1Scheme1))
          .add(resultToBSON("location1Scheme2", evaluationResult.location1Scheme2))
          .add(resultToBSON("location2Scheme1", evaluationResult.location2Scheme1))
          .add(resultToBSON("location2Scheme2", evaluationResult.location2Scheme2))
          .add(resultToBSON("alternativeScheme", evaluationResult.alternativeScheme))
          .add(averageToBSON("competency-average", evaluationResult.competencyAverageResult))
          .add(perSchemeToBSON("schemes-evaluation", evaluationResult.schemesEvaluation))
      )
        .add(applicationStatusBSON(newApplicationStatus))
    )

    collection.update(query, passMarkEvaluation, upsert = false) map { _ => }
  }

  override def getOnlineTestApplication(appId: String): Future[Option[OnlineTestApplication]] = {
    val query = BSONDocument("applicationId" -> appId)
    collection.find(query).one[BSONDocument] map {
      _.map(bsonDocToOnlineTestApplication)
    }
  }

  override def addProgressStatusAndUpdateAppStatus(applicationId: String, progressStatus: ProgressStatuses.ProgressStatus): Future[Unit] = {
    val query = BSONDocument("applicationId" -> applicationId)
    collection.update(query, BSONDocument("$set" ->
      applicationStatusBSON(progressStatus))
    ) map { _ => }
  }

  override def removeProgressStatuses(applicationId: String, progressStatuses: List[ProgressStatuses.ProgressStatus]): Future[Unit] = {
    require(progressStatuses.nonEmpty, "Progress statuses to remove cannot be empty")

    val query = BSONDocument("applicationId" -> applicationId)

    val statusesToUnset = progressStatuses.flatMap { progressStatus =>
        Map(
          s"progress-status.$progressStatus" -> BSONString(""),
          s"progress-status-dates.$progressStatus" -> BSONString(""),
          s"progress-status-timestamp.$progressStatus" -> BSONString("")
        )
    }

    val unsetDoc = BSONDocument("$unset" -> BSONDocument(statusesToUnset))

    collection.update(query, unsetDoc)
      .map { _ => () }
  }

  private def resultToBSON(schemeName: String, result: Option[EvaluationResults.Result]): BSONDocument = result match {
    case Some(r) => BSONDocument(schemeName -> r.toString)
    case _ => BSONDocument.empty
  }

  private def booleanToBSON(schemeName: String, result: Option[Boolean]): BSONDocument = result match {
    case Some(r) => BSONDocument(schemeName -> r)
    case _ => BSONDocument.empty
  }

  private def averageToBSON(name: String, result: Option[CompetencyAverageResult]): BSONDocument = result match {
    case Some(r) => BSONDocument(name -> r)
    case _ => BSONDocument.empty
  }

  private def perSchemeToBSON(name: String, result: Option[List[PerSchemeEvaluation]]): BSONDocument = result match {
    case Some(m) =>
      val schemes = m.map(x => BSONDocument(x.schemeName -> x.result.toString))
      val schemesDoc = schemes.foldRight(BSONDocument.empty)((acc, doc) => acc.add(doc))
      BSONDocument(name -> schemesDoc)
    case _ => BSONDocument.empty
  }

  private def bsonReader[T](f: BSONDocument => T): BSONDocumentReader[T] = {
    new BSONDocumentReader[T] {
      def read(bson: BSONDocument) = f(bson)
    }
  }
}<|MERGE_RESOLUTION|>--- conflicted
+++ resolved
@@ -177,13 +177,6 @@
         withdrawn = getProgress(WITHDRAWN.toString),
         phase1ProgressResponse = Phase1ProgressResponse(
           phase1TestsInvited = getProgress(ProgressStatuses.PHASE1_TESTS_INVITED.toString),
-<<<<<<< HEAD
-          phase1TestsStarted = getProgress(ProgressStatuses.PHASE1_TESTS_STARTED.toString),
-          phase1TestsCompleted = getProgress(ProgressStatuses.PHASE1_TESTS_COMPLETED.toString),
-          phase1TestsExpired = getProgress(ProgressStatuses.PHASE1_TESTS_EXPIRED.toString),
-          phase1TestsResultsReady = getProgress(ProgressStatuses.PHASE1_TESTS_RESULTS_READY.toString),
-          phase1TestsResultsReceived = getProgress(ProgressStatuses.PHASE1_TESTS_RESULTS_RECEIVED.toString),
-=======
           phase1TestsFirstRemainder = getProgress(ProgressStatuses.PHASE1_TESTS_FIRST_REMINDER.toString),
           phase1TestsSecondRemainder = getProgress(ProgressStatuses.PHASE1_TESTS_SECOND_REMINDER.toString),
           phase1TestsResultsReady = getProgress(ProgressStatuses.PHASE1_TESTS_RESULTS_READY.toString),
@@ -191,7 +184,6 @@
           phase1TestsStarted = getProgress(ProgressStatuses.PHASE1_TESTS_STARTED.toString),
           phase1TestsCompleted = getProgress(ProgressStatuses.PHASE1_TESTS_COMPLETED.toString),
           phase1TestsExpired = getProgress(ProgressStatuses.PHASE1_TESTS_EXPIRED.toString),
->>>>>>> 010a2190
           phase1TestsPassed = getProgress(ProgressStatuses.PHASE1_TESTS_PASSED.toString),
           phase1TestsFailed = getProgress(ProgressStatuses.PHASE1_TESTS_FAILED.toString)
         ),
