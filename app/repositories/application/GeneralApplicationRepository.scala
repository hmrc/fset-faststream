--- conflicted
+++ resolved
@@ -27,13 +27,8 @@
 import model.EvaluationResults._
 import model.Exceptions.{ApplicationNotFound, CannotUpdatePreview}
 import model.InternshipType.InternshipType
-<<<<<<< HEAD
-import model.OnlineTestCommands.{OnlineTestApplication, TestResult}
-import model.PersistedObjects.ApplicationForNotification
-=======
-import model.OnlineTestCommands.OnlineTestApplication
+import model.OnlineTestCommands.{OnlineTestApplication, Phase1TestProfile, TestResult}
 import model.persisted.ApplicationForNotification
->>>>>>> 2b8ef246
 import model.SchemeType._
 import model._
 import model.command._
@@ -46,6 +41,8 @@
 import reactivemongo.json.collection.JSONBatchCommands.JSONCountCommand
 import repositories._
 import services.TimeZoneService
+import config.MicroserviceAppConfig._
+import _root_.config.CubiksGatewayConfig
 import uk.gov.hmrc.mongo.ReactiveRepository
 import uk.gov.hmrc.mongo.json.ReactiveMongoFormats
 
@@ -134,7 +131,7 @@
 
 // scalastyle:off number.of.methods
 // scalastyle:off file.size.limit
-class GeneralApplicationMongoRepository(timeZoneService: TimeZoneService)(implicit mongo: () => DB)
+class GeneralApplicationMongoRepository(timeZoneService: TimeZoneService, gatewayConfig: CubiksGatewayConfig)(implicit mongo: () => DB)
   extends ReactiveRepository[CreateApplicationRequest, BSONObjectID]("application", mongo,
     Commands.Implicits.createApplicationRequestFormats,
     ReactiveMongoFormats.objectIdFormats) with GeneralApplicationRepository with RandomSelection with CommonBSONDocuments {
@@ -390,7 +387,8 @@
 
   }
 
-  override def onlineTestPassMarkReport(frameworkId: String): Future[List[ApplicationForOnlineTestPassMarkReportItem]] = {
+  override def onlineTestPassMarkReport(frameworkId: String):
+  Future[List[ApplicationForOnlineTestPassMarkReportItem]] = {
     val query = BSONDocument("$and" -> BSONArray(
       BSONDocument("frameworkId" -> frameworkId),
       BSONDocument(s"progress-status.PHASE1_TESTS_RESULTS_RECEIVED" -> true)
@@ -441,8 +439,10 @@
       lst.map(docToCandidateProgressReport)
     }
   }
-
+  //scalastyle:off method.length
   private def docToOnlineTestPassMarkReport(document: BSONDocument) = {
+    import config.MicroserviceAppConfig._
+
     val applicationId = document.getAs[String]("applicationId").getOrElse("")
 
     val schemesDoc = document.getAs[BSONDocument]("scheme-preferences")
@@ -454,13 +454,23 @@
     val onlineAdjustments = adDoc.flatMap(_.getAs[Boolean]("needsSupportForOnlineAssessment")).map(booleanTranslator)
     val assessmentCentreAdjustments = adDoc.flatMap(_.getAs[Boolean]("needsSupportAtVenue")).map(booleanTranslator)
 
-    //    val tgDoc = document.getAs[BSONDocument]
-    val testResults = PassMarkReportTestResults(
-      behavioural = Some(TestResult("Completed", "behavioral norm", Some(50.1d), Some(50.2d), Some(50.3d), Some(50.4d))),
-      situational = Some(TestResult("Completed", "situational norm", Some(50.1d), Some(50.2d), Some(50.3d), Some(50.4d)))
-    )
-
-
+    val testGroupsDoc = document.getAs[BSONDocument]("testGroups")
+    val phase1Doc  = testGroupsDoc.flatMap(_.getAs[BSONDocument]("PHASE1"))
+
+    val profile = Phase1TestProfile.bsonHandler.read(phase1Doc.get)
+
+    val situationalScheduleId = cubiksGatewayConfig.phase1Tests.scheduleIds("sjq")
+    val behaviouralScheduleId = cubiksGatewayConfig.phase1Tests.scheduleIds("bq")
+
+    def getTestResult(profile: Phase1TestProfile, scheduleId: Int) = {
+      profile.activeTests.find(_.scheduleId == scheduleId).flatMap { phase1Test =>
+        phase1Test.testResult.map{ tr =>
+          TestResult(status = tr.status, norm = tr.norm, tScore = tr.tScore, raw = tr.raw, percentile = tr.percentile, sten = tr.sten)
+        }
+      }
+    }
+    val behaviouralTestResult = getTestResult(profile, behaviouralScheduleId)
+    val situationalTestResult = getTestResult(profile, situationalScheduleId)
 
     ApplicationForOnlineTestPassMarkReportItem(
       applicationId,
@@ -469,8 +479,9 @@
       gis,
       onlineAdjustments,
       assessmentCentreAdjustments,
-      testResults)
-  }
+      PassMarkReportTestResults(behaviouralTestResult, situationalTestResult))
+  }
+  //scalastyle:on method.length
 
   private def docToCandidateProgressReport(document: BSONDocument) = {
     val schemesDoc = document.getAs[BSONDocument]("scheme-preferences")
