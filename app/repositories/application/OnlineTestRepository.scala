--- conflicted
+++ resolved
@@ -27,10 +27,7 @@
 import model.{ ApplicationStatuses, Commands }
 import org.joda.time.{ DateTime, LocalDate }
 import play.api.Logger
-<<<<<<< HEAD
 import play.api.libs.json.Json
-=======
->>>>>>> d1123c53
 import reactivemongo.api.DB
 import reactivemongo.api.commands.UpdateWriteResult
 import reactivemongo.bson.{ BSONArray, BSONDocument, BSONObjectID, BSONString }
@@ -79,23 +76,11 @@
     val query = BSONDocument("applicationId" -> applicationId)
     val projection = BSONDocument("testGroups.PHASE1" -> 1, "_id" -> 0)
 
-<<<<<<< HEAD
-    collection.find(query, projection).one[BSONDocument].map { docOpt =>
-      // TODO There must be a better way to project on a subdocument
-      // the projection still returns the wrapping testGroups.PHASE1 keys
-      for {
-        doc <- docOpt
-        testGroups <- doc.getAs[BSONDocument]("testGroups")
-      } yield {
-        testGroups.getAs[Phase1TestProfile]("PHASE1").get
-      }
-=======
     collection.find(query, projection).one[BSONDocument] map {
       case Some(doc) => Some(
         Phase1TestProfile.phase1TestProfileHandler.read(doc.getAs[BSONDocument]("testGroups").get.getAs[BSONDocument]("PHASE1").get)
       )
       case _ => None
->>>>>>> d1123c53
     }
   }
 
