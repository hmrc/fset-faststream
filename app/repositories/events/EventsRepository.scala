--- conflicted
+++ resolved
@@ -30,16 +30,12 @@
 
 trait EventsRepository {
   def save(events: List[Event]): Future[Unit]
-<<<<<<< HEAD
 
   def fetchEvents(eventType: Option[EventType.Value] = None,
                   venueType: Option[VenueType.Value] = None,
                   location: Option[String] = None,
                   skills: Option[List[String]] = None)
   : Future[List[Event]]
-=======
-  def fetchEvents(eventType: EventType, venueType: VenueType) : Future[List[Event]]
->>>>>>> 5277072c
 }
 
 class EventsMongoRepository(implicit mongo: () => DB)
@@ -52,36 +48,21 @@
       .map(_ => ())
   }
 
-<<<<<<< HEAD
   override def fetchEvents(eventType: Option[EventType.Value] = None,
                            venueType: Option[VenueType.Value] = None,
                            location: Option[String] = None,
                            skills: Option[List[String]] = None): Future[List[Event]] = {
-    val eventTypeQuery = eventType.map { eventTypeVal => BSONDocument("eventType" -> eventTypeVal.toString) }
-    val venueTypeQuery = venueType.map { venueTypeVal => BSONDocument("venue" -> venueTypeVal.toString) }
-    val locationQuery = location.map { locationVal => BSONDocument("location" -> locationVal) }
-    val skillsQuery = skills.map { skillsVal =>
-      val skillsPartialQueries = skillsVal.map { skillVal =>
-        s"skillRequirements.$skillVal" -> BSONDocument("$gte" -> 1)
-      }
-      BSONDocument("$or" -> BSONArray.apply(skillsPartialQueries.map(BSONDocument(_))))
-    }
+    val query = List(
+      eventType.filterNot(_ == EventType.ALL_EVENTS).map { eventTypeVal => BSONDocument("eventType" -> eventTypeVal.toString) },
+      venueType.filterNot(_ == VenueType.ALL_VENUES).map { venueTypeVal => BSONDocument("venue" -> venueTypeVal.toString) },
+      location.map { locationVal => BSONDocument("location" -> locationVal) },
+      skills.map { skillsVal =>
+        val skillsPartialQueries = skillsVal.map { skillVal =>
+          s"skillRequirements.$skillVal" -> BSONDocument("$gte" -> 1)
+        }
+        BSONDocument("$or" -> BSONArray.apply(skillsPartialQueries.map(BSONDocument(_))))
+      }).flatten.fold(BSONDocument.empty)(_ ++ _)
 
-    val paramQueries = List(eventTypeQuery, venueTypeQuery, locationQuery, skillsQuery).flatten
-
-    val query = if (paramQueries.nonEmpty) {
-      BSONDocument("$and" -> BSONArray.apply(paramQueries))
-    } else {
-      BSONDocument.empty
-    }
-
-=======
-  def fetchEvents(eventType: EventType, venue: VenueType): Future[List[Event]] = {
-    val query = List(
-      Option(eventType).filterNot(_ == EventType.ALL_EVENTS).map(e => BSONDocument("eventType" -> e)),
-      Option(venue).filterNot(_ == VenueType.ALL_VENUES).map(v => BSONDocument("venue" -> v))
-    ).flatten.fold(BSONDocument.empty)(_ ++ _)
->>>>>>> 5277072c
     collection.find(query).cursor[Event]().collect[List]()
   }
 }