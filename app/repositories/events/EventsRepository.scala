--- conflicted
+++ resolved
@@ -59,14 +59,9 @@
   ): Future[List[Event]] = {
     val query = List(
       eventType.filterNot(_ == EventType.ALL_EVENTS).map { eventTypeVal => BSONDocument("eventType" -> eventTypeVal.toString) },
-<<<<<<< HEAD
       venueType.filterNot(_.name == MicroserviceAppConfig.AllVenues.name).map { v => BSONDocument("venue.name" -> v.name) },
       location.map { locationVal => BSONDocument("location" -> locationVal) },
 
-=======
-      venueType.filterNot(_ == MicroserviceAppConfig.AllVenues).map { v => BSONDocument("venue" -> v) },
-      location.filterNot(_ == MicroserviceAppConfig.AllLocations).map { l => BSONDocument("location" -> l)},
->>>>>>> 1a1a595d
       if (skills.nonEmpty) {
         Some(BSONDocument("$or" -> BSONArray(
           skills.map(s => BSONDocument(s"skillRequirements.$s" -> BSONDocument("$gte" -> 1)))
