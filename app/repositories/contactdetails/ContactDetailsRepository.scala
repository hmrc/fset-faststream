/*
 * Copyright 2016 HM Revenue & Customs
 *
 * Licensed under the Apache License, Version 2.0 (the "License");
 * you may not use this file except in compliance with the License.
 * You may obtain a copy of the License at
 *
 *     http://www.apache.org/licenses/LICENSE-2.0
 *
 * Unless required by applicable law or agreed to in writing, software
 * distributed under the License is distributed on an "AS IS" BASIS,
 * WITHOUT WARRANTIES OR CONDITIONS OF ANY KIND, either express or implied.
 * See the License for the specific language governing permissions and
 * limitations under the License.
 */

package repositories.contactdetails

<<<<<<< HEAD
import config.MicroserviceAppConfig
import model.Address
import model.Commands._
import model.Exceptions.{ CannotUpdateContactDetails, ContactDetailsNotFound, ContactDetailsNotFoundForEmail }
import model.PersistedObjects.ContactDetailsWithId
=======
import model.Exceptions.{ CannotUpdateContactDetails, ContactDetailsNotFound, ContactDetailsNotFoundForEmail }
>>>>>>> db562d47
import model.persisted.ContactDetails
import play.api.Logger
import reactivemongo.api.{ DB, ReadPreference }
import reactivemongo.bson.{ BSONDocument, BSONObjectID }
import uk.gov.hmrc.mongo.ReactiveRepository
import uk.gov.hmrc.mongo.json.ReactiveMongoFormats
import play.api.libs.json._
import play.api.libs.json.Reads._
import play.api.libs.functional.syntax._

import scala.concurrent.ExecutionContext.Implicits.global
import scala.concurrent.Future

trait ContactDetailsRepository {
  def update(userId: String, contactDetails: ContactDetails): Future[Unit]

  def find(userId: String): Future[ContactDetails]

  def findUserIdByEmail(email: String): Future[String]

<<<<<<< HEAD
  def findAll: Future[List[ContactDetailsWithId]]

=======
  def findAllPostcodes(): Future[Map[String, String]]
>>>>>>> db562d47
}

class ContactDetailsMongoRepository(implicit mongo: () => DB)
  extends ReactiveRepository[ContactDetails, BSONObjectID]("contact-details", mongo, ContactDetails.contactDetailsFormat,
    ReactiveMongoFormats.objectIdFormats) with ContactDetailsRepository {
  val ContactDetailsCollection = "contact-details"

  override def update(userId: String, contactDetails: ContactDetails): Future[Unit] = {
    val query = BSONDocument("userId" -> userId)
    val contactDetailsBson = BSONDocument("$set" -> BSONDocument(ContactDetailsCollection -> contactDetails))

    collection.update(query, contactDetailsBson, upsert = true) map {
      case lastError if lastError.nModified == 0 && lastError.n == 0 =>
        Logger.error(s"""Failed to write contact details for user: $userId -> ${lastError.writeConcernError.map(_.errmsg).mkString(",")}""")
        throw CannotUpdateContactDetails(userId)
      case _ => ()
    }
  }

  override def find(userId: String): Future[ContactDetails] = {
    val query = BSONDocument("userId" -> userId)
    val projection = BSONDocument(ContactDetailsCollection -> 1, "_id" -> 0)

    collection.find(query, projection).one[BSONDocument] map {
      case Some(document) if document.getAs[BSONDocument]("contact-details").isDefined =>
        document.getAs[ContactDetails]("contact-details").get
      case None => throw ContactDetailsNotFound(userId)
    }
  }

  override def findUserIdByEmail(email: String): Future[String] = {
    val query = BSONDocument("contact-details.email" -> email)
    val projection = BSONDocument("userId" -> 1, "_id" -> 0)

    collection.find(query, projection).one[BSONDocument] map {
      case Some(d) if d.getAs[String]("userId").isDefined =>
        d.getAs[String]("userId").get
      case None => throw ContactDetailsNotFoundForEmail()
    }
  }

<<<<<<< HEAD
  override def findAll: Future[List[ContactDetailsWithId]] = {
    val query = BSONDocument()

    collection.find(query).cursor[BSONDocument]().collect[List](MicroserviceAppConfig.maxNumberOfDocuments).map(_.map { doc =>
      val id = doc.getAs[String]("userId").get
      val root = doc.getAs[BSONDocument]("contact-details").get
      val address = root.getAs[Address]("address").get
      val postCode = root.getAs[PostCode]("postCode")
      val phone = root.getAs[PhoneNumber]("phone")
      val email = root.getAs[String]("email").get

      ContactDetailsWithId(id, address, postCode, email, phone)
    })
  }
=======
  def findAllPostcodes(): Future[Map[String, String]] = {
    val query = BSONDocument("contact-details.postCode" -> BSONDocument("$exists" -> true))
    val projection = BSONDocument("userId" -> 1, "contact-details.postCode" -> 1)
    implicit val tupleReads: Reads[(String, String)] = (
      (JsPath \ "userId").read[String] and
        (JsPath \ "contact-details" \ "postCode").read[String]
      )((_, _))
    val result = collection.find(query, projection).cursor[(String, String)](ReadPreference.nearest).collect[List]()
    result.map(_.toMap)
  }

>>>>>>> db562d47
}<|MERGE_RESOLUTION|>--- conflicted
+++ resolved
@@ -16,15 +16,12 @@
 
 package repositories.contactdetails
 
-<<<<<<< HEAD
 import config.MicroserviceAppConfig
 import model.Address
 import model.Commands._
 import model.Exceptions.{ CannotUpdateContactDetails, ContactDetailsNotFound, ContactDetailsNotFoundForEmail }
 import model.PersistedObjects.ContactDetailsWithId
-=======
 import model.Exceptions.{ CannotUpdateContactDetails, ContactDetailsNotFound, ContactDetailsNotFoundForEmail }
->>>>>>> db562d47
 import model.persisted.ContactDetails
 import play.api.Logger
 import reactivemongo.api.{ DB, ReadPreference }
@@ -45,12 +42,9 @@
 
   def findUserIdByEmail(email: String): Future[String]
 
-<<<<<<< HEAD
   def findAll: Future[List[ContactDetailsWithId]]
 
-=======
   def findAllPostcodes(): Future[Map[String, String]]
->>>>>>> db562d47
 }
 
 class ContactDetailsMongoRepository(implicit mongo: () => DB)
@@ -92,7 +86,6 @@
     }
   }
 
-<<<<<<< HEAD
   override def findAll: Future[List[ContactDetailsWithId]] = {
     val query = BSONDocument()
 
@@ -107,7 +100,7 @@
       ContactDetailsWithId(id, address, postCode, email, phone)
     })
   }
-=======
+
   def findAllPostcodes(): Future[Map[String, String]] = {
     val query = BSONDocument("contact-details.postCode" -> BSONDocument("$exists" -> true))
     val projection = BSONDocument("userId" -> 1, "contact-details.postCode" -> 1)
@@ -118,6 +111,4 @@
     val result = collection.find(query, projection).cursor[(String, String)](ReadPreference.nearest).collect[List]()
     result.map(_.toMap)
   }
-
->>>>>>> db562d47
 }