/*
 * Copyright 2017 HM Revenue & Customs
 *
 * Licensed under the Apache License, Version 2.0 (the "License");
 * you may not use this file except in compliance with the License.
 * You may obtain a copy of the License at
 *
 *     http://www.apache.org/licenses/LICENSE-2.0
 *
 * Unless required by applicable law or agreed to in writing, software
 * distributed under the License is distributed on an "AS IS" BASIS,
 * WITHOUT WARRANTIES OR CONDITIONS OF ANY KIND, either express or implied.
 * See the License for the specific language governing permissions and
 * limitations under the License.
 */

package repositories

import model.AllocationStatuses.AllocationStatus
import model.Exceptions.TooManyEventIdsException
import model.persisted.{ Allocation, AssessorAllocation, CandidateAllocation }
import play.api.libs.json.{ JsObject, OFormat }
import reactivemongo.api.DB
import reactivemongo.api.commands.MultiBulkWriteResult
import reactivemongo.bson._
import uk.gov.hmrc.mongo.ReactiveRepository
import uk.gov.hmrc.mongo.json.ReactiveMongoFormats

import scala.concurrent.ExecutionContext.Implicits.global
import scala.concurrent.Future

trait AllocationRepository[T <: Allocation] extends ReactiveRepositoryHelpers { this: ReactiveRepository[T, BSONObjectID] =>

  val format: OFormat[T]

  val projection = BSONDocument("_id" -> false)

  def find(id: String, status: Option[AllocationStatus] = None): Future[Seq[T]] = {
    val query = List(
      Some(BSONDocument("id" -> id)),
      status.map(s => BSONDocument("status" -> s))
    ).flatten.fold(BSONDocument.empty)(_ ++ _)

    collection.find(query, projection).cursor[T]().collect[Seq]()
  }

  def save(allocations: Seq[T]): Future[Unit] = {
    val jsObjects = allocations.map(format.writes)
    collection.bulkInsert(jsObjects.toStream, ordered = false) map (_ => ())
  }

  def delete(allocations: Seq[T]): Future[Unit] = {
    val eventIds = allocations.map(_.eventId).distinct
    val eventId = if (eventIds.size > 1) {
      throw TooManyEventIdsException(s"The delete request contained too many event Ids [$eventIds]")
    } else {
      eventIds.head
    }

    val assessorOrApplicationId = allocations.map(_.id)
    val query = BSONDocument("$and" -> BSONArray(
      BSONDocument("id" -> BSONDocument("$in" -> assessorOrApplicationId)),
      BSONDocument("eventId" -> eventId)
    ))

    val validator = multipleRemoveValidator(allocations.size, "Deleting allocations")

    collection.remove(query) map validator

  }

  def allocationsForEvent(eventId: String): Future[Seq[T]] = {
    collection.find(BSONDocument("eventId" -> eventId), projection).cursor[T]().collect[Seq]()
  }

<<<<<<< HEAD
  def allocationsForSession(eventId: String, sessionId: String): Future[Seq[T]] = {
    collection.find(BSONDocument("eventId" -> eventId, "sessionId" -> sessionId), projection).cursor[T]().collect[Seq]()
=======
  def updateAllocationStatus(id: String, eventId: String, newStatus: AllocationStatus): Future[Unit] = {
    val query = BSONDocument("id" -> id, "eventId" -> eventId)
    val update = BSONDocument("$set" -> BSONDocument("status" -> newStatus))
    val validator = singleUpdateValidator(id, s"updating allocation status to $newStatus")

    collection.update(query, update) map validator
>>>>>>> 05eda99e
  }
}

class AssessorAllocationMongoRepository(implicit mongo: () => DB)
  extends ReactiveRepository[AssessorAllocation, BSONObjectID](
    CollectionNames.ASSESSOR_ALLOCATION, mongo, AssessorAllocation.assessorAllocationFormat,
    ReactiveMongoFormats.objectIdFormats
  ) with AllocationRepository[AssessorAllocation] with ReactiveRepositoryHelpers {
  val format: OFormat[AssessorAllocation] = AssessorAllocation.assessorAllocationFormat
}

class CandidateAllocationMongoRepository(implicit mongo: () => DB)
  extends ReactiveRepository[CandidateAllocation, BSONObjectID](
    CollectionNames.CANDIDATE_ALLOCATION, mongo, CandidateAllocation.candidateAllocationFormat,
    ReactiveMongoFormats.objectIdFormats
  ) with AllocationRepository[CandidateAllocation] with ReactiveRepositoryHelpers {
  val format: OFormat[CandidateAllocation] = CandidateAllocation.candidateAllocationFormat
}<|MERGE_RESOLUTION|>--- conflicted
+++ resolved
@@ -73,17 +73,16 @@
     collection.find(BSONDocument("eventId" -> eventId), projection).cursor[T]().collect[Seq]()
   }
 
-<<<<<<< HEAD
   def allocationsForSession(eventId: String, sessionId: String): Future[Seq[T]] = {
     collection.find(BSONDocument("eventId" -> eventId, "sessionId" -> sessionId), projection).cursor[T]().collect[Seq]()
-=======
+  }
+
   def updateAllocationStatus(id: String, eventId: String, newStatus: AllocationStatus): Future[Unit] = {
     val query = BSONDocument("id" -> id, "eventId" -> eventId)
     val update = BSONDocument("$set" -> BSONDocument("status" -> newStatus))
     val validator = singleUpdateValidator(id, s"updating allocation status to $newStatus")
 
     collection.update(query, update) map validator
->>>>>>> 05eda99e
   }
 }
 
