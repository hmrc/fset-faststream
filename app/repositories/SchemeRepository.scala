--- conflicted
+++ resolved
@@ -60,7 +60,6 @@
     rawConfig.parseYaml.convertTo[List[Scheme]]
   }
 
-<<<<<<< HEAD
   private lazy val schemesByFsb: Map[FsbType, Scheme] = schemes.flatMap(s => s.fsbType.map(ft => ft -> s)).toMap
   private lazy val schemesByTelephoneInterview: Map[String, Scheme] = {
     schemes.flatMap(s => s.telephoneInterviewType.map(t => t.key -> s)).toMap
@@ -74,12 +73,9 @@
     schemesByTelephoneInterview.getOrElse(tel, sys.error(s"Can not find scheme for TelephoneInterview: $tel"))
   }
 
-  def getSchemesForId(ids: Seq[SchemeId]): Seq[Scheme] = ids.flatMap { id => schemes.find(_.id == id) }
-=======
   def getSchemesForIds(ids: Seq[SchemeId]): Seq[Scheme] = ids.flatMap { id => getSchemeForId(id) }
 
   def getSchemeForId(id: SchemeId): Option[Scheme] = schemes.find(_.id == id)
->>>>>>> efb57c5d
 
   def siftableSchemeIds: Seq[SchemeId] = schemes.collect { case s if s.siftRequirement.isDefined => s.id}
 
