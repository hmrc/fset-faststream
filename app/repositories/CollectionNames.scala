--- conflicted
+++ resolved
@@ -21,12 +21,8 @@
   val APPLICATION_ASSESSMENT = "application-assessment18"
   val APPLICATION_ASSESSMENT_SCORES = "application-assessment-scores18"
   val ASSESSMENT_CENTRE_PASS_MARK_SETTINGS = "assessment-centre-pass-mark-settings18"
-<<<<<<< HEAD
   val ASSESSOR = "assessor18"
-=======
   val ASSESSMENT_EVENTS = "assessment-events18"
-  val ASSESSOR_AVAILABILITY = "assessor-availability18"
->>>>>>> 1e964ea2
   val CONTACT_DETAILS = "contact-details18"
   val EVENT = "event18"
   val LOCKS = "locks18"
