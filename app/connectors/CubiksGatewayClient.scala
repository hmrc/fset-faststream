--- conflicted
+++ resolved
@@ -34,20 +34,15 @@
   val http: WSHttp
   val url: String
 
-<<<<<<< HEAD
-  /*def batchRegisterApplicant()(implicit hc: HeaderCarrier): Future[Registration] = {
-    http.POST(s"$url/csr-cubiks-gateway/faststream/register", registerApplicant).map { response =>
-=======
   def registerApplicants(batchSize: Int)(implicit hc: HeaderCarrier): Future[List[Registration]] = {
     http.GET(s"$url/csr-cubiks-gateway/faststream/register/$batchSize").map { response =>
->>>>>>> c02721e2
       if (response.status == OK) {
         response.json.as[List[Registration]]
       } else {
         throw new ConnectorException(s"There was a general problem connecting to Cubiks Gateway. HTTP response was $response")
       }
     }
-  }*/
+  }
 
   def registerApplicant(registerApplicant: RegisterApplicant)(implicit hc: HeaderCarrier): Future[Registration] = {
     http.POST(s"$url/csr-cubiks-gateway/faststream/register", registerApplicant).map { response =>
