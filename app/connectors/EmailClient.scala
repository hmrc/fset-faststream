--- conflicted
+++ resolved
@@ -40,27 +40,9 @@
     )
 
   override def sendTestExpiringReminder(to: String, name: String, timeLeftInHours: Int,
-<<<<<<< HEAD
-    timeUnit: TimeUnit, expiryDate: DateTime)
-    (implicit hc: HeaderCarrier): Future[Unit] = sendEmail(to,
-      "fset_faststream_app_online_test_reminder",
-      Map("name" -> name,
-          "expireDateTime" -> EmailDateFormatter.toExpiryTime(expiryDate),
-          "timeUnit" -> timeUnit.toString.toLowerCase,
-          "timeLeft" -> EmailDateFormatter.convertToHoursOrDays(timeUnit, timeLeftInHours)
-      )
-  )
-=======
                                         timeUnit: TimeUnit, expiryDate: DateTime)(implicit hc: HeaderCarrier): Future[Unit] = {
     sendExpiringReminder("fset_faststream_app_online_phase2_test_reminder", to,name,timeLeftInHours, timeUnit, expiryDate)
   }
-
-  override def sendOnlineTestExpired(to: String, name: String)
-    (implicit hc: HeaderCarrier) = sendEmail(to,
-      "fset_faststream_app_online_test_expired",
-      Map("name" -> name)
-    )
->>>>>>> 7c2f802f
 
   override def sendOnlineTestFailed(to: String, name: String)
     (implicit hc: HeaderCarrier) = sendEmail(to,
@@ -161,25 +143,16 @@
   }
 }
 
-<<<<<<< HEAD
-trait OnlineTestEmailClient {
-=======
 sealed trait OnlineTestEmailClient {
->>>>>>> 7c2f802f
 
   self: EmailClient =>
 
   def sendOnlineTestInvitation(to: String, name: String, expireDateTime: DateTime)(implicit hc: HeaderCarrier): Future[Unit]
-<<<<<<< HEAD
   def sendOnlineTestExpired(to: String, name: String, template: String)(implicit hc: HeaderCarrier): Future[Unit] = sendEmail(
     to,
     template,
     Map("name" -> name)
   )
-  def sendTestExpiringReminder(to: String, name: String, timeLeft: Int,
-    timeUnit: TimeUnit, expiryDate: DateTime)(implicit hc: HeaderCarrier): Future[Unit]
-=======
-  def sendOnlineTestExpired(to: String, name: String)(implicit hc: HeaderCarrier): Future[Unit]
   def sendTestExpiringReminder(to: String, name: String, timeLeftInHours: Int,
                                timeUnit: TimeUnit, expiryDate: DateTime)(implicit hc: HeaderCarrier): Future[Unit]
 
@@ -196,7 +169,6 @@
     )
   }
 
->>>>>>> 7c2f802f
   def sendOnlineTestFailed(to: String, name: String)(implicit hc: HeaderCarrier): Future[Unit]
 }
 
