--- conflicted
+++ resolved
@@ -265,17 +265,17 @@
       Map("name" -> name, "htmlBody" -> htmlBody, "txtBody" -> txtBody))
   }
 
-<<<<<<< HEAD
   def notifyCandidateOnFinalFailure(to: String, name: String)(implicit hc: HeaderCarrier): Future[Unit] = {
     sendEmail(to, "fset_faststream_app_final_failed", Map("name" -> name))
   }
 
   def notifyCandidateOnFinalSuccess(to: String, name: String, scheme: String)(implicit hc: HeaderCarrier): Future[Unit] = {
     sendEmail(to, "fset_faststream_app_final_success", Map("name" -> name, "scheme" -> scheme))
-=======
+  }
+
+
   def notifyCandidateSiftEnteredAdditionalQuestions(to: String, name: String)(implicit hc: HeaderCarrier): Future[Unit] = {
     sendEmail(to, "fset_faststream_notify_candidate_sift_entered_additional_questions", Map("name" -> name))
->>>>>>> 2385dee1
   }
 
 }
