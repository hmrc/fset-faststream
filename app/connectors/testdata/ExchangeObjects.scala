/*
 * Copyright 2017 HM Revenue & Customs
 *
 * Licensed under the Apache License, Version 2.0 (the "License");
 * you may not use this file except in compliance with the License.
 * You may obtain a copy of the License at
 *
 *     http://www.apache.org/licenses/LICENSE-2.0
 *
 * Unless required by applicable law or agreed to in writing, software
 * distributed under the License is distributed on an "AS IS" BASIS,
 * WITHOUT WARRANTIES OR CONDITIONS OF ANY KIND, either express or implied.
 * See the License for the specific language governing permissions and
 * limitations under the License.
 */

package connectors.testdata

import model.Commands.ApplicationAssessment
<<<<<<< HEAD
import model.persisted.{ AssistanceDetails, ContactDetails }
import model.command.GeneralDetails
import model.{ Adjustments, SelectedSchemes }
=======
import model.persisted._
import model.{ Adjustments, CivilServiceExperienceDetails, SelectedSchemes }
>>>>>>> 70eb6725
import play.api.libs.json.Json

object ExchangeObjects {

  case class DataGenerationResponse(
<<<<<<< HEAD
                                     generationId: Int,
                                     userId: String,
                                     applicationId: Option[String],
                                     email: String,
                                     firstName: String,
                                     lastName: String,
                                     mediaReferrer: Option[String] = None,
                                     personalDetails: Option[GeneralDetails] = None,
                                     isCivilServant: Option[Boolean] = None,
                                     //contactDetails: Option[ContactDetails] = None,
                                     assistanceDetails: Option[AssistanceDetails] = None,
                                     phase1TestGroup: Option[TestGroupResponse] = None,
                                     phase2TestGroup: Option[TestGroupResponse] = None,
                                     phase3TestGroup: Option[TestGroupResponse] = None,
                                     applicationAssessment: Option[ApplicationAssessment] = None,
                                     schemePreferences: Option[SelectedSchemes] = None,
                                     accessCode: Option[String] = None,
                                     adjustmentInformation: Option[Adjustments] = None
=======
    generationId: Int,
    userId: String,
    applicationId: Option[String],
    email: String,
    firstName: String,
    lastName: String,
    mediaReferrer: Option[String] = None,
    personalDetails: Option[PersonalDetails] = None,
    diversityDetails: Option[List[QuestionnaireQuestion]] = None,
    civilServantDetails: Option[CivilServiceExperienceDetails] = None,
    contactDetails: Option[ContactDetails] = None,
    assistanceDetails: Option[AssistanceDetails] = None,
    phase1TestGroup: Option[TestGroupResponse] = None,
    phase2TestGroup: Option[TestGroupResponse] = None,
    phase3TestGroup: Option[TestGroupResponse] = None,
    applicationAssessment: Option[ApplicationAssessment] = None,
    schemePreferences: Option[SelectedSchemes] = None,
    accessCode: Option[String] = None,
    adjustmentInformation: Option[Adjustments] = None
>>>>>>> 70eb6725
  )

  case class TestGroupResponse(tests: List[TestResponse])

  case class TestResponse(testId: Int, testType: String, token: String, testUrl: String)


  object Implicits {

    import model.Commands.Implicits._
    implicit val testResponseFormat = Json.format[TestResponse]
    implicit val testGroupResponseFormat = Json.format[TestGroupResponse]
    implicit val dataGenerationResponseFormat = Json.format[DataGenerationResponse]
  }
}<|MERGE_RESOLUTION|>--- conflicted
+++ resolved
@@ -17,20 +17,15 @@
 package connectors.testdata
 
 import model.Commands.ApplicationAssessment
-<<<<<<< HEAD
 import model.persisted.{ AssistanceDetails, ContactDetails }
 import model.command.GeneralDetails
-import model.{ Adjustments, SelectedSchemes }
-=======
 import model.persisted._
 import model.{ Adjustments, CivilServiceExperienceDetails, SelectedSchemes }
->>>>>>> 70eb6725
 import play.api.libs.json.Json
 
 object ExchangeObjects {
 
   case class DataGenerationResponse(
-<<<<<<< HEAD
                                      generationId: Int,
                                      userId: String,
                                      applicationId: Option[String],
@@ -39,8 +34,8 @@
                                      lastName: String,
                                      mediaReferrer: Option[String] = None,
                                      personalDetails: Option[GeneralDetails] = None,
-                                     isCivilServant: Option[Boolean] = None,
-                                     //contactDetails: Option[ContactDetails] = None,
+                                     diversityDetails: Option[List[QuestionnaireQuestion]] = None,
+                                     civilServantDetails: Option[CivilServiceExperienceDetails] = None,
                                      assistanceDetails: Option[AssistanceDetails] = None,
                                      phase1TestGroup: Option[TestGroupResponse] = None,
                                      phase2TestGroup: Option[TestGroupResponse] = None,
@@ -49,27 +44,6 @@
                                      schemePreferences: Option[SelectedSchemes] = None,
                                      accessCode: Option[String] = None,
                                      adjustmentInformation: Option[Adjustments] = None
-=======
-    generationId: Int,
-    userId: String,
-    applicationId: Option[String],
-    email: String,
-    firstName: String,
-    lastName: String,
-    mediaReferrer: Option[String] = None,
-    personalDetails: Option[PersonalDetails] = None,
-    diversityDetails: Option[List[QuestionnaireQuestion]] = None,
-    civilServantDetails: Option[CivilServiceExperienceDetails] = None,
-    contactDetails: Option[ContactDetails] = None,
-    assistanceDetails: Option[AssistanceDetails] = None,
-    phase1TestGroup: Option[TestGroupResponse] = None,
-    phase2TestGroup: Option[TestGroupResponse] = None,
-    phase3TestGroup: Option[TestGroupResponse] = None,
-    applicationAssessment: Option[ApplicationAssessment] = None,
-    schemePreferences: Option[SelectedSchemes] = None,
-    accessCode: Option[String] = None,
-    adjustmentInformation: Option[Adjustments] = None
->>>>>>> 70eb6725
   )
 
   case class TestGroupResponse(tests: List[TestResponse])
