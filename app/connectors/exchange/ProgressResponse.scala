--- conflicted
+++ resolved
@@ -27,19 +27,6 @@
                             failedNotified: Boolean = false
                            )
 
-<<<<<<< HEAD
-case class Phase1ProgressResponse(phase1TestsInvited: Boolean = false,
-                                  phase1TestsStarted: Boolean = false,
-                                  phase1TestsCompleted: Boolean = false,
-                                  phase1TestsExpired: Boolean = false,
-                                  phase1TestsResultsReady: Boolean = false,
-                                  phase1TestsResultsReceived: Boolean = false,
-                                  phase1TestsPassed: Boolean = false,
-                                  phase1TestsFailed: Boolean = false
-                                 )
-
-case class Phase2ProgressResponse(phase2TestsInvited: Boolean = false,
-=======
 case class Phase1ProgressResponse(
   phase1TestsInvited: Boolean = false,
   phase1TestsFirstRemainder: Boolean = false,
@@ -57,7 +44,6 @@
   phase2TestsInvited: Boolean = false,
   phase2TestsFirstRemainder: Boolean = false,
   phase2TestsSecondRemainder: Boolean = false,
->>>>>>> 340c801b
   phase2TestsStarted: Boolean = false,
   phase2TestsCompleted: Boolean = false,
   phase2TestsExpired: Boolean = false,
@@ -87,14 +73,9 @@
                             questionnaire: List[String] = Nil,
                             submitted: Boolean = false,
                             withdrawn: Boolean = false,
-<<<<<<< HEAD
-                            phase1ProgressResponse: Phase1ProgressResponse = new Phase1ProgressResponse,
-                            phase2ProgressResponse: Phase2ProgressResponse = new Phase2ProgressResponse,
-                            phase3ProgressResponse: Phase3ProgressResponse = new Phase3ProgressResponse,
-=======
                             phase1ProgressResponse: Phase1ProgressResponse = Phase1ProgressResponse(),
                             phase2ProgressResponse: Phase2ProgressResponse = Phase2ProgressResponse(),
->>>>>>> 340c801b
+                            phase3ProgressResponse: Phase3ProgressResponse = Phase3ProgressResponse(),
                             failedToAttend: Boolean = false,
                             assessmentScores: AssessmentScores = AssessmentScores(),
                             assessmentCentre: AssessmentCentre = AssessmentCentre())
