/*
 * Copyright 2017 HM Revenue & Customs
 *
 * Licensed under the Apache License, Version 2.0 (the "License");
 * you may not use this file except in compliance with the License.
 * You may obtain a copy of the License at
 *
 *     http://www.apache.org/licenses/LICENSE-2.0
 *
 * Unless required by applicable law or agreed to in writing, software
 * distributed under the License is distributed on an "AS IS" BASIS,
 * WITHOUT WARRANTIES OR CONDITIONS OF ANY KIND, either express or implied.
 * See the License for the specific language governing permissions and
 * limitations under the License.
 */

package connectors.exchange

import play.api.libs.json.Json

case class AssessmentCentre(
  awaitingAllocation: Boolean = false,
<<<<<<< HEAD
  allocationUnconfirmed: Boolean = false,
  allocationConfirmed: Boolean = false,
=======
  allocationConfirmed: Boolean = false,
  allocationUnconfirmed: Boolean = false,
>>>>>>> a9ca5a59
  failedToAttend: Boolean = false,
  scoresEntered: Boolean = false,
  scoresAccepted: Boolean = false,
  awaitingReevaluation: Boolean = false,
  passed: Boolean = false,
  passedNotified: Boolean = false,
  failed: Boolean = false,
  failedNotified: Boolean = false
)

case class Phase1ProgressResponse(
  phase1TestsInvited: Boolean = false,
  phase1TestsFirstReminder: Boolean = false,
  phase1TestsSecondReminder: Boolean = false,
  phase1TestsStarted: Boolean = false,
  phase1TestsCompleted: Boolean = false,
  phase1TestsExpired: Boolean = false,
  phase1TestsResultsReady: Boolean = false,
  phase1TestsResultsReceived: Boolean = false,
  phase1TestsPassed: Boolean = false,
  phase1TestsFailed: Boolean = false,
  sdipFSFailed: Boolean = false,
  sdipFSFailedNotified: Boolean = false,
  sdipFSSuccessful: Boolean = false,
  sdipFSSuccessfulNotified: Boolean = false
)

case class Phase2ProgressResponse(
  phase2TestsInvited: Boolean = false,
  phase2TestsFirstReminder: Boolean = false,
  phase2TestsSecondReminder: Boolean = false,
  phase2TestsStarted: Boolean = false,
  phase2TestsCompleted: Boolean = false,
  phase2TestsExpired: Boolean = false,
  phase2TestsResultsReady: Boolean = false,
  phase2TestsResultsReceived: Boolean = false,
  phase2TestsPassed: Boolean = false,
  phase2TestsFailed: Boolean = false
)

case class Phase3ProgressResponse(
  phase3TestsInvited: Boolean = false,
  phase3TestsFirstReminder: Boolean = false,
  phase3TestsSecondReminder: Boolean = false,
  phase3TestsStarted: Boolean = false,
  phase3TestsCompleted: Boolean = false,
  phase3TestsExpired: Boolean = false,
  phase3TestsResultsReceived: Boolean = false,
  phase3TestsPassed: Boolean = false,
  phase3TestsFailed: Boolean = false
)

case class SiftProgressResponse(
  siftEntered: Boolean = false,
  siftReady: Boolean = false,
  siftCompleted: Boolean = false
)

case class ProgressResponse(
  applicationId: String,
  personalDetails: Boolean = false,
  schemePreferences: Boolean = false,
  partnerGraduateProgrammes: Boolean = false,
  assistanceDetails: Boolean = false,
  preview: Boolean = false,
  questionnaire: List[String] = Nil,
  submitted: Boolean = false,
  withdrawn: Boolean = false,
  phase1ProgressResponse: Phase1ProgressResponse = Phase1ProgressResponse(),
  phase2ProgressResponse: Phase2ProgressResponse = Phase2ProgressResponse(),
  phase3ProgressResponse: Phase3ProgressResponse = Phase3ProgressResponse(),
  siftProgressResponse: SiftProgressResponse = SiftProgressResponse(),
  exported: Boolean = false,
  updateExported: Boolean = false,
  assessmentCentre: AssessmentCentre = AssessmentCentre()
)

object ProgressResponse {
  implicit val assessmentCentreFormat = Json.format[AssessmentCentre]
  implicit val phase1ProgressResponseFormat = Json.format[Phase1ProgressResponse]
  implicit val phase2ProgressResponseFormat = Json.format[Phase2ProgressResponse]
  implicit val phase3ProgressResponseFormat = Json.format[Phase3ProgressResponse]
  implicit val siftProgressResponseFormat = Json.format[SiftProgressResponse]
  implicit val progressResponseFormat = Json.format[ProgressResponse]
}<|MERGE_RESOLUTION|>--- conflicted
+++ resolved
@@ -20,13 +20,8 @@
 
 case class AssessmentCentre(
   awaitingAllocation: Boolean = false,
-<<<<<<< HEAD
   allocationUnconfirmed: Boolean = false,
   allocationConfirmed: Boolean = false,
-=======
-  allocationConfirmed: Boolean = false,
-  allocationUnconfirmed: Boolean = false,
->>>>>>> a9ca5a59
   failedToAttend: Boolean = false,
   scoresEntered: Boolean = false,
   scoresAccepted: Boolean = false,
