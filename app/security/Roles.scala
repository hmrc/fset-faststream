/*
 * Copyright 2016 HM Revenue & Customs
 *
 * Licensed under the Apache License, Version 2.0 (the "License");
 * you may not use this file except in compliance with the License.
 * You may obtain a copy of the License at
 *
 *     http://www.apache.org/licenses/LICENSE-2.0
 *
 * Unless required by applicable law or agreed to in writing, software
 * distributed under the License is distributed on an "AS IS" BASIS,
 * WITHOUT WARRANTIES OR CONDITIONS OF ANY KIND, either express or implied.
 * See the License for the specific language governing permissions and
 * limitations under the License.
 */

package security

import controllers.routes
import models.ApplicationData.ApplicationStatus._
import models.{CachedData, CachedDataWithApp, Progress}
import play.api.i18n.Lang
import play.api.mvc.{Call, RequestHeader}
import security.QuestionnaireRoles.QuestionnaireInProgressRole
import uk.gov.hmrc.play.http.HeaderCarrier

object Roles {

  import RoleUtils._

  trait CsrAuthorization {
    def isAuthorized(user: CachedData)(implicit request: RequestHeader, lang: Lang): Boolean

    def isAuthorized(user: CachedDataWithApp)(implicit request: RequestHeader, lang: Lang): Boolean =
      isAuthorized(CachedData(user.user, Some(user.application)))
  }

  trait AuthorisedUser extends CsrAuthorization {
    def isEnabled(user: CachedData)(implicit request: RequestHeader, lang: Lang): Boolean

    override def isAuthorized(user: CachedData)(implicit request: RequestHeader, lang: Lang) =
      activeUserWithApp(user) && isEnabled(user)
  }

  //all the roles

  object NoRole extends CsrAuthorization {
    override def isAuthorized(user: CachedData)(implicit request: RequestHeader, lang: Lang) = true
  }

  object ActivationRole extends CsrAuthorization {
    override def isAuthorized(user: CachedData)(implicit request: RequestHeader, lang: Lang) =
      !user.user.isActive
  }

  object ActiveUserRole extends CsrAuthorization {
    override def isAuthorized(user: CachedData)(implicit request: RequestHeader, lang: Lang) =
      user.user.isActive
  }

  object ApplicationStartRole extends CsrAuthorization {
    override def isAuthorized(user: CachedData)(implicit request: RequestHeader, lang: Lang) =
      user.user.isActive && user.application.isEmpty
  }

  object EditPersonalDetailsAndContinueRole extends CsrAuthorization {
    override def isAuthorized(user: CachedData)(implicit request: RequestHeader, lang: Lang) =
      activeUserWithApp(user) && statusIn(user)(CREATED, IN_PROGRESS)
  }

<<<<<<< HEAD
  object CreatedOrInProgressRole extends CsrAuthorization {
    override def isAuthorized(user: CachedData)(implicit request: RequestHeader, lang: Lang) =
      activeUserWithApp(user) && statusIn(user)(CREATED, IN_PROGRESS)
=======
  object EditPersonalDetailsRole extends CsrAuthorization {
    override def isAuthorized(user: CachedData)(implicit request: RequestHeader, lang: Lang) =
      activeUserWithApp(user) && !statusIn(user)(WITHDRAWN)
>>>>>>> 06702e18
  }

  object SchemesRole extends CsrAuthorization {
    override def isAuthorized(user: CachedData)(implicit request: RequestHeader, lang: Lang) =
      activeUserWithApp(user) && statusIn(user)(IN_PROGRESS) && hasPersonalDetails(user)
  }

  object AssistanceDetailsRole extends CsrAuthorization {
    override def isAuthorized(user: CachedData)(implicit request: RequestHeader, lang: Lang) =
      activeUserWithApp(user) && statusIn(user)(IN_PROGRESS) && hasSchemes(user)
  }

  object PreviewApplicationRole extends CsrAuthorization {
    override def isAuthorized(user: CachedData)(implicit request: RequestHeader, lang: Lang) =
      activeUserWithApp(user) && !statusIn(user)(CREATED) &&
        hasDiversity(user) && hasEducation(user) && hasOccupation(user)
  }

  object SubmitApplicationRole extends CsrAuthorization {
    override def isAuthorized(user: CachedData)(implicit request: RequestHeader, lang: Lang) =
      activeUserWithApp(user) && statusIn(user)(IN_PROGRESS) && hasPreview(user)
  }

  object InProgressRole extends CsrAuthorization {
    override def isAuthorized(user: CachedData)(implicit request: RequestHeader, lang: Lang) =
      activeUserWithApp(user) && statusIn(user)(IN_PROGRESS)
  }

  object WithdrawApplicationRole extends CsrAuthorization {
    override def isAuthorized(user: CachedData)(implicit request: RequestHeader, lang: Lang) =
      // TO DO: WITHDRAWN role should probably be renamed
      activeUserWithApp(user) && !statusIn(user)(IN_PROGRESS, WITHDRAWN, CREATED)
  }

  object WithdrawnApplicationRole extends CsrAuthorization {
    override def isAuthorized(user: CachedData)(implicit request: RequestHeader, lang: Lang) =
      activeUserWithApp(user) && statusIn(user)(WITHDRAWN)
  }

  object OnlineTestInvitedRole extends CsrAuthorization {
    override def isAuthorized(user: CachedData)(implicit request: RequestHeader, lang: Lang) =
      activeUserWithApp(user) && statusIn(user)(ONLINE_TEST_INVITED, ONLINE_TEST_STARTED)
  }

  object DisplayOnlineTestSectionRole extends CsrAuthorization {
    // format: OFF
    override def isAuthorized(user: CachedData)(implicit request: RequestHeader, lang: Lang) =
      activeUserWithApp(user) && statusIn(user)(ONLINE_TEST_INVITED,
        ONLINE_TEST_STARTED, ONLINE_TEST_COMPLETED, ONLINE_TEST_EXPIRED,
        ALLOCATION_CONFIRMED, ALLOCATION_UNCONFIRMED, AWAITING_ALLOCATION,
        ONLINE_TEST_FAILED, ONLINE_TEST_FAILED_NOTIFIED, AWAITING_ONLINE_TEST_RE_EVALUATION, FAILED_TO_ATTEND,
        ASSESSMENT_SCORES_ENTERED, ASSESSMENT_SCORES_ACCEPTED, AWAITING_ASSESSMENT_CENTRE_RE_EVALUATION, ASSESSMENT_CENTRE_PASSED,
        ASSESSMENT_CENTRE_FAILED, ASSESSMENT_CENTRE_PASSED_NOTIFIED, ASSESSMENT_CENTRE_FAILED_NOTIFIED)
    // format: ON
  }

  object ConfirmedAllocatedCandidateRole extends CsrAuthorization {
    override def isAuthorized(user: CachedData)(implicit request: RequestHeader, lang: Lang) =
      activeUserWithApp(user) && statusIn(user)(ALLOCATION_CONFIRMED, ASSESSMENT_SCORES_ACCEPTED,
        ASSESSMENT_SCORES_ENTERED, AWAITING_ASSESSMENT_CENTRE_RE_EVALUATION)
  }

  object UnconfirmedAllocatedCandidateRole extends CsrAuthorization {
    override def isAuthorized(user: CachedData)(implicit request: RequestHeader, lang: Lang) =
      activeUserWithApp(user) && statusIn(user)(ALLOCATION_UNCONFIRMED)
  }

  object AssessmentCentreFailedNotifiedRole extends CsrAuthorization {
    override def isAuthorized(user: CachedData)(implicit request: RequestHeader, lang: Lang) =
      activeUserWithApp(user) && statusIn(user)(ASSESSMENT_CENTRE_FAILED_NOTIFIED)
  }

  object AssessmentCentrePassedNotifiedRole extends CsrAuthorization {
    override def isAuthorized(user: CachedData)(implicit request: RequestHeader, lang: Lang) =
      activeUserWithApp(user) && statusIn(user)(ASSESSMENT_CENTRE_PASSED_NOTIFIED)
  }

  object AssessmentCentreFailedToAttendRole extends AuthorisedUser {
    override def isEnabled(user: CachedData)(implicit request: RequestHeader, lang: Lang) =
      statusIn(user)(FAILED_TO_ATTEND)
  }

  object WithdrawComponent extends AuthorisedUser {
    override def isEnabled(user: CachedData)(implicit request: RequestHeader, lang: Lang) =
      !statusIn(user)(IN_PROGRESS, WITHDRAWN, CREATED, ONLINE_TEST_FAILED, ONLINE_TEST_FAILED_NOTIFIED,
        ASSESSMENT_CENTRE_FAILED, ASSESSMENT_CENTRE_FAILED_NOTIFIED)
  }

  val userJourneySequence: List[(CsrAuthorization, Call)] = List(
    ApplicationStartRole -> routes.HomeController.present(),
    EditPersonalDetailsAndContinueRole -> routes.PersonalDetailsController.presentAndContinue(),
    SchemesRole -> routes.SchemePreferencesController.present(),
    AssistanceDetailsRole -> routes.AssistanceDetailsController.present(),
    QuestionnaireInProgressRole -> routes.QuestionnaireController.startOrContinue(),
    PreviewApplicationRole -> routes.PreviewApplicationController.present(),
    SubmitApplicationRole -> routes.PreviewApplicationController.present(),
    DisplayOnlineTestSectionRole -> routes.HomeController.present(),
    ConfirmedAllocatedCandidateRole -> routes.HomeController.present(),
    UnconfirmedAllocatedCandidateRole -> routes.HomeController.present(),
    WithdrawApplicationRole -> routes.HomeController.present()
  ).reverse

}

object RoleUtils {

  implicit def hc(implicit request: RequestHeader): HeaderCarrier = HeaderCarrier.fromHeadersAndSession(request.headers, Some(request.session))

  def activeUserWithApp(user: CachedData)(implicit request: RequestHeader, lang: Lang) =
    user.user.isActive && user.application.isDefined

  def statusIn(user: CachedData)(status: ApplicationStatus*)(implicit request: RequestHeader, lang: Lang) =
    user.application.isDefined && status.contains(user.application.get.applicationStatus)

  def progress(implicit user: CachedData): Progress = user.application.get.progress

  def hasPersonalDetails(implicit user: CachedData) = progress.personalDetails

  def hasSchemes(implicit user: CachedData) = progress.schemePreferences

  def hasAssistanceDetails(implicit user: CachedData) = user.application.isDefined && progress.assistanceDetails

  def hasStartedQuest(implicit user: CachedData) = progress.startedQuestionnaire

  def hasDiversity(implicit user: CachedData) = progress.diversityQuestionnaire

  def hasEducation(implicit user: CachedData) = progress.educationQuestionnaire

  def hasOccupation(implicit user: CachedData) = progress.occupationQuestionnaire

  def hasPreview(implicit user: CachedData) = progress.preview

}<|MERGE_RESOLUTION|>--- conflicted
+++ resolved
@@ -68,15 +68,14 @@
       activeUserWithApp(user) && statusIn(user)(CREATED, IN_PROGRESS)
   }
 
-<<<<<<< HEAD
   object CreatedOrInProgressRole extends CsrAuthorization {
     override def isAuthorized(user: CachedData)(implicit request: RequestHeader, lang: Lang) =
       activeUserWithApp(user) && statusIn(user)(CREATED, IN_PROGRESS)
-=======
+  }
+
   object EditPersonalDetailsRole extends CsrAuthorization {
     override def isAuthorized(user: CachedData)(implicit request: RequestHeader, lang: Lang) =
       activeUserWithApp(user) && !statusIn(user)(WITHDRAWN)
->>>>>>> 06702e18
   }
 
   object SchemesRole extends CsrAuthorization {
@@ -107,7 +106,6 @@
 
   object WithdrawApplicationRole extends CsrAuthorization {
     override def isAuthorized(user: CachedData)(implicit request: RequestHeader, lang: Lang) =
-      // TO DO: WITHDRAWN role should probably be renamed
       activeUserWithApp(user) && !statusIn(user)(IN_PROGRESS, WITHDRAWN, CREATED)
   }
 
