/*
 * Copyright 2016 HM Revenue & Customs
 *
 * Licensed under the Apache License, Version 2.0 (the "License");
 * you may not use this file except in compliance with the License.
 * You may obtain a copy of the License at
 *
 *     http://www.apache.org/licenses/LICENSE-2.0
 *
 * Unless required by applicable law or agreed to in writing, software
 * distributed under the License is distributed on an "AS IS" BASIS,
 * WITHOUT WARRANTIES OR CONDITIONS OF ANY KIND, either express or implied.
 * See the License for the specific language governing permissions and
 * limitations under the License.
 */

package security

import controllers.routes
import models.ApplicationData.ApplicationStatus._
import models.{ CachedData, CachedDataWithApp, Progress }
import play.api.i18n.Lang
import play.api.mvc.{ Call, RequestHeader }
import security.QuestionnaireRoles.QuestionnaireInProgressRole
import uk.gov.hmrc.play.http.HeaderCarrier

object Roles {
  // scalastyle:off
  import RoleUtils._

  trait CsrAuthorization {
    def isAuthorized(user: CachedData)(implicit request: RequestHeader, lang: Lang): Boolean

    def isAuthorized(user: CachedDataWithApp)(implicit request: RequestHeader, lang: Lang): Boolean =
      isAuthorized(CachedData(user.user, Some(user.application)))
  }

  trait AuthorisedUser extends CsrAuthorization {
    def isEnabled(user: CachedData)(implicit request: RequestHeader, lang: Lang): Boolean

    override def isAuthorized(user: CachedData)(implicit request: RequestHeader, lang: Lang) =
      activeUserWithApp(user) && isEnabled(user)
  }

  // All the roles
<<<<<<< HEAD
  // scalastyle:off number.of.types
=======

>>>>>>> 340c801b
  object NoRole extends CsrAuthorization {
    override def isAuthorized(user: CachedData)(implicit request: RequestHeader, lang: Lang) = true
  }

  object ActivationRole extends CsrAuthorization {
    override def isAuthorized(user: CachedData)(implicit request: RequestHeader, lang: Lang) =
      !user.user.isActive
  }

  object ActiveUserRole extends CsrAuthorization {
    override def isAuthorized(user: CachedData)(implicit request: RequestHeader, lang: Lang) =
      user.user.isActive
  }

  object ApplicationStartRole extends CsrAuthorization {
    override def isAuthorized(user: CachedData)(implicit request: RequestHeader, lang: Lang) =
      user.user.isActive && user.application.isEmpty
  }

  object EditPersonalDetailsAndContinueRole extends CsrAuthorization {
    override def isAuthorized(user: CachedData)(implicit request: RequestHeader, lang: Lang) =
      activeUserWithApp(user) && statusIn(user)(CREATED, IN_PROGRESS)
  }

  object CreatedOrInProgressRole extends CsrAuthorization {
    override def isAuthorized(user: CachedData)(implicit request: RequestHeader, lang: Lang) =
      activeUserWithApp(user) && statusIn(user)(CREATED, IN_PROGRESS)
  }

  object EditPersonalDetailsRole extends CsrAuthorization {
    override def isAuthorized(user: CachedData)(implicit request: RequestHeader, lang: Lang) =
      activeUserWithApp(user) && !statusIn(user)(WITHDRAWN)
  }

  object SchemesRole extends CsrAuthorization {
    override def isAuthorized(user: CachedData)(implicit request: RequestHeader, lang: Lang) =
      activeUserWithApp(user) && statusIn(user)(IN_PROGRESS) && hasPersonalDetails(user)
  }

  object PartnerGraduateProgrammesRole extends CsrAuthorization {
    override def isAuthorized(user: CachedData)(implicit request: RequestHeader, lang: Lang) =
      activeUserWithApp(user) && statusIn(user)(IN_PROGRESS) && (hasSchemes(user) && !isCivilServant(user))
  }

  object AssistanceDetailsRole extends CsrAuthorization {
    override def isAuthorized(user: CachedData)(implicit request: RequestHeader, lang: Lang) =
      activeUserWithApp(user) && statusIn(user)(IN_PROGRESS) && (hasPartnerGraduateProgrammes(user) ||
        (hasSchemes(user) && isCivilServant(user)))
  }

  object PreviewApplicationRole extends CsrAuthorization {
    override def isAuthorized(user: CachedData)(implicit request: RequestHeader, lang: Lang) =
      activeUserWithApp(user) && !statusIn(user)(CREATED) &&
        hasDiversity(user) && hasEducation(user) && hasOccupation(user)
  }

  object SubmitApplicationRole extends CsrAuthorization {
    override def isAuthorized(user: CachedData)(implicit request: RequestHeader, lang: Lang) =
      activeUserWithApp(user) && statusIn(user)(IN_PROGRESS) && hasPreview(user)
  }

  object InProgressRole extends CsrAuthorization {
    override def isAuthorized(user: CachedData)(implicit request: RequestHeader, lang: Lang) =
      activeUserWithApp(user) && statusIn(user)(IN_PROGRESS)
  }

  object WithdrawApplicationRole extends CsrAuthorization {
    override def isAuthorized(user: CachedData)(implicit request: RequestHeader, lang: Lang) =
      activeUserWithApp(user) && !statusIn(user)(IN_PROGRESS, WITHDRAWN, CREATED)
  }

  object WithdrawnApplicationRole extends CsrAuthorization {
    override def isAuthorized(user: CachedData)(implicit request: RequestHeader, lang: Lang) =
      activeUserWithApp(user) && statusIn(user)(WITHDRAWN)
  }

  object OnlineTestInvitedRole extends CsrAuthorization {
    override def isAuthorized(user: CachedData)(implicit request: RequestHeader, lang: Lang) =
      activeUserWithApp(user) && statusIn(user)(PHASE1_TESTS)
  }

  object OnlineTestExpiredRole extends CsrAuthorization {
    override def isAuthorized(user: CachedData)(implicit request: RequestHeader, lang: Lang) =
      activeUserWithApp(user) && statusIn(user)(PHASE1_TESTS) && isTestExpired(user)
  }

  object Phase1TestFailedRole extends CsrAuthorization {
    override def isAuthorized(user: CachedData)(implicit request: RequestHeader, lang: Lang) =
      activeUserWithApp(user) && statusIn(user)(PHASE1_TESTS_FAILED)
  }

  object Phase2TestInvitedRole extends CsrAuthorization {
    override def isAuthorized(user: CachedData)(implicit request: RequestHeader, lang: Lang) =
      activeUserWithApp(user) && statusIn(user)(PHASE2_TESTS)
  }

  object Phase2TestExpiredRole extends CsrAuthorization {
    override def isAuthorized(user: CachedData)(implicit request: RequestHeader, lang: Lang) =
      activeUserWithApp(user) && statusIn(user)(PHASE2_TESTS) && isPhase2TestExpired(user)
<<<<<<< HEAD
  }

  object Phase3TestInvitedRole extends CsrAuthorization {
    override def isAuthorized(user: CachedData)(implicit request: RequestHeader, lang: Lang) =
      activeUserWithApp(user) && statusIn(user)(PHASE3_TESTS)
  }

  object Phase3TestExpiredRole extends CsrAuthorization {
    override def isAuthorized(user: CachedData)(implicit request: RequestHeader, lang: Lang) =
      activeUserWithApp(user) && statusIn(user)(PHASE3_TESTS) && isPhase3TestExpired(user)
=======
>>>>>>> 340c801b
  }

  object DisplayOnlineTestSectionRole extends CsrAuthorization {
    // format: OFF
    override def isAuthorized(user: CachedData)(implicit request: RequestHeader, lang: Lang) =
      activeUserWithApp(user) && statusIn(user)(PHASE1_TESTS,
        ALLOCATION_CONFIRMED, ALLOCATION_UNCONFIRMED, AWAITING_ALLOCATION, FAILED_TO_ATTEND,
        ASSESSMENT_SCORES_ENTERED, ASSESSMENT_SCORES_ACCEPTED, AWAITING_ASSESSMENT_CENTRE_RE_EVALUATION, ASSESSMENT_CENTRE_PASSED,
        ASSESSMENT_CENTRE_FAILED, ASSESSMENT_CENTRE_PASSED_NOTIFIED, ASSESSMENT_CENTRE_FAILED_NOTIFIED)
    // format: ON
  }

  object ConfirmedAllocatedCandidateRole extends CsrAuthorization {
    override def isAuthorized(user: CachedData)(implicit request: RequestHeader, lang: Lang) =
      activeUserWithApp(user) && statusIn(user)(ALLOCATION_CONFIRMED, ASSESSMENT_SCORES_ACCEPTED,
        ASSESSMENT_SCORES_ENTERED, AWAITING_ASSESSMENT_CENTRE_RE_EVALUATION)
  }

  object UnconfirmedAllocatedCandidateRole extends CsrAuthorization {
    override def isAuthorized(user: CachedData)(implicit request: RequestHeader, lang: Lang) =
      activeUserWithApp(user) && statusIn(user)(ALLOCATION_UNCONFIRMED)
  }

  object AssessmentCentreFailedNotifiedRole extends CsrAuthorization {
    override def isAuthorized(user: CachedData)(implicit request: RequestHeader, lang: Lang) =
      activeUserWithApp(user) && statusIn(user)(ASSESSMENT_CENTRE_FAILED_NOTIFIED)
  }

  object AssessmentCentrePassedNotifiedRole extends CsrAuthorization {
    override def isAuthorized(user: CachedData)(implicit request: RequestHeader, lang: Lang) =
      activeUserWithApp(user) && statusIn(user)(ASSESSMENT_CENTRE_PASSED_NOTIFIED)
  }

  object AssessmentCentreFailedToAttendRole extends AuthorisedUser {
    override def isEnabled(user: CachedData)(implicit request: RequestHeader, lang: Lang) =
      statusIn(user)(FAILED_TO_ATTEND)
  }

  object WithdrawComponent extends AuthorisedUser {
    override def isEnabled(user: CachedData)(implicit request: RequestHeader, lang: Lang) =
      !statusIn(user)(IN_PROGRESS, WITHDRAWN, CREATED, ASSESSMENT_CENTRE_FAILED, ASSESSMENT_CENTRE_FAILED_NOTIFIED)
  }
  // scalastyle:on number.of.types

  val userJourneySequence: List[(CsrAuthorization, Call)] = List(
    ApplicationStartRole -> routes.HomeController.present(),
    EditPersonalDetailsAndContinueRole -> routes.PersonalDetailsController.presentAndContinue(),
    SchemesRole -> routes.SchemePreferencesController.present(),
    PartnerGraduateProgrammesRole -> routes.PartnerGraduateProgrammesController.present(),
    AssistanceDetailsRole -> routes.AssistanceDetailsController.present(),
    QuestionnaireInProgressRole -> routes.QuestionnaireController.presentStartOrContinue(),
    PreviewApplicationRole -> routes.PreviewApplicationController.present(),
    SubmitApplicationRole -> routes.PreviewApplicationController.present(),
    DisplayOnlineTestSectionRole -> routes.HomeController.present(),
    ConfirmedAllocatedCandidateRole -> routes.HomeController.present(),
    UnconfirmedAllocatedCandidateRole -> routes.HomeController.present(),
    WithdrawApplicationRole -> routes.HomeController.present()
  ).reverse
  // scalastyle:on
}

object RoleUtils {

  implicit def hc(implicit request: RequestHeader): HeaderCarrier = HeaderCarrier.fromHeadersAndSession(request.headers, Some(request.session))

  def activeUserWithApp(user: CachedData)(implicit request: RequestHeader, lang: Lang) =
    user.user.isActive && user.application.isDefined

  def statusIn(user: CachedData)(status: ApplicationStatus*)(implicit request: RequestHeader, lang: Lang) =
    user.application.isDefined && status.contains(user.application.get.applicationStatus)

  def progress(implicit user: CachedData): Progress = user.application.get.progress

  def hasPersonalDetails(implicit user: CachedData) = progress.personalDetails

  def hasSchemes(implicit user: CachedData) = user.application.isDefined && progress.schemePreferences

  def hasPartnerGraduateProgrammes(implicit user: CachedData) = progress.partnerGraduateProgrammes

  def hasAssistanceDetails(implicit user: CachedData) = user.application.isDefined && progress.assistanceDetails

  def hasStartedQuest(implicit user: CachedData) = progress.startedQuestionnaire

  def hasDiversity(implicit user: CachedData) = progress.diversityQuestionnaire

  def hasEducation(implicit user: CachedData) = progress.educationQuestionnaire

  def hasOccupation(implicit user: CachedData) = progress.occupationQuestionnaire

  def hasPreview(implicit user: CachedData) = progress.preview

  def isCivilServant(user: CachedData)(implicit request: RequestHeader, lang: Lang) =
      user.application
        .flatMap(_.civilServiceExperienceDetails)
        .exists(_.isCivilServant)

  def hasReceivedFastPass(user: CachedData)(implicit request: RequestHeader, lang: Lang) =
  activeUserWithApp(user) && statusIn(user)(SUBMITTED) &&
    user.application
      .flatMap(_.civilServiceExperienceDetails)
      .flatMap(_.fastPassReceived)
      .getOrElse(false)

  def isTestExpired(implicit user: CachedData) = progress.phase1TestProgress.phase1TestsExpired
<<<<<<< HEAD
=======
  def isPhase1TestsPassed(implicit user: CachedData) = {
    user.application.isDefined && progress.phase1TestProgress.phase1TestsPassed
  }
>>>>>>> 340c801b
  def isPhase2TestExpired(implicit user: CachedData) = progress.phase2TestProgress.phase2TestsExpired
  def isPhase3TestExpired(implicit user: CachedData) = progress.phase3TestProgress.phase3TestsExpired
}<|MERGE_RESOLUTION|>--- conflicted
+++ resolved
@@ -43,11 +43,9 @@
   }
 
   // All the roles
-<<<<<<< HEAD
+
+  // All the roles
   // scalastyle:off number.of.types
-=======
-
->>>>>>> 340c801b
   object NoRole extends CsrAuthorization {
     override def isAuthorized(user: CachedData)(implicit request: RequestHeader, lang: Lang) = true
   }
@@ -147,7 +145,6 @@
   object Phase2TestExpiredRole extends CsrAuthorization {
     override def isAuthorized(user: CachedData)(implicit request: RequestHeader, lang: Lang) =
       activeUserWithApp(user) && statusIn(user)(PHASE2_TESTS) && isPhase2TestExpired(user)
-<<<<<<< HEAD
   }
 
   object Phase3TestInvitedRole extends CsrAuthorization {
@@ -158,8 +155,6 @@
   object Phase3TestExpiredRole extends CsrAuthorization {
     override def isAuthorized(user: CachedData)(implicit request: RequestHeader, lang: Lang) =
       activeUserWithApp(user) && statusIn(user)(PHASE3_TESTS) && isPhase3TestExpired(user)
-=======
->>>>>>> 340c801b
   }
 
   object DisplayOnlineTestSectionRole extends CsrAuthorization {
@@ -202,7 +197,7 @@
     override def isEnabled(user: CachedData)(implicit request: RequestHeader, lang: Lang) =
       !statusIn(user)(IN_PROGRESS, WITHDRAWN, CREATED, ASSESSMENT_CENTRE_FAILED, ASSESSMENT_CENTRE_FAILED_NOTIFIED)
   }
-  // scalastyle:on number.of.types
+
 
   val userJourneySequence: List[(CsrAuthorization, Call)] = List(
     ApplicationStartRole -> routes.HomeController.present(),
@@ -218,8 +213,9 @@
     UnconfirmedAllocatedCandidateRole -> routes.HomeController.present(),
     WithdrawApplicationRole -> routes.HomeController.present()
   ).reverse
-  // scalastyle:on
+
 }
+// scalastyle:on
 
 object RoleUtils {
 
@@ -264,12 +260,9 @@
       .getOrElse(false)
 
   def isTestExpired(implicit user: CachedData) = progress.phase1TestProgress.phase1TestsExpired
-<<<<<<< HEAD
-=======
   def isPhase1TestsPassed(implicit user: CachedData) = {
     user.application.isDefined && progress.phase1TestProgress.phase1TestsPassed
   }
->>>>>>> 340c801b
   def isPhase2TestExpired(implicit user: CachedData) = progress.phase2TestProgress.phase2TestsExpired
   def isPhase3TestExpired(implicit user: CachedData) = progress.phase3TestProgress.phase3TestsExpired
 }