/*
 * Copyright 2016 HM Revenue & Customs
 *
 * Licensed under the Apache License, Version 2.0 (the "License");
 * you may not use this file except in compliance with the License.
 * You may obtain a copy of the License at
 *
 *     http://www.apache.org/licenses/LICENSE-2.0
 *
 * Unless required by applicable law or agreed to in writing, software
 * distributed under the License is distributed on an "AS IS" BASIS,
 * WITHOUT WARRANTIES OR CONDITIONS OF ANY KIND, either express or implied.
 * See the License for the specific language governing permissions and
 * limitations under the License.
 */

package security

import controllers.routes
import models.ApplicationData.ApplicationStatus._
import models.{CachedData, CachedDataWithApp, Progress}
import play.api.i18n.Lang
import play.api.mvc.{Call, RequestHeader}
import security.QuestionnaireRoles.QuestionnaireInProgressRole
import uk.gov.hmrc.play.http.HeaderCarrier

object Roles {

  import RoleUtils._

  trait CsrAuthorization {
    def isAuthorized(user: CachedData)(implicit request: RequestHeader, lang: Lang): Boolean

    def isAuthorized(user: CachedDataWithApp)(implicit request: RequestHeader, lang: Lang): Boolean =
      isAuthorized(CachedData(user.user, Some(user.application)))
  }

  trait AuthorisedUser extends CsrAuthorization {
    def isEnabled(user: CachedData)(implicit request: RequestHeader, lang: Lang): Boolean

    override def isAuthorized(user: CachedData)(implicit request: RequestHeader, lang: Lang) =
      activeUserWithApp(user) && isEnabled(user)
  }

  //all the roles

  object NoRole extends CsrAuthorization {
    override def isAuthorized(user: CachedData)(implicit request: RequestHeader, lang: Lang) = true
  }

  object ActivationRole extends CsrAuthorization {
    override def isAuthorized(user: CachedData)(implicit request: RequestHeader, lang: Lang) =
      !user.user.isActive
  }

  object ActiveUserRole extends CsrAuthorization {
    override def isAuthorized(user: CachedData)(implicit request: RequestHeader, lang: Lang) =
      user.user.isActive
  }

  object ApplicationStartRole extends CsrAuthorization {
    override def isAuthorized(user: CachedData)(implicit request: RequestHeader, lang: Lang) =
      user.user.isActive && user.application.isEmpty
  }

  object PersonalDetailsRole extends CsrAuthorization {
    override def isAuthorized(user: CachedData)(implicit request: RequestHeader, lang: Lang) =
      activeUserWithApp(user) && statusIn(user)(CREATED, IN_PROGRESS)
  }

  object SchemesRole extends CsrAuthorization {
    override def isAuthorized(user: CachedData)(implicit request: RequestHeader, lang: Lang) =
      activeUserWithApp(user) && statusIn(user)(IN_PROGRESS) && hasPersonalDetails(user)
  }

  object AssistanceDetailsRole extends CsrAuthorization {
    override def isAuthorized(user: CachedData)(implicit request: RequestHeader, lang: Lang) =
      activeUserWithApp(user) && statusIn(user)(IN_PROGRESS) && hasSchemes(user)
  }

  object ReviewRole extends CsrAuthorization {
    override def isAuthorized(user: CachedData)(implicit request: RequestHeader, lang: Lang) =
      activeUserWithApp(user) && !statusIn(user)(CREATED) &&
        hasPersonalDetails(user) && hasAssistanceDetails(user) && hasSchemes(user)
  }

<<<<<<< HEAD
=======
  object StartQuestionnaireRole extends CsrAuthorization {
    override def isAuthorized(user: CachedData)(implicit request: RequestHeader, lang: Lang) =
      activeUserWithApp(user) && statusIn(user)(IN_PROGRESS) &&
        !(hasDiversity(user) && hasEducation(user) && hasOccupation(user))
  }

  object QuestionnaireInProgressRole extends CsrAuthorization {
    override def isAuthorized(user: CachedData)(implicit request: RequestHeader, lang: Lang) =
      activeUserWithApp(user) && statusIn(user)(IN_PROGRESS) &&
        (!hasDiversity(user) || !hasEducation(user) || !hasOccupation(user))
  }

  object DiversityQuestionnaireRole extends CsrAuthorization {
    override def isAuthorized(user: CachedData)(implicit request: RequestHeader, lang: Lang) =
      activeUserWithApp(user) && statusIn(user)(IN_PROGRESS) && hasStartedQuest(user) && !hasDiversity(user)
  }

  object EducationQuestionnaireRole extends CsrAuthorization {
    override def isAuthorized(user: CachedData)(implicit request: RequestHeader, lang: Lang) =
      activeUserWithApp(user) && statusIn(user)(IN_PROGRESS) && hasDiversity(user) && !hasEducation(user)
  }

  object OccupationQuestionnaireRole extends CsrAuthorization {
    override def isAuthorized(user: CachedData)(implicit request: RequestHeader, lang: Lang) =
      activeUserWithApp(user) && statusIn(user)(IN_PROGRESS) && hasEducation(user) && !hasOccupation(user)
  }

>>>>>>> e8a1e129
  object SubmitApplicationRole extends CsrAuthorization {
    override def isAuthorized(user: CachedData)(implicit request: RequestHeader, lang: Lang) =
      activeUserWithApp(user) && statusIn(user)(IN_PROGRESS) &&
        hasDiversity(user) && hasEducation(user) && hasOccupation(user)
  }

  object InProgressRole extends CsrAuthorization {
    override def isAuthorized(user: CachedData)(implicit request: RequestHeader, lang: Lang) =
      activeUserWithApp(user) && statusIn(user)(IN_PROGRESS)
  }

  object WithdrawApplicationRole extends CsrAuthorization {
    override def isAuthorized(user: CachedData)(implicit request: RequestHeader, lang: Lang) =
      activeUserWithApp(user) && !statusIn(user)(IN_PROGRESS, WITHDRAWN, CREATED)
  }

  object WithdrawnApplicationRole extends CsrAuthorization {
    override def isAuthorized(user: CachedData)(implicit request: RequestHeader, lang: Lang) =
      activeUserWithApp(user) && statusIn(user)(WITHDRAWN)
  }

  object OnlineTestInvitedRole extends CsrAuthorization {
    override def isAuthorized(user: CachedData)(implicit request: RequestHeader, lang: Lang) =
      activeUserWithApp(user) && statusIn(user)(ONLINE_TEST_INVITED, ONLINE_TEST_STARTED)
  }

  object DisplayOnlineTestSectionRole extends CsrAuthorization {
    // format: OFF
    override def isAuthorized(user: CachedData)(implicit request: RequestHeader, lang: Lang) =
      activeUserWithApp(user) && statusIn(user)(ONLINE_TEST_INVITED,
        ONLINE_TEST_STARTED, ONLINE_TEST_COMPLETED, ONLINE_TEST_EXPIRED,
        ALLOCATION_CONFIRMED, ALLOCATION_UNCONFIRMED, AWAITING_ALLOCATION,
        ONLINE_TEST_FAILED, ONLINE_TEST_FAILED_NOTIFIED, AWAITING_ONLINE_TEST_RE_EVALUATION, FAILED_TO_ATTEND,
        ASSESSMENT_SCORES_ENTERED, ASSESSMENT_SCORES_ACCEPTED, AWAITING_ASSESSMENT_CENTRE_RE_EVALUATION, ASSESSMENT_CENTRE_PASSED,
        ASSESSMENT_CENTRE_FAILED, ASSESSMENT_CENTRE_PASSED_NOTIFIED, ASSESSMENT_CENTRE_FAILED_NOTIFIED)
    // format: ON
  }

  object ConfirmedAllocatedCandidateRole extends CsrAuthorization {
    override def isAuthorized(user: CachedData)(implicit request: RequestHeader, lang: Lang) =
      activeUserWithApp(user) && statusIn(user)(ALLOCATION_CONFIRMED, ASSESSMENT_SCORES_ACCEPTED,
        ASSESSMENT_SCORES_ENTERED, AWAITING_ASSESSMENT_CENTRE_RE_EVALUATION)
  }

  object UnconfirmedAllocatedCandidateRole extends CsrAuthorization {
    override def isAuthorized(user: CachedData)(implicit request: RequestHeader, lang: Lang) =
      activeUserWithApp(user) && statusIn(user)(ALLOCATION_UNCONFIRMED)
  }

  object AssessmentCentreFailedNotifiedRole extends CsrAuthorization {
    override def isAuthorized(user: CachedData)(implicit request: RequestHeader, lang: Lang) =
      activeUserWithApp(user) && statusIn(user)(ASSESSMENT_CENTRE_FAILED_NOTIFIED)
  }

  object AssessmentCentrePassedNotifiedRole extends CsrAuthorization {
    override def isAuthorized(user: CachedData)(implicit request: RequestHeader, lang: Lang) =
      activeUserWithApp(user) && statusIn(user)(ASSESSMENT_CENTRE_PASSED_NOTIFIED)
  }

  object AssessmentCentreFailedToAttendRole extends AuthorisedUser {
    override def isEnabled(user: CachedData)(implicit request: RequestHeader, lang: Lang) =
      statusIn(user)(FAILED_TO_ATTEND)
  }

  object WithdrawComponent extends AuthorisedUser {
    override def isEnabled(user: CachedData)(implicit request: RequestHeader, lang: Lang) =
      !statusIn(user)(IN_PROGRESS, WITHDRAWN, CREATED, ONLINE_TEST_FAILED, ONLINE_TEST_FAILED_NOTIFIED,
        ASSESSMENT_CENTRE_FAILED, ASSESSMENT_CENTRE_FAILED_NOTIFIED)
  }

  val userJourneySequence: List[(CsrAuthorization, Call)] = List(
    ApplicationStartRole -> routes.HomeController.present(),
    PersonalDetailsRole -> routes.PersonalDetailsController.present(None),
    SchemesRole -> routes.SchemePreferencesController.present(),
    AssistanceDetailsRole -> routes.AssistanceDetailsController.present,
    ReviewRole -> routes.ReviewApplicationController.present(),
    QuestionnaireInProgressRole -> routes.QuestionnaireController.start(),
    SubmitApplicationRole -> routes.SubmitApplicationController.present(),
    DisplayOnlineTestSectionRole -> routes.HomeController.present(),
    ConfirmedAllocatedCandidateRole -> routes.HomeController.present(),
    UnconfirmedAllocatedCandidateRole -> routes.HomeController.present(),
    WithdrawApplicationRole -> routes.HomeController.present()
  ).reverse

}

object RoleUtils {

  implicit def hc(implicit request: RequestHeader): HeaderCarrier = HeaderCarrier.fromHeadersAndSession(request.headers, Some(request.session))

  def activeUserWithApp(user: CachedData)(implicit request: RequestHeader, lang: Lang) =
    user.user.isActive && user.application.isDefined

  def statusIn(user: CachedData)(status: ApplicationStatus*)(implicit request: RequestHeader, lang: Lang) =
    user.application.isDefined && status.contains(user.application.get.applicationStatus)

  def progress(implicit user: CachedData): Progress = user.application.get.progress

  def hasPersonalDetails(implicit user: CachedData) = progress.personalDetails

  def hasSchemes(implicit user: CachedData) = progress.schemePreferences

  def hasAssistanceDetails(implicit user: CachedData) = progress.assistanceDetails

  def hasReview(implicit user: CachedData) = progress.review

  def hasStartedQuest(implicit user: CachedData) = progress.startedQuestionnaire

  def hasDiversity(implicit user: CachedData) = progress.diversityQuestionnaire

  def hasEducation(implicit user: CachedData) = progress.educationQuestionnaire

  def hasOccupation(implicit user: CachedData) = progress.occupationQuestionnaire

}<|MERGE_RESOLUTION|>--- conflicted
+++ resolved
@@ -84,36 +84,6 @@
         hasPersonalDetails(user) && hasAssistanceDetails(user) && hasSchemes(user)
   }
 
-<<<<<<< HEAD
-=======
-  object StartQuestionnaireRole extends CsrAuthorization {
-    override def isAuthorized(user: CachedData)(implicit request: RequestHeader, lang: Lang) =
-      activeUserWithApp(user) && statusIn(user)(IN_PROGRESS) &&
-        !(hasDiversity(user) && hasEducation(user) && hasOccupation(user))
-  }
-
-  object QuestionnaireInProgressRole extends CsrAuthorization {
-    override def isAuthorized(user: CachedData)(implicit request: RequestHeader, lang: Lang) =
-      activeUserWithApp(user) && statusIn(user)(IN_PROGRESS) &&
-        (!hasDiversity(user) || !hasEducation(user) || !hasOccupation(user))
-  }
-
-  object DiversityQuestionnaireRole extends CsrAuthorization {
-    override def isAuthorized(user: CachedData)(implicit request: RequestHeader, lang: Lang) =
-      activeUserWithApp(user) && statusIn(user)(IN_PROGRESS) && hasStartedQuest(user) && !hasDiversity(user)
-  }
-
-  object EducationQuestionnaireRole extends CsrAuthorization {
-    override def isAuthorized(user: CachedData)(implicit request: RequestHeader, lang: Lang) =
-      activeUserWithApp(user) && statusIn(user)(IN_PROGRESS) && hasDiversity(user) && !hasEducation(user)
-  }
-
-  object OccupationQuestionnaireRole extends CsrAuthorization {
-    override def isAuthorized(user: CachedData)(implicit request: RequestHeader, lang: Lang) =
-      activeUserWithApp(user) && statusIn(user)(IN_PROGRESS) && hasEducation(user) && !hasOccupation(user)
-  }
-
->>>>>>> e8a1e129
   object SubmitApplicationRole extends CsrAuthorization {
     override def isAuthorized(user: CachedData)(implicit request: RequestHeader, lang: Lang) =
       activeUserWithApp(user) && statusIn(user)(IN_PROGRESS) &&
