/*
 * Copyright 2016 HM Revenue & Customs
 *
 * Licensed under the Apache License, Version 2.0 (the "License");
 * you may not use this file except in compliance with the License.
 * You may obtain a copy of the License at
 *
 *     http://www.apache.org/licenses/LICENSE-2.0
 *
 * Unless required by applicable law or agreed to in writing, software
 * distributed under the License is distributed on an "AS IS" BASIS,
 * WITHOUT WARRANTIES OR CONDITIONS OF ANY KIND, either express or implied.
 * See the License for the specific language governing permissions and
 * limitations under the License.
 */

package models

import com.mohiva.play.silhouette.api.Identity
import play.api.libs.json._
<<<<<<< HEAD
import uk.gov.hmrc.http.cache.client.KeyStoreEntryValidationException
import uk.gov.hmrc.play.http.HeaderCarrier

import scala.concurrent.{ Await, Future }
import scala.concurrent.duration._
import language.postfixOps
=======
>>>>>>> 340c801b

/**
 * A model for the user. This should represent the logged in user, so it should contain information the user itself,
 * roles and status of the user.
 */
case class SecurityUser(userID: String) extends Identity

case class CachedUser(
  userID: UniqueIdentifier,
  firstName: String,
  lastName: String,
  preferredName: Option[String],
  email: String,
  isActive: Boolean,
  lockStatus: String
)

object CachedUser {
  implicit val userJsonFormats = Json.format[CachedUser]
}

case class CachedData(
  user: CachedUser,
  application: Option[ApplicationData]
)

case class CachedDataWithApp(
  user: CachedUser,
  application: ApplicationData
)

object CachedData {
  implicit val dataJsonFormats = Json.format[CachedData]
}

object SecurityUser {

<<<<<<< HEAD
  implicit class loginInfoToCachedUser(securityUser: SecurityUser) {
    def toUserFuture(secondAttempt: Boolean = false)(implicit hc: HeaderCarrier): Future[Option[models.CachedData]] =
      CSRCache.fetchAndGetEntry[CachedData](securityUser.userID).recover {
        case ex: KeyStoreEntryValidationException if !secondAttempt =>
          refreshUserCache()
          Await.result(toUserFuture(secondAttempt = true)(hc), 5 seconds)
        case ex => throw ex
      }

    private def refreshUserCache() = {

    }
  }

=======
>>>>>>> 340c801b
}<|MERGE_RESOLUTION|>--- conflicted
+++ resolved
@@ -18,15 +18,12 @@
 
 import com.mohiva.play.silhouette.api.Identity
 import play.api.libs.json._
-<<<<<<< HEAD
 import uk.gov.hmrc.http.cache.client.KeyStoreEntryValidationException
 import uk.gov.hmrc.play.http.HeaderCarrier
 
 import scala.concurrent.{ Await, Future }
 import scala.concurrent.duration._
 import language.postfixOps
-=======
->>>>>>> 340c801b
 
 /**
  * A model for the user. This should represent the logged in user, so it should contain information the user itself,
@@ -64,21 +61,4 @@
 
 object SecurityUser {
 
-<<<<<<< HEAD
-  implicit class loginInfoToCachedUser(securityUser: SecurityUser) {
-    def toUserFuture(secondAttempt: Boolean = false)(implicit hc: HeaderCarrier): Future[Option[models.CachedData]] =
-      CSRCache.fetchAndGetEntry[CachedData](securityUser.userID).recover {
-        case ex: KeyStoreEntryValidationException if !secondAttempt =>
-          refreshUserCache()
-          Await.result(toUserFuture(secondAttempt = true)(hc), 5 seconds)
-        case ex => throw ex
-      }
-
-    private def refreshUserCache() = {
-
-    }
-  }
-
-=======
->>>>>>> 340c801b
 }