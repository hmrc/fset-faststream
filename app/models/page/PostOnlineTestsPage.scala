/*
 * Copyright 2017 HM Revenue & Customs
 *
 * Licensed under the Apache License, Version 2.0 (the "License");
 * you may not use this file except in compliance with the License.
 * You may obtain a copy of the License at
 *
 *     http://www.apache.org/licenses/LICENSE-2.0
 *
 * Unless required by applicable law or agreed to in writing, software
 * distributed under the License is distributed on an "AS IS" BASIS,
 * WITHOUT WARRANTIES OR CONDITIONS OF ANY KIND, either express or implied.
 * See the License for the specific language governing permissions and
 * limitations under the License.
 */

package models.page

import connectors.events.{ Event, Session }
import connectors.exchange.SchemeEvaluationResult
import connectors.exchange.referencedata.{ Scheme, SiftRequirement }
<<<<<<< HEAD
import connectors.exchange.sift.SiftAnswersStatus
import connectors.exchange.sift.SiftAnswersStatus.SiftAnswersStatus
=======
import helpers.Timezones
>>>>>>> b82ae709
import models.{ CachedData, CachedDataWithApp, SchemeStatus }
import org.joda.time.{ DateTime, LocalTime }

case class CurrentSchemeStatus(
  scheme: Scheme,
  status: SchemeStatus.Status,
  failedAtStage: Option[String]
)

case class PostOnlineTestsPage(
  userDataWithApp: CachedDataWithApp,
  schemes: Seq[CurrentSchemeStatus],
<<<<<<< HEAD
  additionalQuestionsStatus: Option[SiftAnswersStatus]
=======
  assessmentCentreEvent: Option[Event],
  hasAnalysisExercise: Boolean
>>>>>>> b82ae709
) {
  def toCachedData: CachedData = CachedData(userDataWithApp.user, Some(userDataWithApp.application))
  def successfulSchemes: Seq[CurrentSchemeStatus] = schemes.filter(_.status == SchemeStatus.Green)
  def failedSchemes: Seq[CurrentSchemeStatus] = schemes.filter(_.status == SchemeStatus.Red)
  def withdrawnSchemes: Seq[Scheme] = schemes.collect { case s if s.status == SchemeStatus.Withdrawn => s.scheme}
  def schemesForSiftForms: Seq[Scheme] = successfulSchemes.collect {
    case s if s.scheme.siftRequirement.contains(SiftRequirement.FORM) => s.scheme }

  val noSuccessfulSchemes: Int = successfulSchemes.size
  val noFailedSchemes: Int = failedSchemes.size
  val noWithdrawnSchemes: Int = withdrawnSchemes.size

  val hasFormRequirement: Boolean = successfulSchemes.exists(_.scheme.siftRequirement.contains(SiftRequirement.FORM))
  val hasNumericRequirement: Boolean = successfulSchemes.exists(_.scheme.siftRequirement.contains(SiftRequirement.NUMERIC_TEST))
  val hasAssessmentCentreRequirement: Boolean = true

<<<<<<< HEAD
  val haveAdditionalQuestionsBeenSubmitted: Boolean = additionalQuestionsStatus.contains(SiftAnswersStatus.SUBMITTED)
}

object PostOnlineTestsPage {
  def apply(userDataWithApp: CachedDataWithApp, phase3Results: Seq[SchemeEvaluationResult], allSchemes: Seq[Scheme],
    siftAnswersStatus: Option[SiftAnswersStatus]): PostOnlineTestsPage = {
=======
  private def dateTimeToStringWithOptionalMinutes(localTime: LocalTime): String = {
    val minutes = localTime.toString("mm")
    if (minutes == "00") {
      localTime.toString("ha")
    } else {
      localTime.toString("h:mma")
    }
  }

  val assessmentCentreStartDateAndTime: String = assessmentCentreEvent.map { ac =>
    ac.date.toString("EEEE d MMMM YYYY") + " at " + dateTimeToStringWithOptionalMinutes(ac.sessions.head.startTime)
  }.getOrElse("No assessment centre")

  val assessmentCentreNameAndLocation: String = assessmentCentreEvent.map { ac => ac.venue.description }.getOrElse("No assessment centre")

  val assessmentCentreStarted = assessmentCentreEvent.exists { event =>
    val eventDate = event.date
    val sessionTime = event.sessions.head.startTime
    val sessionDateTime = new DateTime(
      eventDate.year.get, eventDate.getMonthOfYear, eventDate.getDayOfMonth, sessionTime.getHourOfDay, sessionTime.getMinuteOfHour,
      sessionTime.getSecondOfMinute, Timezones.londonDateTimezone
    )
    val timeNow = DateTime.now.toDateTime(Timezones.londonDateTimezone)

    timeNow.isAfter(sessionDateTime)
  }

  val allocatedToAssessmentCentre = assessmentCentreEvent.isDefined
}

object PostOnlineTestsPage {
  def apply(userDataWithApp: CachedDataWithApp, phase3Results: Seq[SchemeEvaluationResult],
    allSchemes: Seq[Scheme], assessmentCentreSession: Option[Event], hasAnalysisExercise: Boolean): PostOnlineTestsPage = {
>>>>>>> b82ae709

    val currentSchemes = phase3Results.flatMap { schemeResult =>
      allSchemes.find(_.id == schemeResult.schemeId).map { scheme =>

        val (status, failedAt) = schemeResult.result match {
          case "Red" => (SchemeStatus.Red, Some("online tests"))
          case "Green" => (SchemeStatus.Green, None)
        }

        CurrentSchemeStatus(scheme, status, failedAt)
      }
    }

<<<<<<< HEAD
    PostOnlineTestsPage(userDataWithApp, currentSchemes, siftAnswersStatus)
=======
    PostOnlineTestsPage(userDataWithApp, currentSchemes, assessmentCentreSession, hasAnalysisExercise)
>>>>>>> b82ae709
  }
}<|MERGE_RESOLUTION|>--- conflicted
+++ resolved
@@ -19,12 +19,9 @@
 import connectors.events.{ Event, Session }
 import connectors.exchange.SchemeEvaluationResult
 import connectors.exchange.referencedata.{ Scheme, SiftRequirement }
-<<<<<<< HEAD
 import connectors.exchange.sift.SiftAnswersStatus
+import helpers.Timezones
 import connectors.exchange.sift.SiftAnswersStatus.SiftAnswersStatus
-=======
-import helpers.Timezones
->>>>>>> b82ae709
 import models.{ CachedData, CachedDataWithApp, SchemeStatus }
 import org.joda.time.{ DateTime, LocalTime }
 
@@ -37,12 +34,9 @@
 case class PostOnlineTestsPage(
   userDataWithApp: CachedDataWithApp,
   schemes: Seq[CurrentSchemeStatus],
-<<<<<<< HEAD
   additionalQuestionsStatus: Option[SiftAnswersStatus]
-=======
   assessmentCentreEvent: Option[Event],
   hasAnalysisExercise: Boolean
->>>>>>> b82ae709
 ) {
   def toCachedData: CachedData = CachedData(userDataWithApp.user, Some(userDataWithApp.application))
   def successfulSchemes: Seq[CurrentSchemeStatus] = schemes.filter(_.status == SchemeStatus.Green)
@@ -59,14 +53,8 @@
   val hasNumericRequirement: Boolean = successfulSchemes.exists(_.scheme.siftRequirement.contains(SiftRequirement.NUMERIC_TEST))
   val hasAssessmentCentreRequirement: Boolean = true
 
-<<<<<<< HEAD
   val haveAdditionalQuestionsBeenSubmitted: Boolean = additionalQuestionsStatus.contains(SiftAnswersStatus.SUBMITTED)
-}
-
-object PostOnlineTestsPage {
-  def apply(userDataWithApp: CachedDataWithApp, phase3Results: Seq[SchemeEvaluationResult], allSchemes: Seq[Scheme],
-    siftAnswersStatus: Option[SiftAnswersStatus]): PostOnlineTestsPage = {
-=======
+  
   private def dateTimeToStringWithOptionalMinutes(localTime: LocalTime): String = {
     val minutes = localTime.toString("mm")
     if (minutes == "00") {
@@ -98,9 +86,14 @@
 }
 
 object PostOnlineTestsPage {
-  def apply(userDataWithApp: CachedDataWithApp, phase3Results: Seq[SchemeEvaluationResult],
-    allSchemes: Seq[Scheme], assessmentCentreSession: Option[Event], hasAnalysisExercise: Boolean): PostOnlineTestsPage = {
->>>>>>> b82ae709
+  def apply(
+    userDataWithApp: CachedDataWithApp,
+    phase3Results: Seq[SchemeEvaluationResult],
+    allSchemes: Seq[Scheme],
+    siftAnswersStatus: Option[SiftAnswersStatus],
+    assessmentCentreSession: Option[Event],
+    hasAnalysisExercise: Boolean
+  ): PostOnlineTestsPage = {
 
     val currentSchemes = phase3Results.flatMap { schemeResult =>
       allSchemes.find(_.id == schemeResult.schemeId).map { scheme =>
@@ -114,10 +107,6 @@
       }
     }
 
-<<<<<<< HEAD
-    PostOnlineTestsPage(userDataWithApp, currentSchemes, siftAnswersStatus)
-=======
-    PostOnlineTestsPage(userDataWithApp, currentSchemes, assessmentCentreSession, hasAnalysisExercise)
->>>>>>> b82ae709
+    PostOnlineTestsPage(userDataWithApp, currentSchemes, siftAnswersStatus, assessmentCentreSession, hasAnalysisExercise)
   }
 }