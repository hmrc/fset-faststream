--- conflicted
+++ resolved
@@ -56,7 +56,6 @@
   }
   // scalastyle:on
 
-<<<<<<< HEAD
   def fsbStage: PostOnlineTestsStage = userDataWithSchemes.application.progress.fsb match {
     case e if e.failedToAttend => FAILED_TO_ATTEND
     case e if e.allocationConfirmed => CONFIRMED_FOR_EVENT
@@ -64,10 +63,6 @@
     case _ => OTHER
   }
 
-  def toCachedData: CachedData = CachedData(userDataWithSchemes.user, Some(userDataWithSchemes.application))
-
-=======
->>>>>>> 71b52734
   def haveAdditionalQuestionsBeenSubmitted = additionalQuestionsStatus.contains(SiftAnswersStatus.SUBMITTED)
 
   private def dateTimeToStringWithOptionalMinutes(localTime: LocalTime): String = {
