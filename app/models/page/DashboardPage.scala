--- conflicted
+++ resolved
@@ -36,11 +36,8 @@
   isPhase1TestsPassed: Boolean,
   isTestGroupExpired: Boolean,
   isPhase2TestGroupExpired: Boolean,
-<<<<<<< HEAD
   isPhase3TestGroupExpired: Boolean,
-=======
   isPhase1TestFailed: Boolean,
->>>>>>> 340c801b
   fullName: String,
   phase1TestsPage: Option[Phase1TestsPage],
   phase2TestsPage: Option[Phase2TestsPage],
@@ -76,11 +73,8 @@
       isPhase1TestsPassed(user),
       isTestGroupExpired(user),
       isPhase2TestGroupExpired(user),
-<<<<<<< HEAD
       isPhase3TestGroupExpired(user),
-=======
       isPhase1TestFailed(user),
->>>>>>> 340c801b
       user.user.firstName + " " + user.user.lastName,
       phase1TestGroup,
       phase2TestGroup,
