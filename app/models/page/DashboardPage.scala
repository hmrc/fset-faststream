--- conflicted
+++ resolved
@@ -16,20 +16,13 @@
 
 package models.page
 
-<<<<<<< HEAD
 import connectors.{ AllocationExchangeObjects, ExchangeObjects }
-import models._
-import models.page.DashboardPage.Flags._
+import models.page.DashboardPage.Flags.{ ProgressInactive, _ }
+import models.{ CachedData, Progress }
 import org.joda.time.LocalDate
-=======
-import models.ApplicationData.ApplicationStatus
-import models.ApplicationData.ApplicationStatus.ApplicationStatus
-import models.page.DashboardPage.ProgressStepVisibility
-import models.{ ApplicationData, CachedData, Progress }
->>>>>>> 98763034
 import play.api.i18n.Lang
 import play.api.mvc.RequestHeader
-import security.RoleUtils
+import security.RoleUtils._
 import security.Roles._
 
 case class DashboardPage(firstStepVisibility: ProgressStepVisibility,
@@ -91,6 +84,8 @@
 
     sealed trait AssessmentStageStatus
 
+    case object ASSESSMENT_FAST_PASS_CERTIFICATE extends AssessmentStageStatus
+
     case object ASSESSMENT_BOOKED_CONFIRMED extends AssessmentStageStatus
 
     case object ASSESSMENT_CONFIRMATION_EXPIRED extends AssessmentStageStatus
@@ -183,10 +178,12 @@
   }
 
   private def getAssessmentInProgressStatus(user: CachedData,
-                              allocationDetails: Option[AllocationExchangeObjects.AllocationDetails],
-                              test: Option[ExchangeObjects.OnlineTest])
-                             (implicit request: RequestHeader, lang: Lang): AssessmentStageStatus = {
-    if (ConfirmedAllocatedCandidateRole.isAuthorized(user)) {
+                                            allocationDetails: Option[AllocationExchangeObjects.AllocationDetails],
+                                            test: Option[ExchangeObjects.OnlineTest])
+                                           (implicit request: RequestHeader, lang: Lang): AssessmentStageStatus = {
+    if(hasReceivedFastPass(user)) {
+      ASSESSMENT_FAST_PASS_CERTIFICATE
+    } else if (ConfirmedAllocatedCandidateRole.isAuthorized(user)) {
       ASSESSMENT_BOOKED_CONFIRMED
     } else if (UnconfirmedAllocatedCandidateRole.isAuthorized(user)) {
       if (isConfirmationAllocationExpired(allocationDetails)) {
@@ -218,7 +215,6 @@
     }
   }
 
-<<<<<<< HEAD
   // scalastyle:off cyclomatic.complexity
   private def visibilityForUser(user: CachedData)(implicit request: RequestHeader, lang: Lang):
   (ProgressStepVisibility, ProgressStepVisibility, ProgressStepVisibility, ProgressStepVisibility) = {
@@ -237,21 +233,13 @@
 
     def activeUserVisibility(user: CachedData) = {
       val isStatusOnlineTestFailedNotified = user.application.exists(_.applicationStatus == ApplicationStatus.ONLINE_TEST_FAILED_NOTIFIED)
-=======
-  private def activeApplication(user: CachedData)(implicit request: RequestHeader, lang: Lang): DashboardPage = {
-    val firstStep = if (RoleUtils.activeUserWithApp(user)) ProgressActive else ProgressInactive
-    val secondStep = if (DisplayOnlineTestSectionRole.isAuthorized(user) || RoleUtils.hasReceivedFastPass(user)) {
-      ProgressActive
-    } else {
-      ProgressInactive
-    }
-    val isStatusOnlineTestFailedNotified = user.application.exists(_.applicationStatus == ApplicationStatus.ONLINE_TEST_FAILED_NOTIFIED)
-    val thirdStep = if (isStatusOnlineTestFailedNotified) ProgressInactiveDisabled else ProgressInactive
-    val fourthStep = if (isStatusOnlineTestFailedNotified) ProgressInactiveDisabled else ProgressInactive
->>>>>>> 98763034
-
-      val firstStep = if (RoleUtils.activeUserWithApp(user)) { ProgressActive } else { ProgressInactive }
-      val secondStep = if (DisplayOnlineTestSectionRole.isAuthorized(user)) { ProgressActive } else { ProgressInactive }
+
+      val firstStep = if (activeUserWithApp(user)) { ProgressActive } else { ProgressInactive }
+      val secondStep = if (DisplayOnlineTestSectionRole.isAuthorized(user) || hasReceivedFastPass(user)) {
+        ProgressActive
+      } else {
+        ProgressInactive
+      }
       val thirdStep = if (isStatusOnlineTestFailedNotified) { ProgressInactiveDisabled } else { ProgressInactive }
       val fourthStep = if (isStatusOnlineTestFailedNotified) { ProgressInactiveDisabled } else { ProgressInactive }
 
