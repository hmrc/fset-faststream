--- conflicted
+++ resolved
@@ -57,22 +57,16 @@
       Logger.warn("Send phase 2 invitation job is disabled")
       None
     }
-
-<<<<<<< HEAD
+  
   private lazy val sendPhase3InvitationJob: Option[ScheduledJob] =
     if (sendPhase3InvitationJobConfigValues.enabled) Some(SendPhase3InvitationJob) else {
       Logger.warn("Send phase 3 invitation job is disabled")
       None
     }
 
-  private lazy val firstReminderExpiringTestJob: Option[ScheduledJob] =
-    if (firstReminderJobConfigValues.enabled) Some(FirstReminderExpiringTestJob) else {
-      Logger.warn("First reminder for expiring test job is disabled")
-=======
   private lazy val firstPhase1ReminderExpiringTestJob: Option[ScheduledJob] =
     if (firstPhase1ReminderJobConfigValues.enabled) Some(FirstPhase1ReminderExpiringTestJob) else {
       Logger.warn("First Phase1 reminder for expiring test job is disabled")
->>>>>>> 068c5a4e
       None
     }
 
@@ -132,16 +126,10 @@
 
   private[config] def sendPhase1InvitationJobConfigValues = sendPhase1InvitationJobConfig
   private[config] def sendPhase2InvitationJobConfigValues = sendPhase2InvitationJobConfig
-<<<<<<< HEAD
   private[config] def sendPhase3InvitationJobConfigValues = sendPhase3InvitationJobConfig
-  private[config] def expireOnlineTestJobConfigValues = expireOnlineTestJobConfig
-  private[config] def firstReminderJobConfigValues = firstReminderJobConfig
-  private[config] def secondReminderJobConfigValues = secondReminderJobConfig
-=======
   private[config] def expirePhase1TestJobConfigValues = expirePhase1TestJobConfig
   private[config] def firstPhase1ReminderJobConfigValues = firstPhase1ReminderJobConfig
   private[config] def secondPhase1ReminderJobConfigValues = secondPhase1ReminderJobConfig
->>>>>>> 068c5a4e
   private[config] def failedOnlineTestJobConfigValues = failedOnlineTestJobConfig
   private[config] def retrieveResultsJobConfigValues = retrieveResultsJobConfig
   private[config] def evaluatePhase1ResultJobConfigValues = evaluatePhase1ResultJobConfig
@@ -150,16 +138,9 @@
   private[config] def evaluateAssessmentScoreJobConfigValues = evaluateAssessmentScoreJobConfig
   private[config] def notifyAssessmentCentrePassedOrFailedJobConfigValues = notifyAssessmentCentrePassedOrFailedJobConfig
 
-<<<<<<< HEAD
-  lazy val scheduledJobs = List(sendPhase1InvitationJob, sendPhase2InvitationJob, sendPhase3InvitationJob,
-    firstReminderExpiringTestJob, secondReminderExpiringTestJob, expireOnlineTestJob, failedOnlineTestJob,
-    retrieveResultsJob, evaluatePhase1ResultJob, diversityMonitoringJob, confirmAttendanceReminderJob,
-    evaluateAssessmentScoreJob, notifyAssessmentCentrePassedOrFailedJob).flatten
-=======
-  lazy val scheduledJobs = List(sendPhase1InvitationJob,sendPhase2InvitationJob, firstPhase1ReminderExpiringTestJob,
+  lazy val scheduledJobs = List(sendPhase1InvitationJob, sendPhase2InvitationJob, sendPhase3InvitationJob, firstPhase1ReminderExpiringTestJob,
     secondPhase1ReminderExpiringTestJob, expirePhase1TestJob, failedOnlineTestJob, retrieveResultsJob, evaluatePhase1ResultJob,
     diversityMonitoringJob, confirmAttendanceReminderJob, evaluateAssessmentScoreJob, notifyAssessmentCentrePassedOrFailedJob).flatten
->>>>>>> 068c5a4e
 }
 
 object MicroserviceGlobal extends DefaultMicroserviceGlobal with Scheduler {
