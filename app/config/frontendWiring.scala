/*
 * Copyright 2016 HM Revenue & Customs
 *
 * Licensed under the Apache License, Version 2.0 (the "License");
 * you may not use this file except in compliance with the License.
 * You may obtain a copy of the License at
 *
 *     http://www.apache.org/licenses/LICENSE-2.0
 *
 * Unless required by applicable law or agreed to in writing, software
 * distributed under the License is distributed on an "AS IS" BASIS,
 * WITHOUT WARRANTIES OR CONDITIONS OF ANY KIND, either express or implied.
 * See the License for the specific language governing permissions and
 * limitations under the License.
 */

package config

import java.util.Base64

import com.mohiva.play.silhouette.api.EventBus
import com.mohiva.play.silhouette.api.util.Clock
import com.mohiva.play.silhouette.impl.authenticators.{ SessionAuthenticatorService, SessionAuthenticatorSettings }
import com.mohiva.play.silhouette.impl.util.DefaultFingerprintGenerator
import connectors.{ ApplicationClient, UserManagementClient }
import play.api.Play
import play.api.Play.current
import play.api.libs.ws.WS
import play.api.mvc.Call
import security.{ CsrCredentialsProvider, UserCacheService }
import uk.gov.hmrc.http.cache.client.SessionCache
import uk.gov.hmrc.play.audit.http.config.LoadAuditingConfig
import uk.gov.hmrc.play.audit.http.connector.AuditConnector
import uk.gov.hmrc.play.config.{ AppName, RunMode, ServicesConfig }
import uk.gov.hmrc.play.http.ws._
import uk.gov.hmrc.whitelist.AkamaiWhitelistFilter

object FrontendAuditConnector extends AuditConnector {
  override lazy val auditingConfig = LoadAuditingConfig("auditing")
}

object CSRHttp extends CSRHttp

trait CSRHttp extends WSHttp {
  override val hooks = NoneRequired
  val wS = WS
}

<<<<<<< HEAD
trait CSRCache extends SessionCache with AppName with ServicesConfig {

}
=======
trait CSRCache extends SessionCache with AppName with ServicesConfig
>>>>>>> 340c801b

object CSRCache extends CSRCache {
  override lazy val http = CSRHttp
  override lazy val defaultSource = appName
  override lazy val baseUri = baseUrl("cachable.session-cache")
  override lazy val domain = getConfString(
    "cachable.session-cache.domain",
    throw new Exception(s"Could not find config 'cachable.session-cache.domain'")
  )
}

trait SecurityEnvironmentImpl extends security.SecurityEnvironment {
  override lazy val eventBus: EventBus = EventBus()

  override val userService = new UserCacheService(ApplicationClient, UserManagementClient)
  override val identityService = userService

  override lazy val authenticatorService = new SessionAuthenticatorService(SessionAuthenticatorSettings(
    sessionKey = Play.configuration.getString("silhouette.authenticator.sessionKey").get,
    encryptAuthenticator = Play.configuration.getBoolean("silhouette.authenticator.encryptAuthenticator").get,
    useFingerprinting = Play.configuration.getBoolean("silhouette.authenticator.useFingerprinting").get,
    authenticatorIdleTimeout = Play.configuration.getInt("silhouette.authenticator.authenticatorIdleTimeout"),
    authenticatorExpiry = Play.configuration.getInt("silhouette.authenticator.authenticatorExpiry").get
  ), new DefaultFingerprintGenerator(false), Clock())

  override lazy val credentialsProvider = new CsrCredentialsProvider {
    val http: CSRHttp = CSRHttp
  }

  override def providers = Map(credentialsProvider.id -> credentialsProvider)
  val http: CSRHttp = CSRHttp
}

object SecurityEnvironmentImpl extends SecurityEnvironmentImpl

object WhitelistFilter extends AkamaiWhitelistFilter with RunMode {

  // Whitelist Configuration
  private def whitelistConfig(key: String):Seq[String] =
  Some(new String(Base64.getDecoder().decode(Play.configuration.getString(key).getOrElse("")), "UTF-8"))
    .map(_.split(",")).getOrElse(Array.empty).toSeq

  // List of IP addresses
  override def whitelist: Seq[String] = whitelistConfig("whitelist")

  // Es. /ping/ping,/admin/details
  override def excludedPaths: Seq[Call] = whitelistConfig("whitelistExcludedCalls").map {
    path => Call("GET", path)
  }

  override def destination: Call = Call("GET", "https://www.apply-civil-service-fast-stream.service.gov.uk/outage-fset-faststream/index.html")

}<|MERGE_RESOLUTION|>--- conflicted
+++ resolved
@@ -46,13 +46,7 @@
   val wS = WS
 }
 
-<<<<<<< HEAD
-trait CSRCache extends SessionCache with AppName with ServicesConfig {
-
-}
-=======
 trait CSRCache extends SessionCache with AppName with ServicesConfig
->>>>>>> 340c801b
 
 object CSRCache extends CSRCache {
   override lazy val http = CSRHttp
