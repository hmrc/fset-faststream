--- conflicted
+++ resolved
@@ -12,10 +12,6 @@
     "application": {
       "type": "object",
       "properties": {
-<<<<<<< HEAD
-=======
-
->>>>>>> 7bab4e70
         "userId": {
           "type": "string",
           "format": "uuid",
@@ -325,12 +321,8 @@
             "hasDisability",
             "needsSupportForOnlineAssessment",
             "needsSupportAtVenue",
-<<<<<<< HEAD
             "guaranteedInterview"
-=======
-            "guaranteedInterview",
-            "hasDisabilityDescription"
->>>>>>> 7bab4e70
+
           ]
         },
         "diversity-questionnaire": {
@@ -426,27 +418,6 @@
                     }
                   }
                 },
-<<<<<<< HEAD
-=======
-                "Did you live in the UK between the ages of 14 and 18?": {
-                  "type": "object",
-                  "properties": {
-                    "answer": {
-                      "type": "string",
-                      "minLength": 1,
-                      "maxLength": 256
-                    },
-                    "otherDetails": {
-                      "type": "string",
-                      "minLength": 1,
-                      "maxLength": 256
-                    },
-                    "unknown": {
-                      "type": "boolean"
-                    }
-                  }
-                },
->>>>>>> 7bab4e70
                 "What was your home postcode when you were 14?": {
                   "type": "object",
                   "properties": {
@@ -684,21 +655,7 @@
                 "What is your gender identity?",
                 "What is your sexual orientation?",
                 "What is your ethnic group?",
-<<<<<<< HEAD
                 "Did you live in the UK between the ages of 14 and 18?"
-=======
-                "Did you live in the UK between the ages of 14 and 18?",
-                "What was your home postcode when you were 14?",
-                "Between the ages of 11 to 16, in which school did you spend most of your education?",
-                "Between the ages of 16 to 18, in which school did you spend most of your education?",
-                "Which category best describes your degree?",
-                "During your school years, were you at any time eligible for free school meals?",
-                "Do you have a parent or guardian that has completed a university degree course or equivalent?",
-                "When you were 14, what kind of work did your highest-earning parent or guardian do?",
-                "Did they work as an employee or were they self-employed?",
-                "Which size would best describe their place of work?",
-                "Did they supervise employees?"
->>>>>>> 7bab4e70
               ]
             },
             "scoring" : {
