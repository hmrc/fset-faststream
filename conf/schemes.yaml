--- conflicted
+++ resolved
@@ -28,7 +28,7 @@
   siftRequirement: FORM
   siftEvaluationRequired: true
   fsbType: FCO
-<<<<<<< HEAD
+  schemeGuide: https://www.faststream.gov.uk/media/1232/fco-guide.pdf
 - id: DiplomaticServiceEconomists
   code: GES-DS
   name: Diplomatic Service (Economists)
@@ -39,9 +39,7 @@
   siftRequirement: FORM
   siftEvaluationRequired: true
   fsbType: EAC_DS
-=======
-  schemeGuide: https://www.faststream.gov.uk/media/1232/fco-guide.pdf
->>>>>>> 1dea09b5
+  schemeGuide: https://www.faststream.gov.uk/media/1234/ges_ds-guide.pdf
 - id: Finance
   code: FIFS
   name: Finance
@@ -80,21 +78,7 @@
   siftRequirement: FORM
   siftEvaluationRequired: true
   fsbType: EAC
-<<<<<<< HEAD
-=======
   schemeGuide: https://www.faststream.gov.uk/media/1231/eac-guide.pdf
-- id: GovernmentEconomicsServiceDiplomaticService
-  code: GES-DS
-  name: Government Economics Service - Diplomatic Service
-  civilServantEligible: false
-  degree:
-    required: Degree_DipServEconomics
-    specificRequirement: true
-  siftRequirement: FORM
-  siftEvaluationRequired: true
-  fsbType: EAC_DS
-  schemeGuide: https://www.faststream.gov.uk/media/1234/ges_ds-guide.pdf
->>>>>>> 1dea09b5
 - id: GovernmentOperationalResearchService
   code: GORS
   name: Government Operational Research Service
