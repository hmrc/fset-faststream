error.invalidRole = You don't have access to this application.
error.required.signIn = Enter your email
error.required.password = Enter your password
error.required.campaignOther = Tell us how you heard about us
session.expired = You''ve been signed out due to inactivity. Sign in again if you want to continue

application.cannotbe.withdrawn = You can''nt withdraw an application before you submit it
error.cannot.withdraw = We can''t find an application to withdraw
error.required.reason = Select a reason for withdrawal
error.required.reason.more_info = Give more information about your withdrawal
application.withdrawn = Your application has been withdrawn

# Signin form
signIn.giveFeedback = You''ve successfully signed out.<p><a href="{0}" target="_blank" rel="external">Give feedback?</a> (30 second survey)</p>
signIn.invalid = Invalid email or password

# Signup form
error.firstName = Enter your first name
error.lastName = Enter your last name
error.email = Enter your full email address
error.confirmpwd = Confirm your password
error.password = Your password requires upper and lowercase letters, a number and at least 9 characters
error.password.empty = Enter your password
error.password.dontmatch = Your passwords don''t match
agree.accept = Accept the terms and conditions
agree.eligible = Confirm that you''re eligible to apply
error.emailconfirm.notmatch = You must enter the same email address

# Reset password form
reset.code.wrong-format = The password reset code must be 7 characters
error.email.not.registered = The email you entered does not have an account on this service
error.resetpwd.code.expired = You''ve entered an expired code
error.resetpwd.code.invalid = You''ve entered an incorrect code
resetpwd.code-sent = We''ve sent a password reset code to your email.<p>If you can''t see it in your inbox within a few minutes, check your spam folder.</p>
resetpwd.code-resent = We''ve sent a password reset code to your email.<p>If you can''t see it in your inbox within a few minutes, check your spam folder.</p>

# Personal details form
error.preferredName = Enter your preferred name
error.dateOfBirth = Enter your date of birth
error.dateOfBirthInFuture = Enter a valid date of birth
personalDetails.updated = Your personal details have been updated

# Activation form
expired.activation-code = This activation code has expired
wrong.activation-code = Enter a correct activation code
account.successful = You''ve successfully created your account

# Activation page
activation.already = You''ve already activated your account
activation.required = Enter your activation code
activation.wrong-format = The activation code must have 7 characters
activation.code-resent = A new activation code has been sent. Check your email.<p>If you can''t see it in your inbox within a few minutes, check your spam folder.</p>

#Password reset
passwordreset.required = Enter your password reset code
passwordreset.wrong-format = The password reset code must have 7 characters

#general authentication /authorization
user.exists = An account with this email address already exists
access.denied = You don''t have permission to access this page
questionnaire.completed = You''ve now completed this part of the application and for security reasons you can''t go back and change your answers.

#contact details
error.address.required = Enter the first line of your address
error.postcode.required = Enter your postcode
error.postcode.invalid = You''ve entered an invalid postcode

error.phone.required = Add a phone number in case we need to contact you
error.phoneNumber.format = You''ve entered an invalid phone number

<<<<<<< HEAD
#fastpass details
error.applicable.required = Tell us if you''re currently a civil servant or been on an internship
error.fastPassType.required = Tell us whether you''ve been part of the Civil Service or on an internship
error.internshipTypes.required = Tell us your diversity internship programme
error.fastPassReceived.required = Tell us if you have received a Fast Pass
error.certificateNumber.required = Enter your 7-digit certificate number
fastPassType.CivilServant = I''m currently a civil servant
fastPassType.CivilServantViaFastTrack = I''m currently a civil servant via the Fast Track
fastPassType.DiversityInternship = I''ve completed SDIP or EDIP
internshipType.EDIP = Early Diversity Internship Programme
internshipType.SDIPPreviousYear = Summer Diversity Internship Programme (previous years)
internshipType.SDIPCurrentYear = Summer Diversity Internship Programme 2016 (this year)
=======
#partner graduate programmes
error.interested.required = Tell us if you are interested in any partner programme
error.partnerGraduateProgrammes.chooseone = You must choose at least one partner programme
>>>>>>> a51ede4e

#assistance
error.hasDisability.required=Tell us if you consider yourself to have a disability
error.hasDisabilityDescription.required=
error.guaranteedInterview.required = Tell us if you wish to apply under the Guaranteed interview scheme
error.needsSupportForOnlineAssessment.required = Tell us if you will need extra support for your online assessment
error.needsSupportForOnlineAssessmentDescription.required = Tell us what adjustments you need for your online asssessment
error.needsSupportForOnlineAssessmentDescription.maxLength = You have exceeded the maximum number of characters allowed (2048) for extra online assessment support description
error.needsSupportAtVenue.required = Tell us if you need extra support when you visit any of our venues
error.needsSupportAtVenueDescription.required = Tell us what adjustments you need at any of our venues
error.needsSupportAtVenueDescription.maxLength = You have exceeded the maximum number of characters allowed (2048) for extra support at venue description


#locations & schemes
location.required= Select your preferred location
firstScheme.required= Select your first preference of scheme
second.required= Select your second preference of scheme

error.alternativeLocation= Choose whether you would consider an alternative location
error.alternativeScheme= Choose whether you would consider an alternative scheme

firstScheme.unavailable=First preference of scheme is not available in this location
secondScheme.unavailable=Second preference of scheme is not available in this location
secondScheme.duplicate=Second preference of scheme can''t be the same as your first preference

#Schemes & qualification
schemes.required=You must choose a scheme
orderAgreed.required=Select whether or not you are happy with the order of your schemes
eligible.required=Select whether or not you are eligible for your chosen schemes
alternatives.required=Select whether or not you would consider other schemes

scheme.CentralDepartments.description=Central Departments
scheme.Commercial.description=Commercial
scheme.DigitalAndTechnology.description=Digital and Technology
scheme.DiplomaticService.description=Diplomatic Service
scheme.European.description=European
scheme.Finance.description=Finance
scheme.GovernmentCommunicationService.description=Government Communication Service
scheme.GovernmentEconomicService.description=Government Economic Service
scheme.GovernmentOperationalResearchService.description=Government Operational Research Service
scheme.GovernmentSocialResearchService.description=Government Social Research Service
scheme.GovernmentStatisticalService.description=Government Statistical Service
scheme.HousesOfParliament.description=Houses of Parliament
scheme.HumanResources.description=Human Resources
scheme.ProjectDelivery.description=Project Delivery
scheme.ScienceAndEngineering.description=Science and Engineering
scheme.Tax.description=Tax

scheme.GovernmentEconomicService.link=civil-service-analytical-fast-streams/civil-service-fast-stream-government-economic-service#eligibility
scheme.GovernmentOperationalResearchService.link=civil-service-analytical-fast-streams/civil-service-fast-stream-government-operational-research-service#eligibility
scheme.GovernmentSocialResearchService.link=civil-service-analytical-fast-streams/civil-service-fast-stream-government-social-research-service#eligibility
scheme.GovernmentStatisticalService.link=civil-service-analytical-fast-streams/civil-service-fast-stream-government-statistical-service#eligibility
scheme.ScienceAndEngineering.link=civil-service-generalist-fast-stream/fast-stream-science-and-engineering#eligibility

qualification.Degree_21.description=2:1 degree in any subject
qualification.Degree_22.description=2:2 degree in any subject
qualification.Degree_Economics.description=2:1 degree in economics or a 2:2 with a postgraduate qualification in economics
qualification.Degree_Numerate.description=2:1 degree in a numerate subject or a 2:2 with a relevant postgraduate qualification
qualification.Degree_SocialScience.description=2:1 degree in social science or a 2:2 with a postgraduate qualification in social research
qualification.Degree_CharteredEngineer.description=2:1 degree, plus either chartered engineer status or a postgraduate degree in a relevant subject


# Should rarely ever occur. Will either occur if we start calculating location availability dynamically, or if the
# YAML file has changed between the user loading the page, and submitting their preference (unlikely, but possible).
location.unavailable=This location isn''t available

# Preview
info.cannot.preview.yet = You can''t preview your application before you finish all the sections
info.application.readonly = You''ve already submitted your application, so you can''t edit it.
info.create.application = You need to create an application first
error.cannot.submit = There are errors in your application. Fix them first before submitting.
application.submit = You''ve successfully submitted your application

last.attempt = Your account will be locked after another unsuccessful attempt to sign in, if you''ve forgotten your password select I can''t access my account
locked.account = You''ve made too many unsuccessful attempts to sign in and your account is now locked

# Questionnaire error messages:

error.required.gender = You must tell us your gender identity or choose ''prefer not to say''
error.required.sexOrientation = You must tell us your sexual orientation or choose ''prefer not to say''
error.required.ethnicity = You must tell us your ethnic group or choose ''prefer not to say''
error.required.schoolName = What was your school between ages 11 to 16?
error.required.sixthForm = What was your school between ages 16  to 18?
error.required.postcodeQ = What was your postcode when you were 14?
error.required.freeSchoolMeals = Were you eligible for free school meals?
error.required.university = Did your parent(s) or guardian(s) complete university?
error.required.parentsDegree = You must tell us if your parent/guardian has a degree, or choose ''prefer not to say''
error.required.employmentStatus = You must tell us the employment status of your highest-earning parent/guardian, or choose ''prefer not to say''
error.required.parentsOccupation = You must tell us what type of work your highest-earning parent/guardian did
error.required.employee = You must tell us if your parent/guardian was either employed or self-employed, or choose ''prefer not to say''
error.required.organizationSize = You must tell us the size of your parent/guardian’s workplace, or choose ''prefer not to say''
error.required.supervise = You must tell us if your parent/guardian supervised employees, or choose ''prefer not to say''
error.required.acceptance = Confirm you understand that the information you give here won''t affect your application

#Questions section for questionnaire
gender.question = What is your gender identity?
sexOrientation.question = What is your sexual orientation?
ethnicity.question = What is your ethnic group?
schoolName.question = Between the ages of 11 to 16, in which school did you spend most of your education?
sixthForm.question = Between the ages of 16 to 18, in which school did you spend most of your education?
postcode.question = What was your home postcode when you were 14?
freeSchoolMeals.question = During your school years, were you at any time eligible for free school meals?
university.question = Did any of your parent(s) or guardian(s) complete a university degree course or equivalent?
employedParent.question = When you were 14, was your highest earning parent / guardian?
parentsOccupation.question = When you were 14, what kind of work did your highest-earning parent or guardian do?
parentsDegree.question = Do you have a parent or guardian that has completed a university degree course or equivalent?
employee.question = Did they work as an employee or were they self-employed?
organizationSize.question = Which size would best describe their place of work?
supervise.question = Did they supervise employees?
accept-terms.question = I understand this won''t affect my application

success.allocation.confirmed = You''ve successfully confirmed your assessment date.

global.error.badRequest400.title=Bad request - 400
global.error.badRequest400.heading=Bad request
global.error.badRequest400.message=Something went wrong, return to the start and try again.
global.error.pageNotFound404.title=Page not found - 404
global.error.pageNotFound404.heading=Page not found
global.error.pageNotFound404.message=The page you were looking for could not be found. Make sure you''ve typed the correct web address
global.error.InternalServerError500.title=Service unavailable - 500
global.error.InternalServerError500.heading=Service unavailable
global.error.InternalServerError500.message=Something went wrong, try again in a few minutes.
<|MERGE_RESOLUTION|>--- conflicted
+++ resolved
@@ -68,7 +68,6 @@
 error.phone.required = Add a phone number in case we need to contact you
 error.phoneNumber.format = You''ve entered an invalid phone number
 
-<<<<<<< HEAD
 #fastpass details
 error.applicable.required = Tell us if you''re currently a civil servant or been on an internship
 error.fastPassType.required = Tell us whether you''ve been part of the Civil Service or on an internship
@@ -81,11 +80,10 @@
 internshipType.EDIP = Early Diversity Internship Programme
 internshipType.SDIPPreviousYear = Summer Diversity Internship Programme (previous years)
 internshipType.SDIPCurrentYear = Summer Diversity Internship Programme 2016 (this year)
-=======
+
 #partner graduate programmes
 error.interested.required = Tell us if you are interested in any partner programme
 error.partnerGraduateProgrammes.chooseone = You must choose at least one partner programme
->>>>>>> a51ede4e
 
 #assistance
 error.hasDisability.required=Tell us if you consider yourself to have a disability
@@ -207,4 +205,4 @@
 global.error.pageNotFound404.message=The page you were looking for could not be found. Make sure you''ve typed the correct web address
 global.error.InternalServerError500.title=Service unavailable - 500
 global.error.InternalServerError500.heading=Service unavailable
-global.error.InternalServerError500.message=Something went wrong, try again in a few minutes.
+global.error.InternalServerError500.message=Something went wrong, try again in a few minutes.