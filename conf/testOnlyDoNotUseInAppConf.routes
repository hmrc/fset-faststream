--- conflicted
+++ resolved
@@ -34,9 +34,6 @@
 GET     /candidate-application/evaluate-phase1-candidate                            controllers.testdata.TestJobsController.evaluatePhase1OnlineTestsCandidate
 GET     /candidate-application/evaluate-phase2-candidate                            controllers.testdata.TestJobsController.evaluatePhase2EtrayCandidate
 GET     /candidate-application/evaluate-phase3-candidate                            controllers.testdata.TestJobsController.evaluatePhase3VideoInterviewCandidate
-<<<<<<< HEAD
-GET     /candidate-application/evaluate-assessment-scores-candidate                 controllers.testdata.TestJobsController.evaluateAssessmentScoresCandidate
-=======
 GET     /candidate-application/progress-candidates-to-sift                          controllers.testdata.TestJobsController.progressCandidatesToSift
 GET     /candidate-application/progress-candidates-to-ac                            controllers.testdata.TestJobsController.progressCandidatesToAssessmentCentre
->>>>>>> 65d20021
+GET     /candidate-application/evaluate-assessment-scores-candidate                 controllers.testdata.TestJobsController.evaluateAssessmentScoresCandidate