# IF THE MICRO-SERVICE DOES NOT NEED ANY TEST-ONLY END-POINTS (ALWAYS PREFERRED) DELETE THIS FILE.

# !!!WARNING!!! This file MUST NOT be referenced in the "application.conf" file to avoid risk of rolling test routes in the production environment.
# If you need test routes when running tests in CI make sure that the profile for this micro-service (used by service-manager) defines this router as parameter.
# To do so add the following line to the micro-service profile: "-Dapplication.router=testOnlyDoNotUseInAppConf.Routes"
# To start the micro-service locally using the test routes run the following command: "sbt run -Dapplication.router=testOnlyDoNotUseInAppConf.Routes"

# Any test-only end-point should be defined here.
# !!!WARNING!!! Every route defined in this file MUST be prefixed with "/test-only/".
# Failing to follow this rule may result in test routes deployed in production.

# Add all the application routes to the prod.routes file
->         /                          prod.Routes

GET     /candidate-application/test-data-generator/ping                             controllers.testdata.TestDataGeneratorController.ping
GET     /candidate-application/test-data-generator/clear-database                   controllers.testdata.TestDataGeneratorController.clearDatabase(generateDefaultUsers: Boolean ?= true)
POST    /candidate-application/test-data-generator/clear-candidates                 controllers.testdata.TestDataGeneratorController.clearCandidates
GET     /candidate-application/test-data-generator/create-admin-users               controllers.testdata.TestDataGeneratorController.createAdmins(numberToGenerate: Int, emailPrefix: Option[String] ?= None, roles: List[String] ?= List("tech-admin"))
POST    /candidate-application/test-data-generator/create-candidates                controllers.testdata.TestDataGeneratorController.createCandidatesPOST(numberToGenerate: Int)
POST    /candidate-application/test-data-generator/create-admin                     controllers.testdata.TestDataGeneratorController.createAdminsPOST(numberToGenerate: Int)
POST    /candidate-application/test-data-generator/create-event                     controllers.testdata.TestDataGeneratorController.createEventPOST(numberToGenerate: Int)
POST    /candidate-application/test-data-generator/create-events                    controllers.testdata.TestDataGeneratorController.createEventsPOST(numberToGenerate: Int)
POST    /candidate-application/test-data-generator/create-assessor-allocations      controllers.testdata.TestDataGeneratorController.createAssessorAllocationsPOST(numberToGenerate: Int)
POST    /candidate-application/test-data-generator/create-candidate-allocations     controllers.testdata.TestDataGeneratorController.createCandidateAllocationsPOST(numberToGenerate: Int)

# examples
GET     /candidate-application/test-data-generator/example-candidate                controllers.testdata.TestDataGeneratorController.exampleCreateCandidate
GET     /candidate-application/test-data-generator/example-admin                    controllers.testdata.TestDataGeneratorController.exampleCreateAdmin
GET     /candidate-application/test-data-generator/example-event                    controllers.testdata.TestDataGeneratorController.exampleCreateEvent
GET     /candidate-application/test-data-generator/example-events                   controllers.testdata.TestDataGeneratorController.exampleCreateEvents
GET     /candidate-application/test-data-generator/example-assessor-allocations     controllers.testdata.TestDataGeneratorController.exampleCreateAssessorAllocations
GET     /candidate-application/test-data-generator/example-candidate-allocations    controllers.testdata.TestDataGeneratorController.exampleCreateCandidateAllocations

# Trigger Jobs manually
GET     /candidate-application/online-test-invitation/:phase                        controllers.testdata.TestJobsController.testInvitationJob(phase: String)
GET     /candidate-application/expire-online-tests/:phase                           controllers.testdata.TestJobsController.expireOnlineTestJob(phase: String)
GET     /candidate-application/evaluate-phase1-candidate                            controllers.testdata.TestJobsController.evaluatePhase1OnlineTestsCandidate
GET     /candidate-application/evaluate-phase2-candidate                            controllers.testdata.TestJobsController.evaluatePhase2EtrayCandidate
GET     /candidate-application/evaluate-phase3-candidate                            controllers.testdata.TestJobsController.evaluatePhase3VideoInterviewCandidate
GET     /candidate-application/process-phase1-success                               controllers.testdata.TestJobsController.processSuccessPhase1TestJob
GET     /candidate-application/progress-candidates-to-sift                          controllers.testdata.TestJobsController.progressCandidatesToSift
<<<<<<< HEAD
GET     /candidate-application/first-sift-reminder                                  controllers.testdata.TestJobsController.firstSiftReminder
GET     /candidate-application/second-sift-reminder                                 controllers.testdata.TestJobsController.secondSiftReminder
=======
GET     /candidate-application/process-expired-at-sift                              controllers.testdata.TestJobsController.processExpiredAtSift
>>>>>>> b572fc98
GET     /candidate-application/process-failed-at-sift                               controllers.testdata.TestJobsController.processFailedAtSift
GET     /candidate-application/progress-candidates-to-ac                            controllers.testdata.TestJobsController.progressCandidatesToAssessmentCentre
GET     /candidate-application/progress-candidates-to-fsb-or-offer-job              controllers.testdata.TestJobsController.progressCandidatesToFsbOrOfferJob
GET     /candidate-application/evaluate-assessment-scores-candidate                 controllers.testdata.TestJobsController.evaluateAssessmentScoresCandidate
GET     /candidate-application/notify-assessors-of-new-events                       controllers.testdata.TestJobsController.notifyAssessorsOfNewEvents
GET     /candidate-application/process-failed-at-fsb                                controllers.testdata.TestJobsController.allFailedAtFsb
GET     /candidate-application/evaluate-fsb-results                                 controllers.testdata.TestJobsController.evaluateFsbResults
GET     /candidate-application/notify-on-final-failure                              controllers.testdata.TestJobsController.notifyOnFinalFailure
GET     /candidate-application/notify-on-final-success                              controllers.testdata.TestJobsController.notifyOnFinalSuccess<|MERGE_RESOLUTION|>--- conflicted
+++ resolved
@@ -39,12 +39,9 @@
 GET     /candidate-application/evaluate-phase3-candidate                            controllers.testdata.TestJobsController.evaluatePhase3VideoInterviewCandidate
 GET     /candidate-application/process-phase1-success                               controllers.testdata.TestJobsController.processSuccessPhase1TestJob
 GET     /candidate-application/progress-candidates-to-sift                          controllers.testdata.TestJobsController.progressCandidatesToSift
-<<<<<<< HEAD
 GET     /candidate-application/first-sift-reminder                                  controllers.testdata.TestJobsController.firstSiftReminder
 GET     /candidate-application/second-sift-reminder                                 controllers.testdata.TestJobsController.secondSiftReminder
-=======
 GET     /candidate-application/process-expired-at-sift                              controllers.testdata.TestJobsController.processExpiredAtSift
->>>>>>> b572fc98
 GET     /candidate-application/process-failed-at-sift                               controllers.testdata.TestJobsController.processFailedAtSift
 GET     /candidate-application/progress-candidates-to-ac                            controllers.testdata.TestJobsController.progressCandidatesToAssessmentCentre
 GET     /candidate-application/progress-candidates-to-fsb-or-offer-job              controllers.testdata.TestJobsController.progressCandidatesToFsbOrOfferJob
