- eventType: FSAC
  description: PDFS FSB
  location: London
  venue: LONDON_FSAC
  date: 2017-04-03
  capacity: 36
  minViableAttendees: 12
  attendeeSafetyMargin: 2
  startTime: 11:00
  endTime: 12:00
  skillRequirements:
    ASSESSOR: 6
    CHAIR: 3
    DEPARTMENTAL_ASSESSOR: 3
    EXERCISE_MARKER: 3
    QUALITY_ASSURANCE_COORDINATOR: 1
  sessions:
    - description: AM
      capacity: 36
      minViableAttendees: 12
      attendeeSafetyMargin: 2
      startTime: 09:00
      endTime: 12:00
    - description: PM
      capacity: 36
      minViableAttendees: 12
      attendeeSafetyMargin: 2
      startTime: 13:00
      endTime: 17:00
- eventType: FSAC
  description: PDFS FSB
  location: London
  venue: LONDON_FSAC
  date: 2017-08-02
  capacity: 36
  minViableAttendees: 12
  attendeeSafetyMargin: 2
  startTime: 12:00
  endTime: 18:00
  skillRequirements:
    ASSESSOR: 6
    CHAIR: 3
    DEPARTMENTAL_ASSESSOR: 3
    EXERCISE_MARKER: 3
    QUALITY_ASSURANCE_COORDINATOR: 1
  sessions:
    - description: AM
      capacity: 36
      minViableAttendees: 12
      attendeeSafetyMargin: 2
      startTime: 09:00
      endTime: 13:00
    - description: PM
      capacity: 36
      minViableAttendees: 12
      attendeeSafetyMargin: 2
      startTime: 13:00
      endTime: 17:00
- eventType: FSAC
  description: PDFS FSB
  location: London
  venue: LONDON_FSAC
  date: 2017-04-03
  capacity: 36
  minViableAttendees: 12
  attendeeSafetyMargin: 2
  startTime: 9:00
  endTime: 17:00
  skillRequirements:
    ASSESSOR: 6
    CHAIR: 3
    DEPARTMENTAL_ASSESSOR: 3
    EXERCISE_MARKER: 2
    QUALITY_ASSURANCE_COORDINATOR: 1
  sessions:
    - description: First
      capacity: 18
      minViableAttendees: 12
      attendeeSafetyMargin: 2
      startTime: 9:00
      endTime: 13:00
    - description: Second
      capacity: 18
      minViableAttendees: 12
      attendeeSafetyMargin: 2
      startTime: 13:00
      endTime: 17:00
- eventType: FSAC
  description: PDFS FSB
  location: Newcastle
  venue: NEWCASTLE_LONGBENTON
  date: 2017-04-03
  capacity: 36
  minViableAttendees: 12
  attendeeSafetyMargin: 2
  startTime: 09:00
  endTime: 12:00
  skillRequirements:
    ASSESSOR: 6
    CHAIR: 3
    DEPARTMENTAL_ASSESSOR: 2
    EXERCISE_MARKER: 3
    QUALITY_ASSURANCE_COORDINATOR: 1
  sessions:
    - description: First
      capacity: 36
      minViableAttendees: 12
      attendeeSafetyMargin: 2
      startTime: 9:00
      endTime: 10:30
- eventType: Telephone interview
  description: ORAC
  location: Newcastle
  venue: NEWCASTLE_LONGBENTON
  date: 2017-04-03
  capacity: 36
  minViableAttendees: 12
  attendeeSafetyMargin: 2
  startTime: 09:00
  endTime: 12:00
  skillRequirements:
    QUALITY_ASSURANCE_COORDINATOR: 6
  sessions:
    - description: First
      capacity: 18
      minViableAttendees: 12
      attendeeSafetyMargin: 2
      startTime: 9:00
      endTime: 10:30
    - description: Second
      capacity: 18
      minViableAttendees: 12
      attendeeSafetyMargin: 2
      startTime: 10:30
      endTime: 12:00
- eventType: FSAC
  description: PDFS FSB
  location: London
  venue: LONDON_FSAC
  date: 2017-04-03
  minViableAttendees: 12
  attendeeSafetyMargin: 2
  startTime: 09:00
  endTime: 12:00
  capacity: 36
  skillRequirements:
    ASSESSOR: 6
    CHAIR: 6
    DEPARTMENTAL_ASSESSOR: 6
    EXERCISE_MARKER: 6
    QUALITY_ASSURANCE_COORDINATOR: 1
  sessions:
    - description: First
      capacity: 18
      minViableAttendees: 12
      attendeeSafetyMargin: 2
      startTime: 9:00
      endTime: 10:30
- eventType: FSAC
  description: PDFS FSB
  location: London
  venue: LONDON_FSAC
  date: 2017-04-04
  capacity: 36
  minViableAttendees: 12
  attendeeSafetyMargin: 2
  startTime: 09:00
  endTime: 12:00
  skillRequirements:
    ASSESSOR: 6
    CHAIR: 1
    DEPARTMENTAL_ASSESSOR: 1
    EXERCISE_MARKER: 1
    QUALITY_ASSURANCE_COORDINATOR: 1
  sessions:
    - description: First
      capacity: 36
      minViableAttendees: 12
      attendeeSafetyMargin: 2
      startTime: 9:00
      endTime: 10:30
- eventType: FSAC
  description: PDFS FSB
  location: London
  venue: LONDON_FSAC
  date: 2017-05-03
  capacity: 36
  minViableAttendees: 12
  attendeeSafetyMargin: 2
  startTime: 09:00
  endTime: 12:00
  skillRequirements:
    ASSESSOR: 6
    CHAIR: 2
    DEPARTMENTAL_ASSESSOR: 3
    EXERCISE_MARKER: 2
    QUALITY_ASSURANCE_COORDINATOR: 1
  sessions:
    - description: First
      capacity: 36
      minViableAttendees: 12
      attendeeSafetyMargin: 2
      startTime: 9:00
      endTime: 10:30
- eventType: FSAC
  description: PDFS FSB
  location: London
  venue: LONDON_FSAC
  date: 2017-05-09
  capacity: 36
  minViableAttendees: 12
  attendeeSafetyMargin: 2
  startTime: 09:00
  endTime: 12:00
  skillRequirements:
    DEPARTMENTAL_ASSESSOR: 2
  sessions:
    - description: First
      capacity: 36
      minViableAttendees: 12
      attendeeSafetyMargin: 2
      startTime: 9:00
      endTime: 10:30
- eventType: Skype interview
  description: SKYPE
  location: Virtual
  venue: VIRTUAL
  date: 2017-08-04
  capacity: 25
  minViableAttendees: 12
  attendeeSafetyMargin: 2
  startTime: 09:30
  endTime: 10:00
  skillRequirements:
    ASSESSOR: 1
    CHAIR: 1
    DEPARTMENTAL_ASSESSOR: 1
    EXERCISE_MARKER: 1
    QUALITY_ASSURANCE_COORDINATOR: 1
  sessions:
    - description: First
      capacity: 36
      minViableAttendees: 12
      attendeeSafetyMargin: 2
      startTime: 9:30
      endTime: 10:00
- eventType: Skype interview
  description: SKYPE
  location: Virtual
  venue: VIRTUAL
  date: 2018-02-04
  capacity: 25
  minViableAttendees: 12
  attendeeSafetyMargin: 2
  startTime: 09:00
  endTime: 12:00
  skillRequirements:
    ASSESSOR: 1
    CHAIR: 1
    DEPARTMENTAL_ASSESSOR: 1
    EXERCISE_MARKER: 1
    QUALITY_ASSURANCE_COORDINATOR: 1
  sessions:
    - description: First
      capacity: 36
      minViableAttendees: 12
      attendeeSafetyMargin: 2
      startTime: 9:00
      endTime: 10:30
- eventType: Skype interview
  description: SKYPE
  location: Virtual
  venue: VIRTUAL
  date: 2018-02-04
  capacity: 25
  minViableAttendees: 12
  attendeeSafetyMargin: 2
  startTime: 09:00
  endTime: 12:00
  skillRequirements:
    QUALITY_ASSURANCE_COORDINATOR: 1
  sessions:
    - description: First
      capacity: 36
      minViableAttendees: 12
      attendeeSafetyMargin: 2
      startTime: 9:00
      endTime: 10:30
- eventType: Telephone Interview
  description: Telephone Interview
  location: Newcastle
  venue: NEWCASTLE_LONGBENTON
  date: 2018-03-04
  capacity: 36
  minViableAttendees: 12
  attendeeSafetyMargin: 2
  startTime: 09:00
  endTime: 12:00
  skillRequirements:
    CHAIR: 2
    EXERCISE_MARKER: 3
  sessions:
    - description: First
      capacity: 36
      minViableAttendees: 12
      attendeeSafetyMargin: 2
      startTime: 9:00
      endTime: 10:30
- eventType: FSB
<<<<<<< HEAD
  description: ORAC
=======
  description: SRAC
>>>>>>> 48379afd
  location: London
  venue: LONDON_FSAC
  date: 2018-03-07
  capacity: 36
  minViableAttendees: 12
  attendeeSafetyMargin: 2
  startTime: 09:00
  endTime: 12:00
  skillRequirements:
    ASSESSOR: 1
    CHAIR: 2
    EXERCISE_MARKER: 3
  sessions:
    - description: First
      capacity: 36
      minViableAttendees: 12
      attendeeSafetyMargin: 2
      startTime: 9:00
      endTime: 10:30
    - description: Second
      capacity: 36
      minViableAttendees: 12
      attendeeSafetyMargin: 2
      startTime: 11:00
      endTime: 11:30<|MERGE_RESOLUTION|>--- conflicted
+++ resolved
@@ -307,11 +307,7 @@
       startTime: 9:00
       endTime: 10:30
 - eventType: FSB
-<<<<<<< HEAD
-  description: ORAC
-=======
   description: SRAC
->>>>>>> 48379afd
   location: London
   venue: LONDON_FSAC
   date: 2018-03-07
