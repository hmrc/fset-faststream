--- conflicted
+++ resolved
@@ -283,8 +283,4 @@
   uri = "mongodb://localhost:27017/fset-faststream"
 }
 
-<<<<<<< HEAD
-=======
-
->>>>>>> 6333c4ea
 maxNumberOfDocuments = 10