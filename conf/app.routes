# microservice specific routes

# Should it be PUT as calling this method twice does not create two users (idempotent operation)
POST        /personal-details/:userId/:applicationId                     controllers.PersonalDetailsController.update(userId: String, applicationId: String)
GET         /personal-details/:userId/:applicationId                     controllers.PersonalDetailsController.find(userId: String, applicationId: String)
GET         /personal-details/:applicationId                             controllers.PersonalDetailsController.findByApplicationId(applicationId: String)

POST        /fast-pass-evaluation/:userId/:applicationId                 controllers.FastPassApprovalController.processFastPassCandidate(userId: String, applicationId: String)

GET         /scheme-preferences/:applicationId                           controllers.SchemePreferencesController.find(applicationId: String)
PUT         /scheme-preferences/:applicationId                           controllers.SchemePreferencesController.update(applicationId: String)

GET         /partner-graduate-programmes/:applicationId                  controllers.PartnerGraduateProgrammesController.find(applicationId: String)
PUT         /partner-graduate-programmes/:applicationId                  controllers.PartnerGraduateProgrammesController.update(applicationId: String)

PUT         /assistance-details/:userId/:applicationId                   controllers.AssistanceDetailsController.update(userId: String, applicationId: String)
GET         /assistance-details/:userId/:applicationId                   controllers.AssistanceDetailsController.find(userId: String, applicationId: String)

GET         /application/find/:applicationId                             controllers.ApplicationController.findByApplicationId(applicationId: String)
PUT         /application/create                                          controllers.ApplicationController.createApplication
GET         /application/progress/:applicationId                         controllers.ApplicationController.applicationProgress(applicationId: String)
GET         /application/status/:applicationId                           controllers.ApplicationController.findApplicationStatusDetails(applicationId: String)
GET         /application/find/user/:userId/framework/:frameworkId        controllers.ApplicationController.findApplication(userId: String, frameworkId: String)
PUT         /application/preview/:applicationId                          controllers.ApplicationController.preview(applicationId: String)
PUT         /application/submit/:userId/:applicationId                   controllers.SubmitApplicationController.submitApplication(userId: String, applicationId: String)
PUT         /application/withdraw/:applicationId                         controllers.WithdrawController.withdrawApplication(applicationId: String)
PUT         /application/:applicationId/scheme/withdraw                  controllers.WithdrawController.withdrawScheme(applicationId: String)
PUT         /application/consider-for-sdip/:applicationId                controllers.ApplicationController.considerForSdip(applicationId: String)
PUT         /application/continue-as-sdip/:userId/:userIdToArchiveWith   controllers.ApplicationController.continueAsSdip(userId: String, userIdToArchiveWith: String)
PUT         /application/overrideSubmissionDeadline/:applicationId       controllers.ApplicationController.overrideSubmissionDeadline(applicationId: String)
POST        /application/status                                          controllers.ApplicationController.updateStatus
POST        /application/uploadAnalysisExercise                          controllers.ApplicationController.uploadAnalysisExercise(applicationId: String, contentType: String)
GET         /application/downloadAnalysisExercise                        controllers.ApplicationController.downloadAnalysisExercise(applicationId: String)
GET         /application/hasAnalysisExercise                             controllers.ApplicationController.hasAnalysisExercise(applicationId: String)
GET         /application/retrieve-analysis-exercise-info/:applicationId  controllers.ApplicationController.retrieveAnalysisExerciseInfo(applicationId: String)
GET         /application/retrieve-analysis-exercise-meta-data/:fileId    controllers.ApplicationController.analysisExerciseFileMetadata(fileId: String)
POST        /application/update-analysis-exercise                        controllers.ApplicationController.updateAnalysisExercise(applicationId: String, contentType: String, updatedBy: String)
GET         /applications/analysisExerciseStatistics                     controllers.ApplicationController.analysisExerciseStatistics

GET         /application/:applicationId/phase3/results                   controllers.ApplicationController.getPhase3Results(applicationId: String)
GET         /application/:applicationId/currentSchemeStatus              controllers.ApplicationController.getCurrentSchemeStatus(applicationId: String)
GET         /application/:applicationId/sift/results                     controllers.ApplicationController.getSiftResults(applicationId: String)
#GET         /application/:applicationId/assessmentcentre/results        controllers.ApplicationController.getSchemeResults(applicationId: String)

GET         /application/:applicationId/fsacEvaluationAverages           controllers.ApplicationController.getFsacEvaluationResultAverages(applicationId: String)
POST        /application/:userId/:applicationId/:fsacAssessmentCentre    controllers.ApplicationController.updateFsacIndicator(userId: String, applicationId: String, fsacAssessmentCentre: String)

PUT         /adjustments/:applicationId                                  controllers.AdjustmentsManagementController.confirmAdjustments(applicationId:String)
GET         /adjustments/:applicationId                                  controllers.AdjustmentsManagementController.findAdjustments(applicationId: String)
PUT         /adjustments/comment/:applicationId                          controllers.AdjustmentsManagementController.updateAdjustmentsComment(applicationId: String)
GET         /adjustments/comment/:applicationId                          controllers.AdjustmentsManagementController.findAdjustmentsComment(applicationId: String)
DELETE      /adjustments/comment/:applicationId                          controllers.AdjustmentsManagementController.removeAdjustmentsComment(applicationId: String)

PUT         /questionnaire/:applicationId/:sectionKey                    controllers.QuestionnaireController.addSection(applicationId: String,sectionKey: String)

PUT         /media/create                                                controllers.MediaController.addMedia()

PUT         /phase1/pass-mark-settings                                   controllers.Phase1PassMarkSettingsController.create
GET         /phase1/pass-mark-settings                                   controllers.Phase1PassMarkSettingsController.getLatestVersion
PUT         /phase2/pass-mark-settings                                   controllers.Phase2PassMarkSettingsController.create
GET         /phase2/pass-mark-settings                                   controllers.Phase2PassMarkSettingsController.getLatestVersion
PUT         /phase3/pass-mark-settings                                   controllers.Phase3PassMarkSettingsController.create
GET         /phase3/pass-mark-settings                                   controllers.Phase3PassMarkSettingsController.getLatestVersion

PUT         /assessment-centre/pass-mark-settings                        controllers.AssessmentCentrePassMarkSettingsController.create
GET         /assessment-centre/pass-mark-settings                        controllers.AssessmentCentrePassMarkSettingsController.getLatestVersion

GET         /search/find-by-id/user/:userId/framework/:frameworkId       controllers.SearchForApplicantsController.findById(userId: String, frameworkId: String)
POST        /search/find-by-criteria                                     controllers.SearchForApplicantsController.findByCriteria

GET         /applications/sifting/:schemeId                              controllers.SiftingController.findApplicationsReadyForSchemeSifting(schemeId: String)
PUT         /applications/sifting                                        controllers.SiftingController.siftCandidateApplication

GET         /report/diversity/:frameworkId                               controllers.ReportingController.diversityReport(frameworkId: String)
GET         /report/successful-candidates/:frameworkId                   controllers.ReportingController.successfulCandidatesReport(frameworkId: String)
GET         /report/adjustments/:frameworkId                             controllers.ReportingController.adjustmentReport(frameworkId: String)
GET         /report/candidate-progress/:frameworkId                      controllers.ReportingController.candidateProgressReport(frameworkId: String)
GET         /report/pre-submitted-candidates/:frameworkId                controllers.ReportingController.preSubmittedCandidatesReport(frameworkId: String)
GET         /report/online-test-pass-mark/:frameworkId                   controllers.ReportingController.onlineTestPassMarkReport(frameworkId: String)
GET         /report/candidate-deferral/:frameworkId                      controllers.ReportingController.candidateDeferralReport(frameworkId: String)
GET         /report/internship/:frameworkId                              controllers.ReportingController.internshipReport(frameworkId: String)
GET         /report/analytical-schemes/:frameworkId                      controllers.ReportingController.analyticalSchemesReport(frameworkId: String)
GET         /report/numeric-test-extract                                 controllers.ReportingController.numericTestExtractReport()
GET         /report/duplicate-applications                               controllers.DuplicateApplicationReportController.findPotentialDuplicates()
GET         /report/assessor-allocation                                  controllers.ReportingController.assessorAllocationReport()
GET         /report/candidate-acceptance                                 controllers.ReportingController.candidateAcceptanceReport()

GET         /diagnostic/user/:userId                                                    controllers.DiagnosticReportController.getApplicationByUserId(userId: String)
GET         /diagnostic/assessor/:userId                                                controllers.DiagnosticReportController.getAssessorDiagnosticDetail(userId: String)
GET         /diagnostic/all-users                                                       controllers.DiagnosticReportController.getAllApplications
DELETE      /diagnostic/application/:applicationId/eTray                                controllers.fixdata.FixDataConsistencyController.removeETray(applicationId: String)
DELETE      /diagnostic/application/:applicationId/progress/:progress                   controllers.fixdata.FixDataConsistencyController.removeProgressStatus(applicationId: String, progress: String)
DELETE      /diagnostic/application/:applicationId/failedVideoEvaluation                controllers.fixdata.FixDataConsistencyController.removeVideoInterviewFailed(applicationId: String)
PUT         /diagnostic/application/:applicationId/fastPassPromotion                    controllers.fixdata.FixDataConsistencyController.promoteToFastPassAccepted(applicationId: String)
GET         /diagnostic/application/:applicationId/rollback-to-phase2-completed-from-phase2-failed                   controllers.fixdata.FixDataConsistencyController.rollbackToPhase2CompletedFromPhase2Failed(applicationId: String)
GET         /diagnostic/application/:applicationId/rollback-to-phase1-results-received-from-phase1-failed        controllers.fixdata.FixDataConsistencyController.rollbackToPhase1ResultsReceivedFromPhase1FailedNotified(applicationId: String)
GET         /diagnostic/application/:applicationId/rollback-to-phase2-results-received-from-phase2-failed        controllers.fixdata.FixDataConsistencyController.rollbackToPhase2ResultsReceivedFromPhase2FailedNotified(applicationId: String)
GET         /diagnostic/application/:applicationId/rollback-to-submitted-with-fast-pass-from-online-tests-expired controllers.fixdata.FixDataConsistencyController.rollbackToSubmittedWithFastPassFromOnlineTestsExpired(applicationId: String, fastPass: Int, sdipFaststream: Boolean)
GET         /diagnostic/application/:applicationId/rollback-to-in-progress-from-fast-pass-accepted controllers.fixdata.FixDataConsistencyController.rollbackToInProgressFromFastPassAccepted(applicationId: String)
GET         /diagnostic/application/:applicationId/remove-sdip-scheme-from-faststream-user controllers.fixdata.FixDataConsistencyController.removeSdipSchemeFromFaststreamUser(applicationId: String)
GET         /diagnostic/sift/findCandidatesStuckInSiftReady              controllers.fixdata.FixDataConsistencyController.findUsersStuckInSiftReadyWithFailedPreSiftSiftableSchemes
GET         /diagnostic/sift/fixCandidateStuckInSiftReady                controllers.fixdata.FixDataConsistencyController.fixUserStuckInSiftReadyWithFailedPreSiftSiftableSchemes(applicationId: String)
GET         /diagnostic/sift/findCandidatesStuckInSiftEnteredWhoHaveFailedFormBasedSchemesInVideoPhase controllers.fixdata.FixDataConsistencyController.findUsersStuckInSiftEnteredWhoShouldBeInSiftReadyWhoHaveFailedFormBasedSchemesInVideoPhase
GET         /diagnostic/sift/fixCandidateStuckInSiftEnteredWhoHasFailedFormBasedSchemesInVideoPhase    controllers.fixdata.FixDataConsistencyController.fixUserStuckInSiftEnteredWhoShouldBeInSiftReadyWhoHasFailedFormBasedSchemesInVideoPhase(applicationId: String)
GET         /diagnostic/sift/findCandidatesStuckInSiftEnteredAfterWithdrawingFromAllFormBasedSchemes   controllers.fixdata.FixDataConsistencyController.findUsersStuckInSiftEnteredWhoShouldBeInSiftReadyAfterWithdrawingFromAllFormBasedSchemes
GET         /diagnostic/sift/fixCandidateStuckInSiftEnteredAfterWithdrawingFromAllFormBasedSchemes     controllers.fixdata.FixDataConsistencyController.fixUserStuckInSiftEnteredWhoShouldBeInSiftReadyAfterWithdrawingFromAllFormBasedSchemes(applicationId: String)
GET         /diagnostic/sift/fixUserSiftedWithAFailByMistake                                           controllers.fixdata.FixDataConsistencyController.fixUserSiftedWithAFailByMistake(applicationId: String)
GET         /diagnostic/findSdipFaststreamFailedFaststreamInvitedToVideoInterview                      controllers.fixdata.FixDataConsistencyController.findSdipFaststreamFailedFaststreamInvitedToVideoInterview
GET         /diagnostic/moveSdipFaststreamFailedFaststreamInvitedToVideoInterviewToSift                controllers.fixdata.FixDataConsistencyController.moveSdipFaststreamFailedFaststreamInvitedToVideoInterviewToSift(applicationId: String)
<<<<<<< HEAD
GET         /diagnostic/application/fixSdipFaststreamCandidateWhoExpiredInOnlineTests                  controllers.fixdata.FixDataConsistencyController.fixSdipFaststreamUserWhoExpiredInOnlineTests(applicationId: String)
=======
GET         /diagnostic/application/fixSdipFaststreamCandidateWhoExpiredInOnlineTests                 controllers.fixdata.FixDataConsistencyController.fixSdipFaststreamCandidateWhoExpiredInOnlineTests(applicationId: String)
>>>>>>> 5d2a1321

GET         /online-test/phase1/candidate/:applicationId                 controllers.OnlineTestController.getPhase1OnlineTest(applicationId: String)
GET         /online-test/phase2/candidate/:applicationId                 controllers.OnlineTestController.getPhase2OnlineTest(applicationId: String)
GET         /online-test/phase3/candidate/:applicationId                 controllers.OnlineTestController.getPhase3OnlineTest(applicationId: String)
POST        /online-test/candidate/:userId/status                        controllers.OnlineTestController.onlineTestStatusUpdate(userId: String)
POST        /online-test/phase1/reset/:applicationId                     controllers.OnlineTestController.resetPhase1OnlineTests(applicationId: String)
POST        /online-test/phase2/reset/:applicationId                     controllers.OnlineTestController.resetPhase2OnlineTest(applicationId: String)
POST        /online-test/phase3/reset/:applicationId                     controllers.OnlineTestController.resetPhase3OnlineTest(applicationId: String)

POST        /online-test/phase2/verifyAccessCode                         controllers.OnlineTestController.verifyAccessCode()

PUT         /cubiks/:cubiksUserId/start                                  controllers.CubiksTestsController.start(cubiksUserId: Int)
PUT         /cubiks/:cubiksUserId/complete                               controllers.CubiksTestsController.complete(cubiksUserId: Int)
PUT         /cubiks/complete-by-token/:token                             controllers.CubiksTestsController.completeTestByToken(token: String)
PUT         /cubiks/:cubiksUserId/results-ready                          controllers.CubiksTestsController.markResultsReady(cubiksUserId: Int)

POST        /phase1-test-group/extend/:applicationId                     controllers.Phase1TestGroupController.extend(applicationId: String)
POST        /phase2-test-group/extend/:applicationId                     controllers.Phase2TestGroupController.extend(applicationId: String)
POST        /phase3-test-group/extend/:applicationId                     controllers.Phase3TestGroupController.extend(applicationId: String)
GET         /phase3-test-group/:applicationId                            controllers.Phase3TestGroupController.getTestGroup(applicationId: String)
GET         /phase3-test-group/unexpireCompleted/:applicationId          controllers.Phase3TestGroupController.unexpireCompleted(applicationId: String)

PUT         /launchpad/:inviteId/markAsStarted                           controllers.LaunchpadTestsController.markAsStarted(inviteId: String)
PUT         /launchpad/:inviteId/markAsComplete                          controllers.LaunchpadTestsController.markAsComplete(inviteId: String)

PUT         /launchpad/:inviteId/setupProcessCallback                    controllers.LaunchpadTestsController.setupProcessCallback(inviteId: String)
PUT         /launchpad/:inviteId/viewPracticeQuestionCallback            controllers.LaunchpadTestsController.viewPracticeQuestionCallback(inviteId: String)
PUT         /launchpad/:inviteId/questionCallback                        controllers.LaunchpadTestsController.questionCallback(inviteId: String)
PUT         /launchpad/:inviteId/finalCallback                           controllers.LaunchpadTestsController.finalCallback(inviteId: String)
PUT         /launchpad/:inviteId/finishedCallback                        controllers.LaunchpadTestsController.finishedCallback(inviteId: String)
PUT         /launchpad/:inviteId/reviewedCallback                        controllers.LaunchpadTestsController.reviewedCallback(inviteId: String)

GET         /application/:applicationId/issue                            controllers.FlagCandidateController.find(applicationId: String)
PUT         /application/:applicationId/issue                            controllers.FlagCandidateController.save(applicationId: String)
DELETE      /application/:applicationId/issue                            controllers.FlagCandidateController.remove(applicationId: String)

GET         /schools                                                     controllers.SchoolsController.getSchools(term: String)

POST        /assessor/save/:userId                                       controllers.AssessorController.saveAssessor(userId: String)
POST        /assessor/findByIds                                          controllers.AssessorController.findAssessorsByIds()
GET         /assessor/find/:userId                                       controllers.AssessorController.findAssessor(userId: String)
DELETE      /assessor/remove/:userId                                     controllers.AssessorController.removeAssessor(userId: model.UniqueIdentifier)

POST        /assessor/availability/save                                  controllers.AssessorController.saveAvailability()
GET         /assessor/availability/find/:userId                          controllers.AssessorController.findAvailability(userId: String)
GET         /assessor/availability/:locationName/:date                   controllers.AssessorController.findAvailableAssessorsForLocationAndDate(locationName: String, date: org.joda.time.LocalDate, skills: Seq[model.persisted.eventschedules.SkillType.SkillType])
GET         /assessor/availability/count-submitted                       controllers.AssessorController.countSubmittedAvailability()
GET         /assessor/:assessorId/allocations                            controllers.AssessorController.findAssessorAllocations(assessorId: String, status: Option[model.AllocationStatuses.AllocationStatus])
POST        /assessor/allocations                                        controllers.AssessorController.findAllocations()
PUT         /assessor/:assessorId/allocations                            controllers.AssessorController.updateAllocationStatuses(assessorId: String)

# Events
POST        /events/save                                                 controllers.EventsController.saveAssessmentEvents()
POST        /events/create                                               controllers.EventsController.createEvent()
GET         /events/:eventId/allocations                                 controllers.EventsController.getAssessorAllocations(eventId: String)
GET         /events/:eventId/delete                                      controllers.EventsController.delete(eventId: String)
GET         /events/:eventId/users/:userId/allocation                    controllers.EventsController.getAssessorAllocation(eventId: String, userId: String)
GET         /events/:eventId                                             controllers.EventsController.getEvent(eventId: String)
POST        /events/:eventId/update                                      controllers.EventsController.updateEvent(eventId: String)
GET         /events/:venue/:eventType                                    controllers.EventsController.getEvents(eventType: String, venue: String, description: Option[String] = None)
PUT         /events/:eventId/allocate                                    controllers.EventsController.allocateAssessor(eventId: String)
GET         /events-with-allocations-summary/:venueName/:eventType       controllers.EventsController.getEventsWithAllocationsSummary(venueName: String, eventType: model.persisted.eventschedules.EventType.EventType, description: Option[String] = None)
GET         /events-with-allocations-summary/:venueName/:eventType/:description       controllers.EventsController.getEventsWithAllocationsSummaryWithDescription(venueName: String, eventType: model.persisted.eventschedules.EventType.EventType, description: String)
GET         /events-structure/add-new-attributes                         controllers.EventsController.addNewAttributes()

# candidate allocations
GET         /candidate-allocations/find-applications/event/:eventType/location/:location    controllers.CandidateAllocationController.findCandidatesEligibleForEventAllocation(location: String, eventType: model.persisted.eventschedules.EventType.EventType, eventDescription: String)
POST        /candidate-allocations/find-allocated                                           controllers.CandidateAllocationController.findAllocatedApplications()
GET         /candidate-allocations/events/:eventId/sessions/:sessionId                      controllers.CandidateAllocationController.getCandidateAllocations(eventId: String, sessionId: String)
POST        /candidate-allocations/remove/events/:eventId/sessions/:sessionId               controllers.CandidateAllocationController.removeCandidateAllocations(eventId: String, sessionId: String)
GET         /candidate-allocations/summary/:applicationId                                   controllers.CandidateAllocationController.candidateAllocationsSummary(applicationId: String)
PUT         /candidate-allocations/allocate/events/:eventId/sessions/:sessionId             controllers.CandidateAllocationController.allocateCandidates(eventId: String, sessionId: String, append: Boolean ?= false)
DELETE      /candidate-allocations/reset-removals/:applicationId/eventType/:eventType       controllers.CandidateAllocationController.removeCandidateRemovalReason(applicationId: String, eventType: model.persisted.eventschedules.EventType.EventType)

PUT         /candidate-allocations/confirm-allocation/events/:eventId/sessions/:sessionId    controllers.CandidateAllocationController.confirmAllocation(eventId: String, sessionId: String)
GET         /candidate-allocations/sessions/findByApplicationId                              controllers.CandidateAllocationController.findSessionsForApplication(applicationId: String)
GET         /candidate-allocations/add-new-attributes                                        controllers.CandidateAllocationController.addNewAttributes()


POST          /assessments/fsb-scheme/results                                             controllers.FsbTestGroupController.savePerScheme()
GET           /assessments/fsb-events/results                                             controllers.FsbTestGroupController.find(applicationIds: List[String], fsbType: Option[String])

# Day aggregate events
GET         /day-aggregate-events                                        controllers.DayAggregateEventController.findBySkillTypes(skills: Seq[model.persisted.eventschedules.SkillType.SkillType])
GET         /day-aggregate-events/location/:location                     controllers.DayAggregateEventController.findBySkillTypesAndLocation(location: String, skills: Seq[model.persisted.eventschedules.SkillType.SkillType])

# assessor assessment scores
POST        /assessment-scores/assessor/save-exercise                                         controllers.AssessorAssessmentScoresController.saveExercise()
POST        /assessment-scores/assessor/submit-exercise                                       controllers.AssessorAssessmentScoresController.submitExercise()
POST        /assessment-scores/assessor/save                                                  controllers.AssessorAssessmentScoresController.save()
GET         /assessment-scores/assessor/with-candidate-summary/application/:applicationId     controllers.AssessorAssessmentScoresController.findAssessmentScoresWithCandidateSummaryByApplicationId(applicationId: model.UniqueIdentifier)
GET         /assessment-scores/assessor/with-candidate-summary/event/:eventId                 controllers.AssessorAssessmentScoresController.findAssessmentScoresWithCandidateSummaryByEventId(eventId: model.UniqueIdentifier)
GET         /assessment-scores/assessor/:applicationId                                        controllers.AssessorAssessmentScoresController.find(applicationId: model.UniqueIdentifier)
GET         /assessment-scores/assessor                                                       controllers.AssessorAssessmentScoresController.findAll
POST        /assessment-scores/assessor/reset-exercises/:applicationId                        controllers.AssessorAssessmentScoresController.resetExercises(applicationId: model.UniqueIdentifier)

# reviewer assessment scores
POST        /assessment-scores/reviewer/save-exercise                                         controllers.ReviewerAssessmentScoresController.saveExercise()
POST        /assessment-scores/reviewer/submit-exercise                                       controllers.ReviewerAssessmentScoresController.submitExercise()
POST        /assessment-scores/reviewer/submit-final-feedback                                 controllers.ReviewerAssessmentScoresController.submitFinalFeedback()
POST        /assessment-scores/reviewer/save                                                  controllers.ReviewerAssessmentScoresController.save()
GET         /assessment-scores/reviewer/with-candidate-summary/application/:applicationId     controllers.ReviewerAssessmentScoresController.findAssessmentScoresWithCandidateSummaryByApplicationId(applicationId: model.UniqueIdentifier)
GET         /assessment-scores/reviewer/with-candidate-summary/event/:eventId                 controllers.ReviewerAssessmentScoresController.findAssessmentScoresWithCandidateSummaryByEventId(eventId: model.UniqueIdentifier)
GET         /assessment-scores/reviewer/:applicationId                                        controllers.ReviewerAssessmentScoresController.find(applicationId: model.UniqueIdentifier)
GET         /assessment-scores/reviewer                                                       controllers.ReviewerAssessmentScoresController.findAll
GET         /assessment-scores/reviewer/accepted-scores/application/:applicationId            controllers.ReviewerAssessmentScoresController.findAcceptedAssessmentScoresByApplicationId(applicationId: model.UniqueIdentifier)

# Scheme Specific Questions/Answers
GET         /sift-answers/:applicationId/general                         controllers.SchemeSiftAnswersController.getGeneralAnswers(applicationId: String)
PUT         /sift-answers/:applicationId/general                         controllers.SchemeSiftAnswersController.addOrUpdateGeneralAnswers(applicationId: String)
GET         /sift-answers/:applicationId/status                          controllers.SchemeSiftAnswersController.getSiftAnswersStatus(applicationId: String)
PUT         /sift-answers/:applicationId/submit                          controllers.SchemeSiftAnswersController.submitAnswers(applicationId: String)
GET         /sift-answers/:applicationId/:schemeId                       controllers.SchemeSiftAnswersController.getSchemeSpecificAnswer(applicationId: String, schemeId: model.SchemeId)
PUT         /sift-answers/:applicationId/:schemeId                       controllers.SchemeSiftAnswersController.addOrUpdateSchemeSpecificAnswer(applicationId: String, schemeId: model.SchemeId)
GET         /sift-answers/:applicationId                                 controllers.SchemeSiftAnswersController.getSiftAnswers(applicationId: String)

# Reference data
GET         /reference/skills                                            controllers.reference.SkillTypeController.allSkills
GET         /reference/schemes                                           controllers.reference.SchemesController.allSchemes
GET         /reference/fsb-types                                         controllers.reference.EventDataController.getFsbTypes
GET         /reference/candidate-remove-reasons                          controllers.reference.EventDataController.candidateRemoveReasons

GET         /reference/venues                                            controllers.reference.LocationAndVenueController.venues
GET         /reference/locations                                         controllers.reference.LocationAndVenueController.locations
GET         /reference/locations-with-venues                             controllers.reference.LocationAndVenueController.locationsWithVenues

GET         /reference/fsac/assessment-centres                           controllers.reference.FsacIndicatorController.getAssessmentCentres

# Metrics endpoints
GET         /metrics/progressStatusCounts                                controllers.metrics.MetricsController.progressStatusCounts<|MERGE_RESOLUTION|>--- conflicted
+++ resolved
@@ -107,11 +107,7 @@
 GET         /diagnostic/sift/fixUserSiftedWithAFailByMistake                                           controllers.fixdata.FixDataConsistencyController.fixUserSiftedWithAFailByMistake(applicationId: String)
 GET         /diagnostic/findSdipFaststreamFailedFaststreamInvitedToVideoInterview                      controllers.fixdata.FixDataConsistencyController.findSdipFaststreamFailedFaststreamInvitedToVideoInterview
 GET         /diagnostic/moveSdipFaststreamFailedFaststreamInvitedToVideoInterviewToSift                controllers.fixdata.FixDataConsistencyController.moveSdipFaststreamFailedFaststreamInvitedToVideoInterviewToSift(applicationId: String)
-<<<<<<< HEAD
-GET         /diagnostic/application/fixSdipFaststreamCandidateWhoExpiredInOnlineTests                  controllers.fixdata.FixDataConsistencyController.fixSdipFaststreamUserWhoExpiredInOnlineTests(applicationId: String)
-=======
 GET         /diagnostic/application/fixSdipFaststreamCandidateWhoExpiredInOnlineTests                 controllers.fixdata.FixDataConsistencyController.fixSdipFaststreamCandidateWhoExpiredInOnlineTests(applicationId: String)
->>>>>>> 5d2a1321
 
 GET         /online-test/phase1/candidate/:applicationId                 controllers.OnlineTestController.getPhase1OnlineTest(applicationId: String)
 GET         /online-test/phase2/candidate/:applicationId                 controllers.OnlineTestController.getPhase2OnlineTest(applicationId: String)
