# microservice specific routes

# Should it be PUT as calling this method twice does not create two users (idempotent operation)
POST        /personal-details/:userId/:applicationId                     controllers.PersonalDetailsController.update(userId: String, applicationId: String)
GET         /personal-details/:userId/:applicationId                     controllers.PersonalDetailsController.find(userId: String, applicationId: String)
GET         /personal-details/:applicationId                             controllers.PersonalDetailsController.findByApplicationId(applicationId: String)

POST        /fast-pass-evaluation/:userId/:applicationId                 controllers.FastPassApprovalController.processFastPassCandidate(userId: String, applicationId: String)

GET         /scheme-preferences/:applicationId                           controllers.SchemePreferencesController.find(applicationId: String)
PUT         /scheme-preferences/:applicationId                           controllers.SchemePreferencesController.update(applicationId: String)

GET         /partner-graduate-programmes/:applicationId                  controllers.PartnerGraduateProgrammesController.find(applicationId: String)
PUT         /partner-graduate-programmes/:applicationId                  controllers.PartnerGraduateProgrammesController.update(applicationId: String)

PUT         /assistance-details/:userId/:applicationId                   controllers.AssistanceDetailsController.update(userId: String, applicationId: String)
GET         /assistance-details/:userId/:applicationId                   controllers.AssistanceDetailsController.find(userId: String, applicationId: String)

PUT         /application/create                                          controllers.ApplicationController.createApplication
GET         /application/progress/:applicationId                         controllers.ApplicationController.applicationProgress(applicationId: String)
GET         /application/status/:applicationId                           controllers.ApplicationController.findApplicationStatusDetails(applicationId: String)
GET         /application/find/user/:userId/framework/:frameworkId        controllers.ApplicationController.findApplication(userId: String, frameworkId: String)
PUT         /application/preview/:applicationId                          controllers.ApplicationController.preview(applicationId: String)
PUT         /application/submit/:userId/:applicationId                   controllers.SubmitApplicationController.submitApplication(userId: String, applicationId: String)
PUT         /application/withdraw/:applicationId                         controllers.WithdrawController.withdrawApplication(applicationId: String)
PUT         /application/:applicationId/scheme/withdraw                  controllers.WithdrawController.withdrawScheme(applicationId: String)
PUT         /application/consider-for-sdip/:applicationId                controllers.ApplicationController.considerForSdip(applicationId: String)
PUT         /application/continue-as-sdip/:userId/:userIdToArchiveWith   controllers.ApplicationController.continueAsSdip(userId: String, userIdToArchiveWith: String)
PUT         /application/overrideSubmissionDeadline/:applicationId       controllers.ApplicationController.overrideSubmissionDeadline(applicationId: String)
POST        /application/status                                          controllers.ApplicationController.updateStatus
POST        /application/uploadAnalysisExercise                          controllers.ApplicationController.uploadAnalysisExercise(applicationId: String, contentType: String)
GET         /application/downloadAnalysisExercise                        controllers.ApplicationController.downloadAnalysisExercise(applicationId: String)
GET         /application/hasAnalysisExercise                             controllers.ApplicationController.hasAnalysisExercise(applicationId: String)

GET         /application/:applicationId/phase3/results                   controllers.ApplicationController.getPhase3Results(applicationId: String)
GET         /application/:applicationId/currentSchemeStatus              controllers.ApplicationController.getCurrentSchemeStatus(applicationId: String)
#GET         /application/:applicationId/sift/results                    controllers.ApplicationController.getSchemeResults(applicationId: String)
#GET         /application/:applicationId/assessmentcentre/results        controllers.ApplicationController.getSchemeResults(applicationId: String)
<<<<<<< HEAD
POST        /application/:userId/:applicationId/:fsacArea                controllers.ApplicationController.updateFsacIndicator(userId: String, applicationId: String, fsacArea: String)
=======
GET         /application/:applicationId/fsacEvaluationAverages           controllers.ApplicationController.getFsacEvaluationResultAverages(applicationId: String)
>>>>>>> 2cf8acdf

PUT         /adjustments/:applicationId                                  controllers.AdjustmentsManagementController.confirmAdjustments(applicationId:String)
GET         /adjustments/:applicationId                                  controllers.AdjustmentsManagementController.findAdjustments(applicationId: String)
PUT         /adjustments/comment/:applicationId                          controllers.AdjustmentsManagementController.updateAdjustmentsComment(applicationId: String)
GET         /adjustments/comment/:applicationId                          controllers.AdjustmentsManagementController.findAdjustmentsComment(applicationId: String)
DELETE      /adjustments/comment/:applicationId                          controllers.AdjustmentsManagementController.removeAdjustmentsComment(applicationId: String)

PUT         /questionnaire/:applicationId/:sectionKey                    controllers.QuestionnaireController.addSection(applicationId: String,sectionKey: String)

PUT         /media/create                                                controllers.MediaController.addMedia()

PUT         /phase1/pass-mark-settings                                   controllers.Phase1PassMarkSettingsController.create
GET         /phase1/pass-mark-settings                                   controllers.Phase1PassMarkSettingsController.getLatestVersion
PUT         /phase2/pass-mark-settings                                   controllers.Phase2PassMarkSettingsController.create
GET         /phase2/pass-mark-settings                                   controllers.Phase2PassMarkSettingsController.getLatestVersion
PUT         /phase3/pass-mark-settings                                   controllers.Phase3PassMarkSettingsController.create
GET         /phase3/pass-mark-settings                                   controllers.Phase3PassMarkSettingsController.getLatestVersion

PUT         /assessment-centre/pass-mark-settings                        controllers.AssessmentCentrePassMarkSettingsController.create
GET         /assessment-centre/pass-mark-settings                        controllers.AssessmentCentrePassMarkSettingsController.getLatestVersion

GET         /search/find-by-id/user/:userId/framework/:frameworkId       controllers.SearchForApplicantsController.findById(userId: String, frameworkId: String)
POST        /search/find-by-criteria                                     controllers.SearchForApplicantsController.findByCriteria

GET         /applications/sifting/:schemeId                              controllers.SiftingController.findApplicationsReadyForSchemeSifting(schemeId: String)
PUT         /applications/sifting                                        controllers.SiftingController.siftCandidateApplication

GET         /report/diversity/:frameworkId                               controllers.ReportingController.diversityReport(frameworkId: String)
GET         /report/time-to-offer/:frameworkId                           controllers.ReportingController.timeToOfferReport(frameworkId: String)
GET         /report/adjustments/:frameworkId                             controllers.ReportingController.adjustmentReport(frameworkId: String)
GET         /report/candidate-progress/:frameworkId                      controllers.ReportingController.candidateProgressReport(frameworkId: String)
GET         /report/online-test-pass-mark/:frameworkId                   controllers.ReportingController.onlineTestPassMarkReport(frameworkId: String)
GET         /report/candidate-deferral/:frameworkId                      controllers.ReportingController.candidateDeferralReport(frameworkId: String)
GET         /report/internship/:frameworkId                              controllers.ReportingController.internshipReport(frameworkId: String)
GET         /report/analytical-schemes/:frameworkId                      controllers.ReportingController.analyticalSchemesReport(frameworkId: String)
GET         /report/numeric-test-extract                                 controllers.ReportingController.numericTestExtractReport()
GET         /report/duplicate-applications                               controllers.DuplicateApplicationReportController.findPotentialDuplicates()
GET         /report/assessor-allocation                                  controllers.ReportingController.assessorAllocationReport()

GET         /diagnostic/user/:userId                                     controllers.DiagnosticReportController.getApplicationByUserId(userId: String)
GET         /diagnostic/all-users                                        controllers.DiagnosticReportController.getAllApplications
DELETE      /diagnostic/application/:applicationId/eTray                 controllers.fixdata.FixDataConsistencyController.removeETray(applicationId: String)
DELETE      /diagnostic/application/:applicationId/progress/:progress    controllers.fixdata.FixDataConsistencyController.removeProgressStatus(applicationId: String, progress: String)
DELETE      /diagnostic/application/:applicationId/failedVideoEvaluation controllers.fixdata.FixDataConsistencyController.removeVideoInterviewFailed(applicationId: String)
PUT         /diagnostic/application/:applicationId/fastPassPromotion     controllers.fixdata.FixDataConsistencyController.promoteToFastPassAccepted(applicationId: String)

GET         /online-test/phase1/candidate/:applicationId                 controllers.OnlineTestController.getPhase1OnlineTest(applicationId: String)
GET         /online-test/phase2/candidate/:applicationId                 controllers.OnlineTestController.getPhase2OnlineTest(applicationId: String)
GET         /online-test/phase3/candidate/:applicationId                 controllers.OnlineTestController.getPhase3OnlineTest(applicationId: String)
POST        /online-test/candidate/:userId/status                        controllers.OnlineTestController.onlineTestStatusUpdate(userId: String)
POST        /online-test/phase1/reset/:applicationId                     controllers.OnlineTestController.resetPhase1OnlineTests(applicationId: String)
POST        /online-test/phase2/reset/:applicationId                     controllers.OnlineTestController.resetPhase2OnlineTest(applicationId: String)
POST        /online-test/phase3/reset/:applicationId                     controllers.OnlineTestController.resetPhase3OnlineTest(applicationId: String)

POST        /online-test/phase2/verifyAccessCode                         controllers.OnlineTestController.verifyAccessCode()

PUT         /cubiks/:cubiksUserId/start                                  controllers.CubiksTestsController.start(cubiksUserId: Int)
PUT         /cubiks/:cubiksUserId/complete                               controllers.CubiksTestsController.complete(cubiksUserId: Int)
PUT         /cubiks/complete-by-token/:token                             controllers.CubiksTestsController.completeTestByToken(token: String)
PUT         /cubiks/:cubiksUserId/results-ready                          controllers.CubiksTestsController.markResultsReady(cubiksUserId: Int)

POST        /phase1-test-group/extend/:applicationId                     controllers.Phase1TestGroupController.extend(applicationId: String)
POST        /phase2-test-group/extend/:applicationId                     controllers.Phase2TestGroupController.extend(applicationId: String)
POST        /phase3-test-group/extend/:applicationId                     controllers.Phase3TestGroupController.extend(applicationId: String)
GET         /phase3-test-group/:applicationId                            controllers.Phase3TestGroupController.getTestGroup(applicationId: String)

PUT         /launchpad/:inviteId/markAsStarted                           controllers.LaunchpadTestsController.markAsStarted(inviteId: String)
PUT         /launchpad/:inviteId/markAsComplete                          controllers.LaunchpadTestsController.markAsComplete(inviteId: String)

PUT         /launchpad/:inviteId/setupProcessCallback                    controllers.LaunchpadTestsController.setupProcessCallback(inviteId: String)
PUT         /launchpad/:inviteId/viewPracticeQuestionCallback            controllers.LaunchpadTestsController.viewPracticeQuestionCallback(inviteId: String)
PUT         /launchpad/:inviteId/questionCallback                        controllers.LaunchpadTestsController.questionCallback(inviteId: String)
PUT         /launchpad/:inviteId/finalCallback                           controllers.LaunchpadTestsController.finalCallback(inviteId: String)
PUT         /launchpad/:inviteId/finishedCallback                        controllers.LaunchpadTestsController.finishedCallback(inviteId: String)
PUT         /launchpad/:inviteId/reviewedCallback                        controllers.LaunchpadTestsController.reviewedCallback(inviteId: String)

GET         /application/:applicationId/issue                            controllers.FlagCandidateController.find(applicationId: String)
PUT         /application/:applicationId/issue                            controllers.FlagCandidateController.save(applicationId: String)
DELETE      /application/:applicationId/issue                            controllers.FlagCandidateController.remove(applicationId: String)

GET         /schools                                                     controllers.SchoolsController.getSchools(term: String)

POST        /assessor/save/:userId                                       controllers.AssessorController.saveAssessor(userId: String)
GET         /assessor/find/:userId                                       controllers.AssessorController.findAssessor(userId: String)

POST        /assessor/availability/save                                  controllers.AssessorController.saveAvailability()
GET         /assessor/availability/find/:userId                          controllers.AssessorController.findAvailability(userId: String)
GET         /assessor/availability/:locationName/:date                   controllers.AssessorController.findAvailableAssessorsForLocationAndDate(locationName: String, date: org.joda.time.LocalDate, skills: Seq[model.persisted.eventschedules.SkillType.SkillType])
GET         /assessor/availability/count-submitted                       controllers.AssessorController.countSubmittedAvailability()
GET         /assessor/:assessorId/allocations                            controllers.AssessorController.findAllocations(assessorId: String, status: Option[model.AllocationStatuses.AllocationStatus])
PUT         /assessor/:assessorId/allocations                            controllers.AssessorController.updateAllocationStatuses(assessorId: String)

# Events
POST        /events/save                                                 controllers.EventsController.saveAssessmentEvents()
POST        /events/create                                               controllers.EventsController.createEvent()
GET         /events/:eventId/allocations                                 controllers.EventsController.getAssessorAllocations(eventId: String)
GET         /events/:eventId/users/:userId/allocation                    controllers.EventsController.getAssessorAllocation(eventId: String, userId: String)
GET         /events/:eventId                                             controllers.EventsController.getEvent(eventId: String)
GET         /events/:venue/:eventType                                    controllers.EventsController.getEvents(eventType: String, venue: String)
PUT         /events/:eventId/allocate                                    controllers.EventsController.allocateAssessor(eventId: String)
GET         /events-with-allocations-summary/:venueName/:eventType       controllers.EventsController.getEventsWithAllocationsSummary(venueName: String, eventType: model.persisted.eventschedules.EventType.EventType)
GET         /events-structure/add-new-attributes                         controllers.EventsController.addNewAttributes()

# candidate allocations
GET         /candidate-allocations/find-applications/event/:eventType/location/:location    controllers.CandidateAllocationController.findCandidatesEligibleForEventAllocation(location: String, eventType: model.persisted.eventschedules.EventType.EventType, eventDescription: String)
POST        /candidate-allocations/find-allocated                                           controllers.CandidateAllocationController.findAllocatedApplications()
GET         /candidate-allocations/events/:eventId/sessions/:sessionId                      controllers.CandidateAllocationController.getCandidateAllocations(eventId: String, sessionId: String)
POST        /candidate-allocations/remove/events/:eventId/sessions/:sessionId               controllers.CandidateAllocationController.removeCandidateAllocations(eventId: String, sessionId: String)
GET         /candidate-allocations/summary/:applicationId                                   controllers.CandidateAllocationController.candidateAllocationsSummary(applicationId: String)
PUT         /candidate-allocations/allocate/events/:eventId/sessions/:sessionId             controllers.CandidateAllocationController.allocateCandidates(eventId: String, sessionId: String, append: Boolean ?= false)
DELETE      /candidate-allocations/reset-removals/:applicationId/eventType/:eventType       controllers.CandidateAllocationController.removeCandidateRemovalReason(applicationId: String, eventType: model.persisted.eventschedules.EventType.EventType)

PUT         /candidate-allocations/confirm-allocation/events/:eventId/sessions/:sessionId    controllers.CandidateAllocationController.confirmAllocation(eventId: String, sessionId: String)
GET         /candidate-allocations/sessions/findByApplicationId                              controllers.CandidateAllocationController.findSessionsForApplication(applicationId: String)

POST          /assessments/fsb-events/:eventId/sessions/:sessionId/results                controllers.FsbTestGroupController.save(eventId: String, sessionId: String)
GET           /assessments/fsb-events/results                                             controllers.FsbTestGroupController.find(applicationIds: List[String], fsbType: Option[String])

# Day aggregate events
GET         /day-aggregate-events                                        controllers.DayAggregateEventController.findBySkillTypes(skills: Seq[model.persisted.eventschedules.SkillType.SkillType])
GET         /day-aggregate-events/location/:location                     controllers.DayAggregateEventController.findBySkillTypesAndLocation(location: String, skills: Seq[model.persisted.eventschedules.SkillType.SkillType])

# assessor assessment scores
POST        /assessment-scores/assessor/save-exercise                                         controllers.AssessorAssessmentScoresController.saveExercise()
POST        /assessment-scores/assessor/submit-exercise                                       controllers.AssessorAssessmentScoresController.submitExercise()
POST        /assessment-scores/assessor/save                                                  controllers.AssessorAssessmentScoresController.save()
GET         /assessment-scores/assessor/with-candidate-summary/application/:applicationId     controllers.AssessorAssessmentScoresController.findAssessmentScoresWithCandidateSummaryByApplicationId(applicationId: model.UniqueIdentifier)
GET         /assessment-scores/assessor/with-candidate-summary/event/:eventId                 controllers.AssessorAssessmentScoresController.findAssessmentScoresWithCandidateSummaryByEventId(eventId: model.UniqueIdentifier)
GET         /assessment-scores/assessor/:applicationId                                        controllers.AssessorAssessmentScoresController.find(applicationId: model.UniqueIdentifier)
GET         /assessment-scores/assessor                                                       controllers.AssessorAssessmentScoresController.findAll

# reviewer assessment scores
POST        /assessment-scores/reviewer/save-exercise                                         controllers.ReviewerAssessmentScoresController.saveExercise()
POST        /assessment-scores/reviewer/submit-exercise                                       controllers.ReviewerAssessmentScoresController.submitExercise()
POST        /assessment-scores/reviewer/submit-final-feedback                                 controllers.ReviewerAssessmentScoresController.submitFinalFeedback()
POST        /assessment-scores/reviewer/save                                                  controllers.ReviewerAssessmentScoresController.save()
GET         /assessment-scores/reviewer/with-candidate-summary/application/:applicationId     controllers.ReviewerAssessmentScoresController.findAssessmentScoresWithCandidateSummaryByApplicationId(applicationId: model.UniqueIdentifier)
GET         /assessment-scores/reviewer/with-candidate-summary/event/:eventId                 controllers.ReviewerAssessmentScoresController.findAssessmentScoresWithCandidateSummaryByEventId(eventId: model.UniqueIdentifier)
GET         /assessment-scores/reviewer/:applicationId                                        controllers.ReviewerAssessmentScoresController.find(applicationId: model.UniqueIdentifier)
GET         /assessment-scores/reviewer                                                       controllers.ReviewerAssessmentScoresController.findAll
GET         /assessment-scores/reviewer/accepted-scores/application/:applicationId            controllers.ReviewerAssessmentScoresController.findAcceptedAssessmentScoresByApplicationId(applicationId: model.UniqueIdentifier)

# Scheme Specific Questions/Answers
GET         /sift-answers/:applicationId/general                         controllers.SchemeSiftAnswersController.getGeneralAnswers(applicationId: String)
PUT         /sift-answers/:applicationId/general                         controllers.SchemeSiftAnswersController.addOrUpdateGeneralAnswers(applicationId: String)
GET         /sift-answers/:applicationId/status                          controllers.SchemeSiftAnswersController.getSiftAnswersStatus(applicationId: String)
PUT         /sift-answers/:applicationId/submit                          controllers.SchemeSiftAnswersController.submitAnswers(applicationId: String)
GET         /sift-answers/:applicationId/:schemeId                       controllers.SchemeSiftAnswersController.getSchemeSpecificAnswer(applicationId: String, schemeId: model.SchemeId)
PUT         /sift-answers/:applicationId/:schemeId                       controllers.SchemeSiftAnswersController.addOrUpdateSchemeSpecificAnswer(applicationId: String, schemeId: model.SchemeId)
GET         /sift-answers/:applicationId                                 controllers.SchemeSiftAnswersController.getSiftAnswers(applicationId: String)

# Reference data
GET         /reference/skills                                            controllers.reference.SkillTypeController.allSkills
GET         /reference/schemes                                           controllers.reference.SchemesController.allSchemes
GET         /reference/fsb-types                                         controllers.reference.EventDataController.getFsbTypes
GET         /reference/telephone-interview-types                         controllers.reference.EventDataController.getTelephoneInterviewTypes
GET         /reference/candidate-remove-reasons                          controllers.reference.EventDataController.candidateRemoveReasons

GET         /reference/venues                                            controllers.reference.LocationAndVenueController.venues
GET         /reference/locations                                         controllers.reference.LocationAndVenueController.locations
GET         /reference/locations-with-venues                             controllers.reference.LocationAndVenueController.locationsWithVenues<|MERGE_RESOLUTION|>--- conflicted
+++ resolved
@@ -36,11 +36,9 @@
 GET         /application/:applicationId/currentSchemeStatus              controllers.ApplicationController.getCurrentSchemeStatus(applicationId: String)
 #GET         /application/:applicationId/sift/results                    controllers.ApplicationController.getSchemeResults(applicationId: String)
 #GET         /application/:applicationId/assessmentcentre/results        controllers.ApplicationController.getSchemeResults(applicationId: String)
-<<<<<<< HEAD
+
+GET         /application/:applicationId/fsacEvaluationAverages           controllers.ApplicationController.getFsacEvaluationResultAverages(applicationId: String)
 POST        /application/:userId/:applicationId/:fsacArea                controllers.ApplicationController.updateFsacIndicator(userId: String, applicationId: String, fsacArea: String)
-=======
-GET         /application/:applicationId/fsacEvaluationAverages           controllers.ApplicationController.getFsacEvaluationResultAverages(applicationId: String)
->>>>>>> 2cf8acdf
 
 PUT         /adjustments/:applicationId                                  controllers.AdjustmentsManagementController.confirmAdjustments(applicationId:String)
 GET         /adjustments/:applicationId                                  controllers.AdjustmentsManagementController.findAdjustments(applicationId: String)
