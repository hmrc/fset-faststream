# microservice specific routes

# Generic links
GET         /                                                       controllers.ApplicationController.index
GET         /terms                                                  controllers.ApplicationController.terms
GET         /helpdesk                                               controllers.ApplicationController.helpdesk
GET         /privacy                                                controllers.ApplicationController.privacy

# Account lock
GET         /locked                                                 controllers.LockAccountController.present
POST        /locked                                                 controllers.LockAccountController.submit

# Registration and activation
GET         /signup                                                 controllers.SignUpController.present
POST        /signup                                                 controllers.SignUpController.signUp

GET         /activation                                             controllers.ActivationController.present
POST        /activation/resend                                      controllers.ActivationController.resendCode
POST        /activation                                             controllers.ActivationController.activateForm

# User sign in
GET         /signin                                                 controllers.SignInController.present
POST        /signin                                                 controllers.SignInController.signIn
GET         /signout                                                controllers.SignInController.signOut
GET         /password/forgot                                        controllers.PasswordResetController.presentCode(email: Option[String])
POST        /password/forgot                                        controllers.PasswordResetController.submitCode
GET         /password/reset                                         controllers.PasswordResetController.presentReset(email: Option[String])
POST        /password/reset                                         controllers.PasswordResetController.submitReset

# Application pages
GET         /dashboard                                              controllers.HomeController.present
GET         /application/create                                     controllers.HomeController.create
GET         /application/resume                                     controllers.HomeController.resume
GET         /application/withdraw                                   controllers.HomeController.presentWithDraw
POST        /application/withdraw                                   controllers.HomeController.withdraw
POST        /application/confirm-allocation                         controllers.HomeController.confirmAlloc

GET         /application/details                                    controllers.PersonalDetailsController.present(start: Option[String])
POST        /application/details                                    controllers.PersonalDetailsController.submitGeneralDetails

GET         /application/schemes                                    controllers.SchemePreferencesController.present
POST        /application/schemes                                    controllers.SchemePreferencesController.submit

<<<<<<< HEAD
GET         /application/assistance                                 controllers.AssistanceDetailsController.present
POST        /application/assistance                                 controllers.AssistanceDetailsController.submit
=======
GET         /application/assistance-details                         controllers.AssistanceDetailsController.present
POST        /application/assistance-details                         controllers.AssistanceDetailsController.submit
>>>>>>> e8a1e129

GET         /application/review                                     controllers.ReviewApplicationController.present
POST        /application/review                                     controllers.ReviewApplicationController.submit
GET         /application/submit                                     controllers.SubmitApplicationController.present
POST        /application/submit                                     controllers.SubmitApplicationController.submit
GET         /application/success                                    controllers.SubmitApplicationController.success

# Questionnaire
GET         /questionnaire/start                                    controllers.QuestionnaireController.start
POST        /questionnaire/start                                    controllers.QuestionnaireController.submitStart
POST        /questionnaire/continue                                 controllers.QuestionnaireController.submitContinue
GET         /questionnaire/page/1                                   controllers.QuestionnaireController.firstPageView
POST        /questionnaire/page/1                                   controllers.QuestionnaireController.firstPageSubmit
GET         /questionnaire/page/2                                   controllers.QuestionnaireController.secondPageView
POST        /questionnaire/page/2                                   controllers.QuestionnaireController.secondPageSubmit
GET         /questionnaire/page/3                                   controllers.QuestionnaireController.thirdPageView
POST        /questionnaire/page/3                                   controllers.QuestionnaireController.thirdPageSubmit

# Online Test
POST        /online-tests/start                                     controllers.OnlineTestController.startTests
GET         /online-tests/complete/:token                           controllers.OnlineTestController.complete(token: UniqueIdentifier)
GET         /online-tests/pdf-report/download                       controllers.OnlineTestController.downloadPDFReport

# Assets controller
GET         /assets/*file                                           controllers.Assets.versioned(path="/public", file: Asset)
<|MERGE_RESOLUTION|>--- conflicted
+++ resolved
@@ -41,13 +41,8 @@
 GET         /application/schemes                                    controllers.SchemePreferencesController.present
 POST        /application/schemes                                    controllers.SchemePreferencesController.submit
 
-<<<<<<< HEAD
-GET         /application/assistance                                 controllers.AssistanceDetailsController.present
-POST        /application/assistance                                 controllers.AssistanceDetailsController.submit
-=======
 GET         /application/assistance-details                         controllers.AssistanceDetailsController.present
 POST        /application/assistance-details                         controllers.AssistanceDetailsController.submit
->>>>>>> e8a1e129
 
 GET         /application/review                                     controllers.ReviewApplicationController.present
 POST        /application/review                                     controllers.ReviewApplicationController.submit
