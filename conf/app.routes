--- conflicted
+++ resolved
@@ -122,14 +122,10 @@
 GET         /events/venues-for-events                                    controllers.EventsController.venuesForEvents
 GET         /events/locations-for-events                                 controllers.EventsController.locationsForEvents
 GET         /events/:eventId                                             controllers.EventsController.getEvent(eventId: String)
-<<<<<<< HEAD
-GET         /events/:venue/:eventType                                    controllers.EventsController.fetchEvents(eventType: String, venue: String)
-GET         /events-with-allocations-summary/:venueType/:eventType       controllers.EventsController.getEventsWithAllocationsSummary(venueType: model.persisted.eventschedules.VenueType.VenueType, eventType: model.persisted.eventschedules.EventType.EventType)
-=======
 GET         /events/:venue/:eventType                                    controllers.EventsController.getEvents(eventType: String, venue: String)
 PUT         /events/:eventId/allocate                                    controllers.EventsController.allocate(eventId: String)
 GET         /events/:eventId/allocations                                 controllers.EventsController.allocations(eventId: String)
->>>>>>> d2155e00
+GET         /events-with-allocations-summary/:venueType/:eventType       controllers.EventsController.getEventsWithAllocationsSummary(venueType: model.persisted.eventschedules.VenueType.VenueType, eventType: model.persisted.eventschedules.EventType.EventType)
 
 # Day aggregate events
 GET         /day-aggregate-events/skills/:skillTypes                     controllers.DayAggregateEventController.findBySkillTypes(skillTypes: String)
