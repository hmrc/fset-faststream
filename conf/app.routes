# microservice specific routes

# Should it be PUT as calling this method twice does not create two users (idempotent operation)
POST        /personal-details/:userId/:applicationId                     controllers.PersonalDetailsController.update(userId: String, applicationId: String)
GET         /personal-details/:userId/:applicationId                     controllers.PersonalDetailsController.find(userId: String, applicationId: String)
GET         /personal-details/:applicationId                             controllers.PersonalDetailsController.findByApplicationId(applicationId: String)

POST        /fast-pass-evaluation/:userId/:applicationId                 controllers.FastPassApprovalController.processFastPassCandidate(userId: String, applicationId: String)

GET         /scheme-preferences/:applicationId                           controllers.SchemePreferencesController.find(applicationId: String)
PUT         /scheme-preferences/:applicationId                           controllers.SchemePreferencesController.update(applicationId: String)

GET         /partner-graduate-programmes/:applicationId                  controllers.PartnerGraduateProgrammesController.find(applicationId: String)
PUT         /partner-graduate-programmes/:applicationId                  controllers.PartnerGraduateProgrammesController.update(applicationId: String)

PUT         /assistance-details/:userId/:applicationId                   controllers.AssistanceDetailsController.update(userId: String, applicationId: String)
GET         /assistance-details/:userId/:applicationId                   controllers.AssistanceDetailsController.find(userId: String, applicationId: String)

PUT         /application/create                                          controllers.ApplicationController.createApplication
GET         /application/progress/:applicationId                         controllers.ApplicationController.applicationProgress(applicationId: String)
GET         /application/status/:applicationId                           controllers.ApplicationController.findApplicationStatusDetails(applicationId: String)
GET         /application/find/user/:userId/framework/:frameworkId        controllers.ApplicationController.findApplication(userId: String, frameworkId: String)
PUT         /application/preview/:applicationId                          controllers.ApplicationController.preview(applicationId: String)
PUT         /application/submit/:userId/:applicationId                   controllers.SubmitApplicationController.submitApplication(userId: String, applicationId: String)
PUT         /application/withdraw/:applicationId                         controllers.ApplicationController.withdrawApplication(applicationId: String)
PUT         /application/consider-for-sdip/:applicationId                controllers.ApplicationController.considerForSdip(applicationId: String)
PUT         /application/continue-as-sdip/:userId/:userIdToArchiveWith   controllers.ApplicationController.continueAsSdip(userId: String, userIdToArchiveWith: String)
PUT         /application/overrideSubmissionDeadline/:applicationId       controllers.ApplicationController.overrideSubmissionDeadline(applicationId: String)
POST        /application/status                                          controllers.ApplicationController.updateStatus
POST        /application/uploadAnalysisExercise                          controllers.ApplicationController.uploadAnalysisExercise(applicationId: String, contentType: String)
GET         /application/downloadAnalysisExercise                        controllers.ApplicationController.downloadAnalysisExercise(applicationId: String)
GET         /application/hasAnalysisExercise                             controllers.ApplicationController.hasAnalysisExercise(applicationId: String)

GET         /application/:applicationId/phase3/results                   controllers.ApplicationController.getPhase3Results(applicationId: String)
#GET         /application/:applicationId/sift/results                    controllers.ApplicationController.getSchemeResults(applicationId: String)
#GET         /application/:applicationId/assessmentcentre/results        controllers.ApplicationController.getSchemeResults(applicationId: String)

PUT         /adjustments/:applicationId                                  controllers.AdjustmentsManagementController.confirmAdjustments(applicationId:String)
GET         /adjustments/:applicationId                                  controllers.AdjustmentsManagementController.findAdjustments(applicationId: String)
PUT         /adjustments/comment/:applicationId                          controllers.AdjustmentsManagementController.updateAdjustmentsComment(applicationId: String)
GET         /adjustments/comment/:applicationId                          controllers.AdjustmentsManagementController.findAdjustmentsComment(applicationId: String)
DELETE      /adjustments/comment/:applicationId                          controllers.AdjustmentsManagementController.removeAdjustmentsComment(applicationId: String)

PUT         /questionnaire/:applicationId/:sectionKey                    controllers.QuestionnaireController.addSection(applicationId: String,sectionKey: String)

PUT         /media/create                                                controllers.MediaController.addMedia()

PUT         /phase1/pass-mark-settings                                   controllers.Phase1PassMarkSettingsController.create
GET         /phase1/pass-mark-settings                                   controllers.Phase1PassMarkSettingsController.getLatestVersion
PUT         /phase2/pass-mark-settings                                   controllers.Phase2PassMarkSettingsController.create
GET         /phase2/pass-mark-settings                                   controllers.Phase2PassMarkSettingsController.getLatestVersion
PUT         /phase3/pass-mark-settings                                   controllers.Phase3PassMarkSettingsController.create
GET         /phase3/pass-mark-settings                                   controllers.Phase3PassMarkSettingsController.getLatestVersion

PUT         /assessment-centre/pass-mark-settings                        controllers.AssessmentCentrePassMarkSettingsController.create
GET         /assessment-centre/pass-mark-settings                        controllers.AssessmentCentrePassMarkSettingsController.getLatestVersion

GET         /search/find-by-id/user/:userId/framework/:frameworkId       controllers.SearchForApplicantsController.findById(userId: String, frameworkId: String)
POST        /search/find-by-criteria                                     controllers.SearchForApplicantsController.findByCriteria

GET         /applications/sifting/:schemeId                              controllers.SiftingController.findApplicationsReadyForSchemeSifting(schemeId: String)
PUT         /applications/sifting                                        controllers.SiftingController.siftCandidateApplication

GET         /report/diversity/:frameworkId                               controllers.ReportingController.diversityReport(frameworkId: String)
GET         /report/time-to-offer/:frameworkId                           controllers.ReportingController.timeToOfferReport(frameworkId: String)
GET         /report/adjustments/:frameworkId                             controllers.ReportingController.adjustmentReport(frameworkId: String)
GET         /report/candidate-progress/:frameworkId                      controllers.ReportingController.candidateProgressReport(frameworkId: String)
GET         /report/online-test-pass-mark/:frameworkId                   controllers.ReportingController.onlineTestPassMarkReport(frameworkId: String)
GET         /report/candidate-deferral/:frameworkId                      controllers.ReportingController.candidateDeferralReport(frameworkId: String)
GET         /report/internship/:frameworkId                              controllers.ReportingController.internshipReport(frameworkId: String)
GET         /report/analytical-schemes/:frameworkId                      controllers.ReportingController.analyticalSchemesReport(frameworkId: String)
GET         /report/duplicate-applications                               controllers.DuplicateApplicationReportController.findPotentialDuplicates()
#GET         /report/assessment-centre-allocation/:frameworkId            controllers.ReportingController.createAssessmentCentreAllocationReport(frameworkId: String)
#GET         /report/pass-mark-personal-data/:frameworkId                 controllers.ReportingController.createPassMarkWithPersonalDataReport(frameworkId: S#tring)
#GET         /report/non-submitted-applications/:frameworkId              controllers.ReportingController.createNonSubmittedAppsReports(frameworkId: String)
#GET         /report/preferences-and-contact/:frameworkId                 controllers.ReportingController.createPreferencesAndContactReports(frameworkId: String)
#GET         /report/application-user-ids/:frameworkId                    controllers.ReportingController.applicationAndUserIdsReport(frameworkId: String)
#GET         /report/assessment-results/:frameworkId                      controllers.ReportingController.createAssessmentResultsReport(frameworkId: String)
#GET         /report/successful-candidates/:frameworkId                   controllers.ReportingController.createSuccessfulCandidatesReport(frameworkId: String)

GET         /diagnostic/user/:userId                                     controllers.DiagnosticReportController.getApplicationByUserId(userId: String)
GET         /diagnostic/all-users                                        controllers.DiagnosticReportController.getAllApplications
DELETE      /diagnostic/application/:applicationId/eTray                 controllers.fixdata.FixDataConsistencyController.removeETray(applicationId: String)
DELETE      /diagnostic/application/:applicationId/progress/:progress    controllers.fixdata.FixDataConsistencyController.removeProgressStatus(applicationId: String, progress: String)
DELETE      /diagnostic/application/:applicationId/failedVideoEvaluation controllers.fixdata.FixDataConsistencyController.removeVideoInterviewFailed(applicationId: String)
PUT         /diagnostic/application/:applicationId/fastPassPromotion     controllers.fixdata.FixDataConsistencyController.promoteToFastPassAccepted(applicationId: String)

GET         /online-test/phase1/candidate/:applicationId                 controllers.OnlineTestController.getPhase1OnlineTest(applicationId: String)
GET         /online-test/phase2/candidate/:applicationId                 controllers.OnlineTestController.getPhase2OnlineTest(applicationId: String)
GET         /online-test/phase3/candidate/:applicationId                 controllers.OnlineTestController.getPhase3OnlineTest(applicationId: String)
POST        /online-test/candidate/:userId/status                        controllers.OnlineTestController.onlineTestStatusUpdate(userId: String)
POST        /online-test/phase1/reset/:applicationId                     controllers.OnlineTestController.resetPhase1OnlineTests(applicationId: String)
POST        /online-test/phase2/reset/:applicationId                     controllers.OnlineTestController.resetPhase2OnlineTest(applicationId: String)
POST        /online-test/phase3/reset/:applicationId                     controllers.OnlineTestController.resetPhase3OnlineTest(applicationId: String)

POST        /online-test/phase2/verifyAccessCode                         controllers.OnlineTestController.verifyAccessCode()

PUT         /cubiks/:cubiksUserId/start                                  controllers.CubiksTestsController.start(cubiksUserId: Int)
PUT         /cubiks/:cubiksUserId/complete                               controllers.CubiksTestsController.complete(cubiksUserId: Int)
PUT         /cubiks/complete-by-token/:token                             controllers.CubiksTestsController.completeTestByToken(token: String)
PUT         /cubiks/:cubiksUserId/results-ready                          controllers.CubiksTestsController.markResultsReady(cubiksUserId: Int)

POST        /phase1-test-group/extend/:applicationId                     controllers.Phase1TestGroupController.extend(applicationId: String)
POST        /phase2-test-group/extend/:applicationId                     controllers.Phase2TestGroupController.extend(applicationId: String)
POST        /phase3-test-group/extend/:applicationId                     controllers.Phase3TestGroupController.extend(applicationId: String)
GET         /phase3-test-group/:applicationId                            controllers.Phase3TestGroupController.getTestGroup(applicationId: String)

PUT         /launchpad/:inviteId/markAsStarted                           controllers.LaunchpadTestsController.markAsStarted(inviteId: String)
PUT         /launchpad/:inviteId/markAsComplete                          controllers.LaunchpadTestsController.markAsComplete(inviteId: String)

PUT         /launchpad/:inviteId/setupProcessCallback                    controllers.LaunchpadTestsController.setupProcessCallback(inviteId: String)
PUT         /launchpad/:inviteId/viewPracticeQuestionCallback            controllers.LaunchpadTestsController.viewPracticeQuestionCallback(inviteId: String)
PUT         /launchpad/:inviteId/questionCallback                        controllers.LaunchpadTestsController.questionCallback(inviteId: String)
PUT         /launchpad/:inviteId/finalCallback                           controllers.LaunchpadTestsController.finalCallback(inviteId: String)
PUT         /launchpad/:inviteId/finishedCallback                        controllers.LaunchpadTestsController.finishedCallback(inviteId: String)
PUT         /launchpad/:inviteId/reviewedCallback                        controllers.LaunchpadTestsController.reviewedCallback(inviteId: String)

GET         /application/:applicationId/issue                            controllers.FlagCandidateController.find(applicationId: String)
PUT         /application/:applicationId/issue                            controllers.FlagCandidateController.save(applicationId: String)
DELETE      /application/:applicationId/issue                            controllers.FlagCandidateController.remove(applicationId: String)

GET         /schools                                                     controllers.SchoolsController.getSchools(term: String)

POST        /assessor/save/:userId                                       controllers.AssessorController.saveAssessor(userId: String)
GET         /assessor/find/:userId                                       controllers.AssessorController.findAssessor(userId: String)

POST        /assessor/availability/save                                  controllers.AssessorController.saveAvailability()
GET         /assessor/availability/find/:userId                          controllers.AssessorController.findAvailability(userId: String)
GET         /assessor/availability/:locationName/:date                   controllers.AssessorController.findAvailableAssessorsForLocationAndDate(locationName: String, date: org.joda.time.LocalDate, skills: Seq[model.persisted.eventschedules.SkillType.SkillType])
GET         /assessor/availability/count-submitted                       controllers.AssessorController.countSubmittedAvailability()
GET         /assessor/:assessorId/allocations                            controllers.AssessorController.findAllocations(assessorId: String, status: Option[model.AllocationStatuses.AllocationStatus])
PUT         /assessor/:assessorId/allocations                            controllers.AssessorController.updateAllocationStatuses(assessorId: String)

# Events
POST        /events/save                                                 controllers.EventsController.saveAssessmentEvents()
POST        /events/create                                               controllers.EventsController.createEvent()
GET         /events/:eventId/allocations                                 controllers.EventsController.getAssessorAllocations(eventId: String)

# candidate allocations
GET         /candidate-allocations/find-applications/location/:location            controllers.CandidateAllocationController.findCandidatesEligibleForEventAllocation(location: String)
POST        /candidate-allocations/find-allocated                                  controllers.CandidateAllocationController.findAllocatedApplications()
GET         /candidate-allocations/events/:eventId/sessions/:sessionId             controllers.CandidateAllocationController.getCandidateAllocations(eventId: String, sessionId: String)
POST        /candidate-allocations/remove/events/:eventId/sessions/:sessionId      controllers.CandidateAllocationController.removeCandidateAllocations(eventId: String, sessionId: String)
GET         /candidate-allocations/summary/:applicationId                          controllers.CandidateAllocationController.candidateAllocationsSummary(applicationId: String)
PUT         /candidate-allocations/allocate/events/:eventId/sessions/:sessionId    controllers.CandidateAllocationController.allocateCandidates(eventId: String, sessionId: String)



GET         /events/:eventId                                             controllers.EventsController.getEvent(eventId: String)
GET         /events/:venue/:eventType                                    controllers.EventsController.getEvents(eventType: String, venue: String)
PUT         /events/:eventId/allocate                                    controllers.EventsController.allocateAssessor(eventId: String)
GET         /events-with-allocations-summary/:venueName/:eventType       controllers.EventsController.getEventsWithAllocationsSummary(venueName: String, eventType: model.persisted.eventschedules.EventType.EventType)
<<<<<<< HEAD
=======
PUT         /events/:eventId/sessions/:sessionId/allocateCandidates      controllers.EventsController.allocateCandidates(eventId: String, sessionId: String)
GET         /sessions/findByApplicationId                                controllers.EventsController.findSessionsForApplication(applicationId: String, sessionEventType: model.persisted.eventschedules.EventType.EventType)
>>>>>>> 65d20021

# Day aggregate events
GET         /day-aggregate-events                                        controllers.DayAggregateEventController.findBySkillTypes(skills: Seq[model.persisted.eventschedules.SkillType.SkillType])
GET         /day-aggregate-events/location/:location                     controllers.DayAggregateEventController.findBySkillTypesAndLocation(location: String, skills: Seq[model.persisted.eventschedules.SkillType.SkillType])

# Assessment scores
POST        /assessment-scores/submit                                                controllers.AssessmentScoresController.submit()
POST        /assessment-scores/save                                                  controllers.AssessmentScoresController.save()
GET         /assessment-scores/with-candidate-summary/application/:applicationId     controllers.AssessmentScoresController.findAssessmentScoresWithCandidateSummaryByApplicationId(applicationId: model.UniqueIdentifier)
GET         /assessment-scores/with-candidate-summary/event/:eventId                 controllers.AssessmentScoresController.findAssessmentScoresWithCandidateSummaryByEventId(eventId: model.UniqueIdentifier)
GET         /assessment-scores/:applicationId                                        controllers.AssessmentScoresController.find(applicationId: model.UniqueIdentifier)
GET         /assessment-scores                                                       controllers.AssessmentScoresController.findAll

# Scheme Specific Questions/Answers
GET         /sift-answers/:applicationId/general                         controllers.SchemeSiftAnswersController.getGeneralAnswers(applicationId: String)
PUT         /sift-answers/:applicationId/general                         controllers.SchemeSiftAnswersController.addOrUpdateGeneralAnswers(applicationId: String)
GET         /sift-answers/:applicationId/status                          controllers.SchemeSiftAnswersController.getSiftAnswersStatus(applicationId: String)
PUT         /sift-answers/:applicationId/submit                          controllers.SchemeSiftAnswersController.submitAnswers(applicationId: String)
GET         /sift-answers/:applicationId/:schemeId                       controllers.SchemeSiftAnswersController.getSchemeSpecificAnswer(applicationId: String, schemeId: model.SchemeId)
PUT         /sift-answers/:applicationId/:schemeId                       controllers.SchemeSiftAnswersController.addOrUpdateSchemeSpecificAnswer(applicationId: String, schemeId: model.SchemeId)
GET         /sift-answers/:applicationId                                 controllers.SchemeSiftAnswersController.getSiftAnswers(applicationId: String)

# Reference data
GET         /reference/skills                                            controllers.reference.SkillTypeController.allSkills
GET         /reference/schemes                                           controllers.reference.SchemesController.allSchemes
GET         /reference/fsb-types                                         controllers.reference.EventDataController.getFsbTypes
GET         /reference/telephone-interview-types                         controllers.reference.EventDataController.getTelephoneInterviewTypes
GET         /reference/candidate-remove-reasons                          controllers.reference.EventDataController.candidateRemoveReasons

GET         /reference/venues                                            controllers.reference.LocationAndVenueController.venues
GET         /reference/locations                                         controllers.reference.LocationAndVenueController.locations
GET         /reference/locations-with-venues                             controllers.reference.LocationAndVenueController.locationsWithVenues
<|MERGE_RESOLUTION|>--- conflicted
+++ resolved
@@ -150,11 +150,7 @@
 GET         /events/:venue/:eventType                                    controllers.EventsController.getEvents(eventType: String, venue: String)
 PUT         /events/:eventId/allocate                                    controllers.EventsController.allocateAssessor(eventId: String)
 GET         /events-with-allocations-summary/:venueName/:eventType       controllers.EventsController.getEventsWithAllocationsSummary(venueName: String, eventType: model.persisted.eventschedules.EventType.EventType)
-<<<<<<< HEAD
-=======
-PUT         /events/:eventId/sessions/:sessionId/allocateCandidates      controllers.EventsController.allocateCandidates(eventId: String, sessionId: String)
 GET         /sessions/findByApplicationId                                controllers.EventsController.findSessionsForApplication(applicationId: String, sessionEventType: model.persisted.eventschedules.EventType.EventType)
->>>>>>> 65d20021
 
 # Day aggregate events
 GET         /day-aggregate-events                                        controllers.DayAggregateEventController.findBySkillTypes(skills: Seq[model.persisted.eventschedules.SkillType.SkillType])
