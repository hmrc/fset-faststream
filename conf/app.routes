--- conflicted
+++ resolved
@@ -129,12 +129,9 @@
 GET         /events/:eventId                                             controllers.EventsController.getEvent(eventId: String)
 GET         /events/:venue/:eventType                                    controllers.EventsController.getEvents(eventType: String, venue: String)
 PUT         /events/:eventId/allocate                                    controllers.EventsController.allocateAssessor(eventId: String)
-<<<<<<< HEAD
 GET         /events-with-allocations-summary/:venueName/:eventType       controllers.EventsController.getEventsWithAllocationsSummary(venueName: String, eventType: model.persisted.eventschedules.EventType.EventType)
-=======
 PUT         /events/:eventId/allocateCandidates                          controllers.EventsController.allocateCandidates(eventId: String)
 
->>>>>>> c7cb89e2
 
 # Day aggregate events
 GET         /day-aggregate-events                                        controllers.DayAggregateEventController.findBySkillTypes(skills: Seq[model.persisted.eventschedules.SkillType.SkillType])
