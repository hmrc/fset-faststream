--- conflicted
+++ resolved
@@ -126,7 +126,7 @@
 
 # Events
 POST        /events/save                                                 controllers.EventsController.saveAssessmentEvents()
-<<<<<<< HEAD
+GET         /events/:eventId                                             controllers.EventsController.getEvent(eventId: String)
 GET         /events/:venue/:eventType                                    controllers.EventsController.fetchEvents(eventType: String, venue: String)
 
 # Day aggregate events
@@ -134,8 +134,4 @@
 GET         /day-aggregate-events/location/:location/skills/:skills      controllers.DayAggregateEventController.findBySkillsAndLocation(skills: String, location: String)
 
 # Reference data
-GET         /reference/skills                                            controllers.reference.ReferenceDataController.allSkills
-=======
-GET         /events/:eventId                                             controllers.EventsController.getEvent(eventId: String)
-GET         /events/:venue/:eventType                                    controllers.EventsController.fetchEvents(eventType: String, venue: String)
->>>>>>> 0cfc11b4
+GET         /reference/skills                                            controllers.reference.ReferenceDataController.allSkills