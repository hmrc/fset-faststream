--- conflicted
+++ resolved
@@ -125,11 +125,7 @@
 GET         /events/:eventId                                             controllers.EventsController.getEvent(eventId: String)
 GET         /events/:venue/:eventType                                    controllers.EventsController.getEvents(eventType: String, venue: String)
 PUT         /events/:eventId/allocate                                    controllers.EventsController.allocateAssessor(eventId: String)
-<<<<<<< HEAD
-GET         /events/:eventId/allocations                                 controllers.EventsController.getAssessorAllocations(eventId: String)
 GET         /events-with-allocations-summary/:venueType/:eventType       controllers.EventsController.getEventsWithAllocationsSummary(venueType: model.persisted.eventschedules.VenueType.VenueType, eventType: model.persisted.eventschedules.EventType.EventType)
-=======
->>>>>>> 80db199f
 
 # Day aggregate events
 GET         /day-aggregate-events/skills/:skillTypes                     controllers.DayAggregateEventController.findBySkillTypes(skillTypes: String)
